/*
 * Copyright © 2013 Canonical Ltd.
 *
 * This program is free software: you can redistribute it and/or modify it
 * under the terms of the GNU General Public License version 3,
 * as published by the Free Software Foundation.
 *
 * This program is distributed in the hope that it will be useful,
 * but WITHOUT ANY WARRANTY; without even the implied warranty of
 * MERCHANTABILITY or FITNESS FOR A PARTICULAR PURPOSE.  See the
 * GNU General Public License for more details.
 *
 * You should have received a copy of the GNU General Public License
 * along with this program.  If not, see <http://www.gnu.org/licenses/>.
 *
 * Authored by: Alan Griffiths <alan@octopull.co.uk>
 */


#ifndef MIR_FRONTEND_SURFACE_H_
#define MIR_FRONTEND_SURFACE_H_

#include "mir/geometry/point.h"
#include "mir/geometry/size.h"
#include "mir_toolkit/common.h"

#include <glm/glm.hpp>

#include <memory>

namespace mir
{
namespace graphics
{
class Buffer;
class InternalSurface;
}
namespace input
{
class InputChannel;
}

namespace frontend
{

class ClientBufferTracker;

class Surface
{
public:

    virtual ~Surface() {}

    virtual void force_requests_to_complete() = 0;

    virtual geometry::Size size() const = 0;
    virtual MirPixelFormat pixel_format() const = 0;

<<<<<<< HEAD
    virtual void swap_buffers(graphics::Buffer*&, std::function<void()> complete) = 0;
=======
    virtual void swap_buffers(graphics::Buffer* old_buffer, std::function<void(graphics::Buffer* new_buffer)> complete) = 0;
>>>>>>> 8aeb04c7

    virtual bool supports_input() const = 0;
    virtual int client_input_fd() const = 0;

    virtual int configure(MirSurfaceAttrib attrib, int value) = 0;

    /**
     *  swap_buffers_blocking() is a convenience wrapper around swap_buffers()
     *  it forces the current thread to block until complete() is called.
     *  Use with care!
     */
    void swap_buffers_blocking(graphics::Buffer*& buffer);

protected:
    Surface() = default;
    Surface(Surface const&) = delete;
    Surface& operator=(Surface const&) = delete;
};

auto as_internal_surface(std::shared_ptr<Surface> const& surface)
    -> std::shared_ptr<graphics::InternalSurface>;
}
}


#endif /* MIR_FRONTEND_SURFACE_H_ */<|MERGE_RESOLUTION|>--- conflicted
+++ resolved
@@ -56,11 +56,7 @@
     virtual geometry::Size size() const = 0;
     virtual MirPixelFormat pixel_format() const = 0;
 
-<<<<<<< HEAD
-    virtual void swap_buffers(graphics::Buffer*&, std::function<void()> complete) = 0;
-=======
     virtual void swap_buffers(graphics::Buffer* old_buffer, std::function<void(graphics::Buffer* new_buffer)> complete) = 0;
->>>>>>> 8aeb04c7
 
     virtual bool supports_input() const = 0;
     virtual int client_input_fd() const = 0;
