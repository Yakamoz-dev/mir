--- conflicted
+++ resolved
@@ -257,12 +257,8 @@
     CachedPtr<shell::PixelBuffer>       shell_pixel_buffer;
     CachedPtr<shell::SnapshotStrategy>  shell_snapshot_strategy;
     CachedPtr<shell::DisplayLayout>     shell_display_layout;
-<<<<<<< HEAD
     CachedPtr<shell::SurfaceConfigurator> shell_surface_configurator;
-    CachedPtr<compositor::CompositingStrategy> compositing_strategy;
-=======
     CachedPtr<compositor::DisplayBufferCompositorFactory> display_buffer_compositor_factory;
->>>>>>> 83f4a634
     CachedPtr<compositor::OverlayRenderer> overlay_renderer;
     CachedPtr<compositor::Compositor> compositor;
     CachedPtr<logging::Logger> logger;
