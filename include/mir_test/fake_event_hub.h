--- conflicted
+++ resolved
@@ -4,11 +4,8 @@
 #include <list>
 #include <map>
 
-<<<<<<< HEAD
 #include <androidfw/Keyboard.h>
-=======
 namespace droidinput = android;
->>>>>>> 3c1f12bc
 
 namespace mir
 {
