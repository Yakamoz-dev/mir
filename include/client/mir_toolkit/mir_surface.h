--- conflicted
+++ resolved
@@ -560,13 +560,8 @@
  *                                      non-null MirWindow*, but the window may be invalid in
  *                                      case of an error.
  */
-<<<<<<< HEAD
-void mir_window_create(MirWindowSpec* requested_specification,
+void mir_create_window(MirWindowSpec* requested_specification,
                        MirWindowCallback callback, void* context);
-=======
-void mir_create_window(MirWindowSpec* requested_specification,
-                       mir_window_callback callback, void* context);
->>>>>>> 6ba35494
 
 /**
  * Create a window from a given specification and wait for the result.
@@ -757,11 +752,7 @@
  * \param [in]     callback  Callback to invoke when the request completes.
  * \param [in,out] context   User data passed to completion callback.
  */
-<<<<<<< HEAD
-MirWaitHandle* mir_window_request_persistent_id(MirWindow* window, MirWindowIdCallback callback, void* context);
-=======
-void mir_window_request_persistent_id(MirWindow* window, mir_window_id_callback callback, void* context);
->>>>>>> 6ba35494
+void mir_window_request_persistent_id(MirWindow* window, MirWindowIdCallback callback, void* context);
 
 /**
  * \brief Request a persistent ID for a window and wait for the result
