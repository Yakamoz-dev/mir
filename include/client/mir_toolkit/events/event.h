/*
 * Copyright © 2014-2016 Canonical Ltd.
 *
 * This program is free software: you can redistribute it and/or modify it
 * under the terms of the GNU Lesser General Public License version 3,
 * as published by the Free Software Foundation.
 *
 * This program is distributed in the hope that it will be useful,
 * but WITHOUT ANY WARRANTY; without even the implied warranty of
 * MERCHANTABILITY or FITNESS FOR A PARTICULAR PURPOSE.  See the
 * GNU Lesser General Public License for more details.
 *
 * You should have received a copy of the GNU Lesser General Public License
 * along with this program.  If not, see <http://www.gnu.org/licenses/>.
 *
 * Authored by: Robert Carr <robert.carr@canonical.com>
 */

#ifndef MIR_TOOLKIT_EVENT_H_
#define MIR_TOOLKIT_EVENT_H_

#include <stddef.h>
#include <stdint.h>
#include "mir_toolkit/common.h"

#ifdef __cplusplus
/**
 * \addtogroup mir_toolkit
 * @{
 */
extern "C" {
#endif

typedef enum
{
    mir_event_type_key,
    mir_event_type_motion,
    mir_event_type_surface,
    mir_event_type_resize,
    mir_event_type_prompt_session_state_change,
    mir_event_type_orientation,
    mir_event_type_close_surface,
    /* Type for new style input event will be returned from mir_event_get_type
       when old style event type was mir_event_type_key or mir_event_type_motion */
    mir_event_type_input,
    mir_event_type_keymap,
    mir_event_type_input_configuration,
    mir_event_type_surface_output,
    mir_event_type_input_device_state,
<<<<<<< HEAD
=======
    mir_event_type_surface_placement,
>>>>>>> 5fa1d029
} MirEventType;

typedef struct MirSurfaceEvent MirSurfaceEvent;
typedef struct MirResizeEvent MirResizeEvent;
typedef struct MirPromptSessionEvent MirPromptSessionEvent;
typedef struct MirOrientationEvent MirOrientationEvent;
typedef struct MirCloseSurfaceEvent MirCloseSurfaceEvent;
typedef struct MirInputEvent MirInputEvent;
typedef struct MirKeymapEvent MirKeymapEvent;
typedef struct MirInputConfigurationEvent MirInputConfigurationEvent;
typedef struct MirSurfaceOutputEvent MirSurfaceOutputEvent;
typedef struct MirInputDeviceStateEvent MirInputDeviceStateEvent;
<<<<<<< HEAD
=======
typedef struct MirSurfacePlacementEvent MirSurfacePlacementEvent;
>>>>>>> 5fa1d029

typedef struct MirCookie MirCookie;

typedef struct MirEvent MirEvent;

#ifdef __cplusplus
}
/**@}*/
#endif

#include "mir_toolkit/events/input/input_event.h"
#include "mir_toolkit/events/resize_event.h"
#include "mir_toolkit/events/surface_event.h"
#include "mir_toolkit/events/orientation_event.h"
#include "mir_toolkit/events/prompt_session_event.h"
#include "mir_toolkit/events/keymap_event.h"
#include "mir_toolkit/events/input_configuration_event.h"
#include "mir_toolkit/events/surface_output_event.h"
#include "mir_toolkit/events/input_device_state_event.h"

#ifdef __cplusplus
/**
 * \addtogroup mir_toolkit
 * @{
 */
extern "C" {
#endif

/**
 * Retrieves the type of a MirEvent. Now preferred over direct access to ev->type.
 * In particular ev->type will never be mir_event_type_input and mir_event_get_type
 * is the only way to ensure mir_event_get_input_event will succeed.
 *
 * \param [in] event The event
 * \return           The event type
 */
MirEventType mir_event_get_type(MirEvent const* event);

/**
 * Retrieve the MirInputEvent associated with a MirEvent of 
 * type mir_event_type_input. See <mir_toolkit/events/input/input_event.h>
 * for accessors.
 *
 * \param [in] event The event
 * \return           The associated MirInputEvent
 */
MirInputEvent const* mir_event_get_input_event(MirEvent const* event);

/**
 * Retrieve the MirSurfaceEvent associated with a MirEvent of
 * type mir_event_type_surface. See <mir_toolkit/events/surface_event.h>
 * for accessors.
 *
 * \param [in] event The event
 * \return           The associated MirSurfaceEvent
 */
MirSurfaceEvent const* mir_event_get_surface_event(MirEvent const* event);

/**
 * Retrieve the MirResizeEvent associated with a MirEvent of
 * type mir_event_type_resize. See <mir_toolkits/events/resize_event.h>
 * for accessors.
 *
 * \param [in] event The event
 * \return           The associated MirResizeEvent
 */
MirResizeEvent const* mir_event_get_resize_event(MirEvent const* event);

/**
 * Retrieve the MirPromptSessionEvent associated with a MirEvent of
 * type mir_event_type_prompt_session_state_change. See <mir_toolkits/events/prompt_session_event.h>
 * for accessors.
 *
 * \param [in] event The event
 * \return           The associated MirPromptSessionEvent
 */
MirPromptSessionEvent const* mir_event_get_prompt_session_event(MirEvent const* event);

/**
 * Retrieve the MirOrientationEvent associated with a MirEvent of
 * type mir_event_type_orientation. See <mir_toolkit/events/orientation_event.h>
 * for accessors.
 *
 * \param [in] event The event
 * \return           The associated MirOrientationEvent
 */
MirOrientationEvent const* mir_event_get_orientation_event(MirEvent const* event);

/**
 * Retrieve the MirCloseSurfaceEvent associated with a MirEvent of
 * type mir_event_type_close_surface. The event is a request to close
 * the surface it is delivered to and has no accessors.
 *
 * \deprecated Use of this function is pointless as there is no way to use the
 * return value.
 *
 * \todo This should be removed from the public API at the next API break.
 *
 * \param [in] event The event
 * \return           The associated MirCloseSurfaceEvent
 */
/// @cond
__attribute__ ((deprecated))
/// @endcond
MirCloseSurfaceEvent const* mir_event_get_close_surface_event(MirEvent const* event);

/**
 * Retrieve the MirKeymapEvent associated with a MirEvent of
 * type mir_event_type_keymap. The event signifies that the keymap
 * applied for the relevant surface has changed.
 *
 * \param [in] event The event
 * \return           The associated MirKeymapEvent
 */
MirKeymapEvent const* mir_event_get_keymap_event(MirEvent const* event);

/**
 * Retrieve the MirInputConfiguration associated with a MirEvent of
 * type mir_event_type_input_configuration. The event signifies that the
 * input device configuration has changed.
 *
 * \param [in] event The event
 * \return           The associated MirInputConfigurationEvent
 */
MirInputConfigurationEvent const* mir_event_get_input_configuration_event(MirEvent const* event);

/**
 * Retrieve the MirSurfaceOutputEvent associated with a MirEvent of type
 * mir_event_type_surface_output. The event signifies that the properties
 * of the output the surface is displayed upon have changed.
 *
 * A MirSurfaceOutputEvent is generated either when the properties of the
 * output the surface is primarily on change (for example: by user configuration
 * of resolution) or when the output the surface is primarily on changes
 * (for example: when a user moves the surface from one monitor to another).
 *
 * \param [in] event The event
 * \return           The associated MirSurfaceOutputEvent
 */
MirSurfaceOutputEvent const* mir_event_get_surface_output_event(MirEvent const* event);

/**
 * Retrieve the MirInputDeviceStateEvent associated with a MirEvent of
 * type mir_event_type_input_device_state. The event signifies that the
 * client has not received the most recent input events, and thus receives
 * a state update for all attached devices.
 *
 * \param [in] event The event
 * \return           The associated MirInputConfigurationEvent
 */
MirInputDeviceStateEvent const* mir_event_get_input_device_state_event(MirEvent const* event);

/**
 * Retrieve the MirSurfacePlacementEvent associated with a MirEvent of
 * type mir_event_type_surface_placement. The event signifies that the
 * the server has fulfilled a request for relative surface placement.
 *
 * \param [in] event The event
 * \return           The associated MirSurfacePlacementEvent
 */
MirSurfacePlacementEvent const* mir_event_get_surface_placement_event(MirEvent const* event);

/**
 * Retrieve the MirInputDeviceStateEvent associated with a MirEvent of
 * type mir_event_type_input_device_state. The event signifies that the
 * client has not received the most recent input events, and thus receives
 * a state update for all attached devices.
 *
 * \param [in] event The event
 * \return           The associated MirInputConfigurationEvent
 */
MirInputDeviceStateEvent const* mir_event_get_input_device_state_event(MirEvent const* ev);

/*
 * !!!!!!!!!!!!!!!!!!!!!!!!!!!!!!!!!!!!!!!!!!!!!!!!!!!!!!!!!!!!!!!!!!!!!!!!!!!!
 * _________________________
 *< Don't use mir_event_ref >
 * -------------------------
 *       \   ^__^
 *        \  (oo)\_______
 *           (__)\       )\/\
 *                ||----w |
 *                ||     || 
 * !!!!!!!!!!!!!!!!!!!!!!!!!!!!!!!!!!!!!!!!!!!!!!!!!!!!!!!!!!!!!!!!!!!!!!!!!!!!
 * NOTICE: mir_event_ref and mir_event_unref are implemented in terms of copy
 * until such time that direct MirEvent access is deprecated. This means you
 * must use the return value as your new reference.
 */

/**
 * Reference this MirEvent and return a pointer to the
 * newly referenced instance
 *
 * \param[in] event The event to reference
 * \return          The event pointer to now use
 */
MirEvent const* mir_event_ref(MirEvent const* event) __attribute__((warn_unused_result));

/**
 * Release a reference to a MirEvent.
 *
 * \param[in] event The event to un-reference
 */
void mir_event_unref(MirEvent const* event);

#ifdef __cplusplus
}
/**@}*/
#endif

#endif /* MIR_TOOLKIT_EVENT_H_ */<|MERGE_RESOLUTION|>--- conflicted
+++ resolved
@@ -47,10 +47,7 @@
     mir_event_type_input_configuration,
     mir_event_type_surface_output,
     mir_event_type_input_device_state,
-<<<<<<< HEAD
-=======
     mir_event_type_surface_placement,
->>>>>>> 5fa1d029
 } MirEventType;
 
 typedef struct MirSurfaceEvent MirSurfaceEvent;
@@ -63,10 +60,7 @@
 typedef struct MirInputConfigurationEvent MirInputConfigurationEvent;
 typedef struct MirSurfaceOutputEvent MirSurfaceOutputEvent;
 typedef struct MirInputDeviceStateEvent MirInputDeviceStateEvent;
-<<<<<<< HEAD
-=======
 typedef struct MirSurfacePlacementEvent MirSurfacePlacementEvent;
->>>>>>> 5fa1d029
 
 typedef struct MirCookie MirCookie;
 
@@ -228,17 +222,6 @@
  * \return           The associated MirSurfacePlacementEvent
  */
 MirSurfacePlacementEvent const* mir_event_get_surface_placement_event(MirEvent const* event);
-
-/**
- * Retrieve the MirInputDeviceStateEvent associated with a MirEvent of
- * type mir_event_type_input_device_state. The event signifies that the
- * client has not received the most recent input events, and thus receives
- * a state update for all attached devices.
- *
- * \param [in] event The event
- * \return           The associated MirInputConfigurationEvent
- */
-MirInputDeviceStateEvent const* mir_event_get_input_device_state_event(MirEvent const* ev);
 
 /*
  * !!!!!!!!!!!!!!!!!!!!!!!!!!!!!!!!!!!!!!!!!!!!!!!!!!!!!!!!!!!!!!!!!!!!!!!!!!!!
