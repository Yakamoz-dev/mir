/*
 * Copyright © 2012-2013 Canonical Ltd.
 *
 * This program is free software: you can redistribute it and/or modify it
 * under the terms of the GNU Lesser General Public License version 3,
 * as published by the Free Software Foundation.
 *
 * This program is distributed in the hope that it will be useful,
 * but WITHOUT ANY WARRANTY; without even the implied warranty of
 * MERCHANTABILITY or FITNESS FOR A PARTICULAR PURPOSE.  See the
 * GNU Lesser General Public License for more details.
 *
 * You should have received a copy of the GNU Lesser General Public License
 * along with this program.  If not, see <http://www.gnu.org/licenses/>.
 *
 */

#ifndef MIR_CLIENT_LIBRARY_H
#define MIR_CLIENT_LIBRARY_H

#include "mir_toolkit/c_types.h"
#include <mir_toolkit/common.h>

#ifdef __cplusplus
/*
 * The C client API
 */
namespace mir_toolkit {
extern "C" {
#endif

<<<<<<< HEAD
/* This header defines the MIR client library's C API. */

/* Display server connection API */
typedef void* MirEGLNativeWindowType;
typedef void* MirEGLNativeDisplayType;
typedef struct MirConnection MirConnection;
typedef struct MirSurface MirSurface;

/**
 * Returned by asynchronous functions. Must not be free'd by
 * callers. See the individual function documentation for information
 * on the lifetime of wait handles.
 */
typedef struct MirWaitHandle MirWaitHandle;

/**
 * Callback to be passed when issuing a mir_connect request.
 *   \param [in] connection          the new connection
 *   \param [in,out] client_context  context provided by client in calling
 *                                   mir_connect
 */
typedef void (*mir_connected_callback)(MirConnection *connection, void *client_context);

/**
 * Callback to be passed when calling:
 *  - mir_surface_create
 *  - mir_surface_next_buffer
 *  - mir_surface_release
 *   \param [in] surface             the surface being updated
 *   \param [in,out] client_context  context provided by client in calling
 *                                   mir_connect
 */
typedef void (*mir_surface_lifecycle_callback)(MirSurface *surface, void *client_context);

/**
 * The order of components in a format enum matches the
 * order of the components as they would be written in an
 *  integer representing a pixel value of that format.
 *
 * For example, abgr_8888 corresponds to 0xAABBGGRR, which will
 * end up as R,G,B,A in memory in a little endian system, and
 * as A,B,G,R in memory in a big endian system.
 */
typedef enum MirPixelFormat
{
    mir_pixel_format_invalid,
    mir_pixel_format_abgr_8888,
    mir_pixel_format_xbgr_8888,
    mir_pixel_format_argb_8888,
    mir_pixel_format_xrgb_8888,
    mir_pixel_format_bgr_888
} MirPixelFormat;

/** TODO */
typedef enum MirBufferUsage
{
    mir_buffer_usage_hardware = 1,
    mir_buffer_usage_software
} MirBufferUsage;

/** TODO */
typedef struct MirSurfaceParameters
{
    char const *name;
    int width;
    int height;
    MirPixelFormat pixel_format;
    MirBufferUsage buffer_usage;
} MirSurfaceParameters;

enum { mir_platform_package_max = 32 };

/** TODO */
typedef struct MirPlatformPackage
{
    int data_items;
    int fd_items;

    int data[mir_platform_package_max];
    int fd[mir_platform_package_max];
} MirPlatformPackage;

enum { mir_buffer_package_max = 32 };

/** TODO */
typedef struct MirBufferPackage
{
    int data_items;
    int fd_items;

    int data[mir_buffer_package_max];
    int fd[mir_buffer_package_max];

    int stride;
    int age; /**< Number of frames submitted by the client since the client has rendered to this buffer. */
             /**< This has the same semantics as the EGL_EXT_buffer_age extension */
             /**< \see http://www.khronos.org/registry/egl/extensions/EXT/EGL_EXT_buffer_age.txt */
} MirBufferPackage;

/** TODO */
typedef struct MirGraphicsRegion
{
    int width;
    int height;
    int stride;
    MirPixelFormat pixel_format;
    char *vaddr;

} MirGraphicsRegion;

enum { mir_supported_pixel_format_max = 32 };

/** TODO */
typedef struct MirDisplayInfo
{
    int width;
    int height;
    int supported_pixel_format_items;
    MirPixelFormat supported_pixel_format[mir_supported_pixel_format_max];
} MirDisplayInfo;
=======
/* This header defines the Mir client library's C API. */
>>>>>>> a7c12b3a

/**
 * Request a connection to the Mir server. The supplied callback is called when
 * the connection is established, or fails. The returned wait handle remains
 * valid until the connection has been released.
 *   \param [in] server       A name identifying the server
 *   \param [in] app_name     A name referring to the application
 *   \param [in] callback     Callback function to be invoked when request
 *                            completes
 *   \param [in,out] context  User data passed to the callback function
 *   \return                  A handle that can be passed to mir_wait_for
 */
MirWaitHandle *mir_connect(
    char const *server,
    char const *app_name,
    mir_connected_callback callback,
    void *context);

/**
 * Perform a mir_connect() but also wait for and return the result.
 *   \param [in] server    A name identifying the server
 *   \param [in] app_name  A name referring to the application
 *   \return               The resulting MirConnection
 */
MirConnection *mir_connect_sync(char const *server, char const *app_name);

/**
 * Test for a valid connection
 * \param [in] connection  The connection
 * \return                 A non-zero value if the supplied connection is
 *                         valid, 0 otherwise
 */
int mir_connection_is_valid(MirConnection *connection);

/**
 * Retrieve a text description of the last error. The returned string is owned
 * by the library and remains valid until the connection has been released.
 *   \param [in] connection  The connection
 *   \return                 A text description of any error resulting in an
 *                           invalid connection, or the empty string "" if the
 *                           connection is valid.
 */
char const *mir_connection_get_error_message(MirConnection *connection);

/**
 * Release a connection to the Mir server
 *   \param [in] connection  The connection
 */
void mir_connection_release(MirConnection *connection);

/**
 * Query platform-specific data and/or file descriptors that are required to
 * initialize GL/EGL features.
 *   \param [in]  connection        The connection
 *   \param [out] platform_package  Structure to be populated
 */
void mir_connection_get_platform(MirConnection *connection, MirPlatformPackage *platform_package);

/**
 * Query the display
 *   \param [in]  connection    The connection
 *   \param [out] display_info  Structure to be populated
 */
void mir_connection_get_display_info(MirConnection *connection, MirDisplayInfo *display_info);

/**
 * Get a display type that can be used for OpenGL ES 2.0 acceleration.
 *   \param [in] connection  The connection
 *   \return                 An EGLNativeDisplayType that the client can use
 */
MirEGLNativeDisplayType mir_connection_get_egl_native_display(MirConnection *connection);

/**
 * Validate an EGL native display
 *   \param [in] display the display
 *   \return             whether the display is valid for use with EGL
  */
int mir_egl_native_display_is_valid(MirEGLNativeDisplayType display);

/**
 * Request a new Mir surface on the supplied connection with the supplied
 * parameters. The returned handle remains valid until the surface has been
 * released.
 *   \param [in] connection          The connection
 *   \param [in] surface_parameters  Request surface parameters
 *   \param [in] callback            Callback function to be invoked when
 *                                   request completes
 *   \param [in,out] context         User data passed to the callback function
 *   \return                         A handle that can be passed to
 *                                   mir_wait_for
 */
MirWaitHandle *mir_surface_create(
    MirConnection *connection,
    MirSurfaceParameters const *surface_parameters,
    mir_surface_lifecycle_callback callback,
    void *context);

/**
 * Create a surface like in mir_surface_create(), but also wait for creation
 * to complete and return the resulting surface.
 *   \param [in] connection  The connection
 *   \param [in] params      Parameters describing the desired surface
 *   \return                 The resulting surface
 */
MirSurface *mir_surface_create_sync(MirConnection *connection,
                                    MirSurfaceParameters const *params);

/**
 * Get a window type that can be used for OpenGL ES 2.0 acceleration.
 *   \param [in] surface  The surface
 *   \return              An EGLNativeWindowType that the client can use
 */
MirEGLNativeWindowType mir_surface_get_egl_native_window(MirSurface *surface);

/**
 * Test for a valid surface
 *   \param [in] surface  The surface
 *   \return              A non-zero value if the supplied surface is valid,
 *                        0 otherwise
 */
int mir_surface_is_valid(MirSurface *surface);

/**
 * Retrieve a text description of the error. The returned string is owned by
 * the library and remains valid until the surface or the associated
 * connection has been released.
 *   \param [in] surface  The surface
 *   \return              A text description of any error resulting in an
 *                        invalid surface, or the empty string "" if the
 *                        connection is valid.
 */
char const *mir_surface_get_error_message(MirSurface *surface);

/**
 * Get a surface's parameters.
 *   \pre                     The surface is valid
 *   \param [in] surface      The surface
 *   \param [out] parameters  Structure to be populated
 */
void mir_surface_get_parameters(MirSurface *surface, MirSurfaceParameters *parameters);

/**
 * Get a surface's buffer in "raw" representation.
 *   \pre                         The surface is valid
 *   \param [in] surface          The surface
 *   \param [out] buffer_package  Structure to be populated
 */
void mir_surface_get_current_buffer(MirSurface *surface, MirBufferPackage *buffer_package);

/**
 * Get a surface's graphics_region, i.e., map the graphics buffer to main
 * memory.
 *   \pre                          The surface is valid
 *   \param [in] surface           The surface
 *   \param [out] graphics_region  Structure to be populated
 */
void mir_surface_get_graphics_region(
    MirSurface *surface,
    MirGraphicsRegion *graphics_region);

/**
 * Advance a surface's buffer. The returned handle remains valid until the next
 * call to mir_surface_next_buffer, until the surface has been released or the
 * connection to the server has been released.
 *   \param [in] surface      The surface
 *   \param [in] callback     Callback function to be invoked when the request
 *                            completes
 *   \param [in,out] context  User data passed to the callback function
 *   \return                  A handle that can be passed to mir_wait_for
 */
MirWaitHandle *mir_surface_next_buffer(
    MirSurface *surface,
    mir_surface_lifecycle_callback callback,
    void *context);

/**
 * Advance a surface's buffer as in mir_surface_next_buffer(), but also wait
 * for the operation to complete.
 *   \param [in] surface  The surface whose buffer to advance
 */
void mir_surface_next_buffer_sync(MirSurface *surface);

/**
 * Release the supplied surface and any associated buffer. The returned wait
 * handle remains valid until the connection to the server is released.
 *   \param [in] surface      The surface
 *   \param [in] callback     Callback function to be invoked when the request
 *                            completes
 *   \param [in,out] context  User data passed to the callback function
 *   \return                  A handle that can be passed to mir_wait_for
 */
MirWaitHandle *mir_surface_release(
    MirSurface *surface,
    mir_surface_lifecycle_callback callback,
    void *context);

/**
 * Release the specified surface like in mir_surface_release(), but also wait
 * for the operation to complete.
 *   \param [in] surface  The surface to be released
 */
void mir_surface_release_sync(MirSurface *surface);

/**
 * Wait on the supplied handle until the associated request has completed.
 *   \param [in] wait_handle  Handle returned by an asynchronous request
 */
void mir_wait_for(MirWaitHandle *wait_handle);

/**
 * Return the ID of a surface (only useful for debug output).
 *   \param [in] surface  The surface
 *   \return              An internal ID that identifies the surface
 */
int mir_debug_surface_id(MirSurface *surface);

/**
 * Set the type (purpose) of a surface. This is not guaranteed to always work
 * with some shell types (e.g. phone/tablet UIs). As such, you may have to
 * wait on the function and check the result using mir_surface_get_type.
 *   \param [in] surface  The surface to operate on
 *   \param [in] type     The new type of the surface
 *   \return              A wait handle that can be passed to mir_wait_for
 */
MirWaitHandle* mir_surface_set_type(MirSurface *surface, MirSurfaceType type);

/**
 * Get the type (purpose) of a surface.
 *   \param [in] surface  The surface to query
 *   \return              The type of the surface
 */
MirSurfaceType mir_surface_get_type(MirSurface *surface);

#ifdef __cplusplus
}
}
using namespace mir_toolkit;
#endif

#endif /* MIR_CLIENT_LIBRARY_H */<|MERGE_RESOLUTION|>--- conflicted
+++ resolved
@@ -29,130 +29,7 @@
 extern "C" {
 #endif
 
-<<<<<<< HEAD
-/* This header defines the MIR client library's C API. */
-
-/* Display server connection API */
-typedef void* MirEGLNativeWindowType;
-typedef void* MirEGLNativeDisplayType;
-typedef struct MirConnection MirConnection;
-typedef struct MirSurface MirSurface;
-
-/**
- * Returned by asynchronous functions. Must not be free'd by
- * callers. See the individual function documentation for information
- * on the lifetime of wait handles.
- */
-typedef struct MirWaitHandle MirWaitHandle;
-
-/**
- * Callback to be passed when issuing a mir_connect request.
- *   \param [in] connection          the new connection
- *   \param [in,out] client_context  context provided by client in calling
- *                                   mir_connect
- */
-typedef void (*mir_connected_callback)(MirConnection *connection, void *client_context);
-
-/**
- * Callback to be passed when calling:
- *  - mir_surface_create
- *  - mir_surface_next_buffer
- *  - mir_surface_release
- *   \param [in] surface             the surface being updated
- *   \param [in,out] client_context  context provided by client in calling
- *                                   mir_connect
- */
-typedef void (*mir_surface_lifecycle_callback)(MirSurface *surface, void *client_context);
-
-/**
- * The order of components in a format enum matches the
- * order of the components as they would be written in an
- *  integer representing a pixel value of that format.
- *
- * For example, abgr_8888 corresponds to 0xAABBGGRR, which will
- * end up as R,G,B,A in memory in a little endian system, and
- * as A,B,G,R in memory in a big endian system.
- */
-typedef enum MirPixelFormat
-{
-    mir_pixel_format_invalid,
-    mir_pixel_format_abgr_8888,
-    mir_pixel_format_xbgr_8888,
-    mir_pixel_format_argb_8888,
-    mir_pixel_format_xrgb_8888,
-    mir_pixel_format_bgr_888
-} MirPixelFormat;
-
-/** TODO */
-typedef enum MirBufferUsage
-{
-    mir_buffer_usage_hardware = 1,
-    mir_buffer_usage_software
-} MirBufferUsage;
-
-/** TODO */
-typedef struct MirSurfaceParameters
-{
-    char const *name;
-    int width;
-    int height;
-    MirPixelFormat pixel_format;
-    MirBufferUsage buffer_usage;
-} MirSurfaceParameters;
-
-enum { mir_platform_package_max = 32 };
-
-/** TODO */
-typedef struct MirPlatformPackage
-{
-    int data_items;
-    int fd_items;
-
-    int data[mir_platform_package_max];
-    int fd[mir_platform_package_max];
-} MirPlatformPackage;
-
-enum { mir_buffer_package_max = 32 };
-
-/** TODO */
-typedef struct MirBufferPackage
-{
-    int data_items;
-    int fd_items;
-
-    int data[mir_buffer_package_max];
-    int fd[mir_buffer_package_max];
-
-    int stride;
-    int age; /**< Number of frames submitted by the client since the client has rendered to this buffer. */
-             /**< This has the same semantics as the EGL_EXT_buffer_age extension */
-             /**< \see http://www.khronos.org/registry/egl/extensions/EXT/EGL_EXT_buffer_age.txt */
-} MirBufferPackage;
-
-/** TODO */
-typedef struct MirGraphicsRegion
-{
-    int width;
-    int height;
-    int stride;
-    MirPixelFormat pixel_format;
-    char *vaddr;
-
-} MirGraphicsRegion;
-
-enum { mir_supported_pixel_format_max = 32 };
-
-/** TODO */
-typedef struct MirDisplayInfo
-{
-    int width;
-    int height;
-    int supported_pixel_format_items;
-    MirPixelFormat supported_pixel_format[mir_supported_pixel_format_max];
-} MirDisplayInfo;
-=======
 /* This header defines the Mir client library's C API. */
->>>>>>> a7c12b3a
 
 /**
  * Request a connection to the Mir server. The supplied callback is called when
