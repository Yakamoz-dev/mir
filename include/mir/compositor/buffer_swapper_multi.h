--- conflicted
+++ resolved
@@ -22,14 +22,9 @@
 
 #include "buffer_swapper.h"
 
-<<<<<<< HEAD
 #include <mutex>
 #include <condition_variable>
-=======
-#include "mir/thread/all.h"
-
 #include <vector>
->>>>>>> 26f827fd
 #include <memory>
 #include <deque>
 #include <map>
