/*
 * Copyright © 2012 Canonical Ltd.
 *
 * Permission to use, copy, modify, distribute, and sell this software
 * and its documentation for any purpose is hereby granted without
 * fee, provided that the above copyright notice appear in all copies
 * and that both that copyright notice and this permission notice
 * appear in supporting documentation, and that the name of
 * Canonical Ltd. not be used in advertising or publicity pertaining to
 * distribution of the software without specific, written prior permission.
 * Canonical Ltd. makes no representations about the suitability of this
 * software for any purpose. It is provided "as is" without express or
 * implied warranty.
 *
 * CANONICAL, LTD. DISCLAIMS ALL WARRANTIES WITH REGARD TO THIS SOFTWARE,
 * INCLUDING ALL IMPLIED WARRANTIES OF MERCHANTABILITY AND FITNESS, IN
 * NO EVENT SHALL CANONICAL, LTD. BE LIABLE FOR ANY SPECIAL, INDIRECT OR
 * CONSEQUENTIAL DAMAGES OR ANY DAMAGES WHATSOEVER RESULTING FROM LOSS
 * OF USE, DATA OR PROFITS, WHETHER IN AN ACTION OF CONTRACT,
 * NEGLIGENCE OR OTHER TORTIOUS ACTION, ARISING OUT OF OR IN CONNECTION
 * WITH THE USE OR PERFORMANCE OF THIS SOFTWARE.
 *
 * Authored by: Thomas Voss <thomas.voss@canonical.com>
 */

#ifndef EVENT_HANDLER_H_
#define EVENT_HANDLER_H_

namespace mir
{
namespace input
{

class Event;

// EventHandler is the interface by which input
// devices know the input dispatcher
class EventHandler
{
 public:
    virtual ~EventHandler() {}

    virtual void OnEvent(Event* e) = 0;
<<<<<<< HEAD
=======
protected:
    EventHandler() = default;
    EventHandler(const EventHandler&) = delete;
    EventHandler& operator=(const EventHandler&) = delete;
>>>>>>> 8f447c90
};

}
}

#endif /* EVENT_HANDLER_H_ */<|MERGE_RESOLUTION|>--- conflicted
+++ resolved
@@ -41,13 +41,10 @@
     virtual ~EventHandler() {}
 
     virtual void OnEvent(Event* e) = 0;
-<<<<<<< HEAD
-=======
 protected:
     EventHandler() = default;
     EventHandler(const EventHandler&) = delete;
     EventHandler& operator=(const EventHandler&) = delete;
->>>>>>> 8f447c90
 };
 
 }
