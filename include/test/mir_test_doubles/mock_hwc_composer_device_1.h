--- conflicted
+++ resolved
@@ -89,17 +89,6 @@
                 external_prepare = (!!displays[1]);
             case 1:
                 primary_prepare = (!!displays[0]);
-<<<<<<< HEAD
-                save_args(&display0_prepare_content, displays);
-            default:
-                break;
-        }
-
-        for(auto i = 0u; i < displays[0]->numHwLayers; i++)
-        {
-            prepare_layerlist.push_back(displays[0]->hwLayers[i]);
-            prepare_layerlist.back().visibleRegionScreen = {0, nullptr};
-=======
                 for(auto i = 0u; i < displays[0]->numHwLayers; i++)
                 {
                     prepare_layerlist.push_back(displays[0]->hwLayers[i]);
@@ -108,7 +97,6 @@
                 save_args(&display0_prepare_content, displays);
             default:
                 break;
->>>>>>> c55f4887
         }
         return 0;
     }
