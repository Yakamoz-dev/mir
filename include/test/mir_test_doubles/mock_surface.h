/*
 * Copyright © 2013 Canonical Ltd.
 *
 * This program is free software: you can redistribute it and/or modify it
 * under the terms of the GNU General Public License version 3,
 * as published by the Free Software Foundation.
 *
 * This program is distributed in the hope that it will be useful,
 * but WITHOUT ANY WARRANTY; without even the implied warranty of
 * MERCHANTABILITY or FITNESS FOR A PARTICULAR PURPOSE.  See the
 * GNU General Public License for more details.
 *
 * You should have received a copy of the GNU General Public License
 * along with this program.  If not, see <http://www.gnu.org/licenses/>.
 *
 * Authored by: Robert Carr <robert.carr@canonical.com>
 */

#ifndef MIR_TEST_DOUBLES_MOCK_SURFACE_H_
#define MIR_TEST_DOUBLES_MOCK_SURFACE_H_

#include "mir/shell/surface.h"

#include "mir/shell/surface_creation_parameters.h"
#include "null_event_sink.h"

#include <gmock/gmock.h>

#include <memory>

namespace mir
{
namespace test
{
namespace doubles
{

struct MockSurface : public shell::Surface
{
<<<<<<< HEAD
    MockSurface(std::shared_ptr<shell::SurfaceBuilder> const& builder,
                std::shared_ptr<shell::SurfaceController> const& controller) :
        shell::Surface(builder, controller, shell::a_surface())
=======
    MockSurface(std::shared_ptr<shell::SurfaceBuilder> const& builder) :
        shell::Surface(builder, shell::a_surface(), frontend::SurfaceId{}, std::make_shared<NullEventSink>())
>>>>>>> e3354ffb
    {
    }

    ~MockSurface() noexcept {}

    MOCK_METHOD0(hide, void());
    MOCK_METHOD0(show, void());
    MOCK_METHOD0(raise, void());
    MOCK_METHOD0(visible, bool());

    MOCK_METHOD0(destroy, void());
    MOCK_METHOD0(force_requests_to_complete, void());
    MOCK_METHOD0(advance_client_buffer, std::shared_ptr<graphics::Buffer>());

    MOCK_CONST_METHOD0(name, std::string());
    MOCK_CONST_METHOD0(size, geometry::Size());
    MOCK_CONST_METHOD0(pixel_format, geometry::PixelFormat());

    MOCK_CONST_METHOD0(supports_input, bool());
    MOCK_CONST_METHOD0(client_input_fd, int());

    MOCK_METHOD2(configure, int(MirSurfaceAttrib, int));
    MOCK_METHOD1(take_input_focus, void(std::shared_ptr<shell::InputTargeter> const&));
};

}
}
} // namespace mir

#endif // MIR_TEST_DOUBLES_MOCK_SURFACE_H_<|MERGE_RESOLUTION|>--- conflicted
+++ resolved
@@ -37,14 +37,8 @@
 
 struct MockSurface : public shell::Surface
 {
-<<<<<<< HEAD
-    MockSurface(std::shared_ptr<shell::SurfaceBuilder> const& builder,
-                std::shared_ptr<shell::SurfaceController> const& controller) :
-        shell::Surface(builder, controller, shell::a_surface())
-=======
     MockSurface(std::shared_ptr<shell::SurfaceBuilder> const& builder) :
         shell::Surface(builder, shell::a_surface(), frontend::SurfaceId{}, std::make_shared<NullEventSink>())
->>>>>>> e3354ffb
     {
     }
 
@@ -52,8 +46,8 @@
 
     MOCK_METHOD0(hide, void());
     MOCK_METHOD0(show, void());
-    MOCK_METHOD0(raise, void());
     MOCK_METHOD0(visible, bool());
+    MOCK_METHOD1(raise, void(std::shared_ptr<shell::SurfaceController> const&));
 
     MOCK_METHOD0(destroy, void());
     MOCK_METHOD0(force_requests_to_complete, void());
