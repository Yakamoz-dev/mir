--- conflicted
+++ resolved
@@ -180,15 +180,9 @@
     width  /= 2;
     height /= 2;
 
-<<<<<<< HEAD
-    MirWindowSpec* spec = mir_create_spec(mir_eglapp_native_connection());
+    MirWindowSpec* spec = mir_create_window_spec(mir_eglapp_native_connection());
     mir_spec_set_width (spec, width);
     mir_spec_set_height(spec, height);
-=======
-    MirWindowSpec* spec = mir_create_window_spec(mir_eglapp_native_connection());
-    mir_surface_spec_set_width (spec, width);
-    mir_surface_spec_set_height(spec, height);
->>>>>>> 98684d0c
 
     mir_surface_apply_spec(mir_eglapp_native_surface(), spec);
     mir_spec_release(spec);
@@ -222,13 +216,8 @@
     MirSurface* surface = mir_eglapp_native_surface();
     mir_surface_set_event_handler(surface, handle_event, NULL);
 
-<<<<<<< HEAD
-    spec = mir_create_spec(mir_eglapp_native_connection());
+    spec = mir_create_window_spec(mir_eglapp_native_connection());
     mir_spec_set_pointer_confinement(spec, mir_pointer_confined_to_surface);
-=======
-    spec = mir_create_window_spec(mir_eglapp_native_connection());
-    mir_surface_spec_set_pointer_confinement(spec, mir_pointer_confined_to_surface);
->>>>>>> 98684d0c
 
     mir_surface_apply_spec(surface, spec);
     mir_spec_release(spec);
