--- conflicted
+++ resolved
@@ -125,12 +125,8 @@
     }
     else
     {
-<<<<<<< HEAD
         renderer.set_output_transform(display_buffer.transformation());
-=======
-        renderer.set_output_transform(display_buffer.orientation(), display_buffer.mirror_mode());
         update_viewport();
->>>>>>> 92bb4f56
         renderer.set_viewport(viewport);
         renderer.begin(std::move(decorated));
         renderer.render(renderable_list);
