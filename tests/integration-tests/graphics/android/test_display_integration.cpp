/*
 * Copyright © 2012 Canonical Ltd.
 *
 * This program is free software: you can redistribute it and/or modify
 * it under the terms of the GNU General Public License version 3 as
 * published by the Free Software Foundation.
 *
 * This program is distributed in the hope that it will be useful,
 * but WITHOUT ANY WARRANTY; without even the implied warranty of
 * MERCHANTABILITY or FITNESS FOR A PARTICULAR PURPOSE.  See the
 * GNU General Public License for more details.
 *
 * You should have received a copy of the GNU General Public License
 * along with this program.  If not, see <http://www.gnu.org/licenses/>.
 *
 * Authored by: Kevin DuBois <kevin.dubois@canonical.com>
 */

#include "mir/graphics/buffer_initializer.h"
#include "mir/graphics/display_buffer.h"
#include "src/platform/graphics/android/android_display.h"
#include "src/platform/graphics/android/hwc_loggers.h"
#include "src/platform/graphics/android/resource_factory.h"
#include "src/platform/graphics/android/android_graphic_buffer_allocator.h"
#include "src/platform/graphics/android/output_builder.h"
#include "src/server/graphics/program_factory.h"
#include "src/server/report/null_report_factory.h"

#include "examples/graphics.h"
#include "mir_test_doubles/mock_display_report.h"
#include "mir_test_doubles/stub_gl_config.h"
#include "mir_test_doubles/stub_renderable.h"

#include <gtest/gtest.h>
#include <stdexcept>

namespace mga=mir::graphics::android;
namespace mg=mir::graphics;
namespace geom=mir::geometry;
namespace md=mir::draw;
namespace mtd=mir::test::doubles;

namespace
{
void (*original_sigterm_handler)(int);
std::shared_ptr<mg::Display> display;
std::shared_ptr<mga::GraphicBufferAllocator> buffer_allocator;

class AndroidDisplay : public ::testing::Test
{
protected:
    static void SetUpTestCase()
    {
        /* note: exynos5 hwc driver can sends sigterm to vsync thread when closing hwc.
           the server can handle this, but we need the test to as well */
        original_sigterm_handler = signal(SIGTERM, [](int){});

        auto buffer_initializer = std::make_shared<mg::NullBufferInitializer>();
        buffer_allocator = std::make_shared<mga::AndroidGraphicBufferAllocator>(buffer_initializer);

        /* note about fb_device: OMAP4 drivers seem to only be able to open fb once
           per process (repeated framebuffer_{open,close}() doesn't seem to work). once we
           figure out why, we can remove fb_device in the test fixture */
<<<<<<< HEAD
        auto logger = std::make_shared<mga::NullHwcLogger>();
        auto display_resource_factory = std::make_shared<mga::ResourceFactory>(logger);
        auto null_display_report = mir::report::null_display_report();
        auto stub_gl_config = std::make_shared<mtd::StubGLConfig>();
        auto display_buffer_factory = std::make_shared<mga::OutputBuilder>(
            buffer_allocator, display_resource_factory, null_display_report, mga::OverlayOptimization::enabled);
        auto program_factory = std::make_shared<mg::ProgramFactory>();
        display = std::make_shared<mga::AndroidDisplay>(
            display_buffer_factory, program_factory, stub_gl_config, null_display_report);
=======
        display_resource_factory = std::make_shared<mga::ResourceFactory>();
>>>>>>> 5ca7fc95
    }

    static void TearDownTestCase()
    {
        signal(SIGTERM, original_sigterm_handler);
        display.reset();
        buffer_allocator.reset();
    }
};
}

TEST_F(AndroidDisplay, display_can_post)
{
<<<<<<< HEAD
    display->for_each_display_buffer([](mg::DisplayBuffer& buffer)
=======
    auto null_display_report = mir::report::null_display_report();
    auto stub_gl_config = std::make_shared<mtd::StubGLConfig>();
    auto buffer_initializer = std::make_shared<mg::NullBufferInitializer>();
    auto fb_allocator = std::make_shared<mga::AndroidGraphicBufferAllocator>(buffer_initializer);
    auto logger = std::make_shared<mga::NullHwcLogger>();
    auto display_buffer_factory = std::make_shared<mga::OutputBuilder>(
        fb_allocator, display_resource_factory, null_display_report, mga::OverlayOptimization::disabled, logger);

    auto program_factory = std::make_shared<mg::ProgramFactory>();
    mga::AndroidDisplay display{display_buffer_factory, program_factory, stub_gl_config, null_display_report};

    display.for_each_display_buffer([this](mg::DisplayBuffer& buffer)
>>>>>>> 5ca7fc95
    {
        buffer.make_current();
        md::glAnimationBasic gl_animation;
        gl_animation.init_gl();

        gl_animation.render_gl();
        buffer.post_update();

        gl_animation.render_gl();
        buffer.post_update();
    });
}

TEST_F(AndroidDisplay, display_can_post_overlay)
{
    display->for_each_display_buffer([](mg::DisplayBuffer& db)
    {
        db.make_current();
        auto area = db.view_area();
        auto buffer = buffer_allocator->alloc_buffer_platform(
            area.size, mir_pixel_format_abgr_8888, mga::BufferUsage::use_hardware);
        mg::RenderableList list{
            std::make_shared<mtd::StubRenderable>(buffer, area)
        };

        db.post_renderables_if_optimizable(list);
    });
}<|MERGE_RESOLUTION|>--- conflicted
+++ resolved
@@ -61,19 +61,15 @@
         /* note about fb_device: OMAP4 drivers seem to only be able to open fb once
            per process (repeated framebuffer_{open,close}() doesn't seem to work). once we
            figure out why, we can remove fb_device in the test fixture */
-<<<<<<< HEAD
         auto logger = std::make_shared<mga::NullHwcLogger>();
-        auto display_resource_factory = std::make_shared<mga::ResourceFactory>(logger);
+        auto display_resource_factory = std::make_shared<mga::ResourceFactory>();
         auto null_display_report = mir::report::null_display_report();
         auto stub_gl_config = std::make_shared<mtd::StubGLConfig>();
         auto display_buffer_factory = std::make_shared<mga::OutputBuilder>(
-            buffer_allocator, display_resource_factory, null_display_report, mga::OverlayOptimization::enabled);
+            buffer_allocator, display_resource_factory, null_display_report, mga::OverlayOptimization::enabled, logger);
         auto program_factory = std::make_shared<mg::ProgramFactory>();
         display = std::make_shared<mga::AndroidDisplay>(
             display_buffer_factory, program_factory, stub_gl_config, null_display_report);
-=======
-        display_resource_factory = std::make_shared<mga::ResourceFactory>();
->>>>>>> 5ca7fc95
     }
 
     static void TearDownTestCase()
@@ -87,22 +83,7 @@
 
 TEST_F(AndroidDisplay, display_can_post)
 {
-<<<<<<< HEAD
     display->for_each_display_buffer([](mg::DisplayBuffer& buffer)
-=======
-    auto null_display_report = mir::report::null_display_report();
-    auto stub_gl_config = std::make_shared<mtd::StubGLConfig>();
-    auto buffer_initializer = std::make_shared<mg::NullBufferInitializer>();
-    auto fb_allocator = std::make_shared<mga::AndroidGraphicBufferAllocator>(buffer_initializer);
-    auto logger = std::make_shared<mga::NullHwcLogger>();
-    auto display_buffer_factory = std::make_shared<mga::OutputBuilder>(
-        fb_allocator, display_resource_factory, null_display_report, mga::OverlayOptimization::disabled, logger);
-
-    auto program_factory = std::make_shared<mg::ProgramFactory>();
-    mga::AndroidDisplay display{display_buffer_factory, program_factory, stub_gl_config, null_display_report};
-
-    display.for_each_display_buffer([this](mg::DisplayBuffer& buffer)
->>>>>>> 5ca7fc95
     {
         buffer.make_current();
         md::glAnimationBasic gl_animation;
