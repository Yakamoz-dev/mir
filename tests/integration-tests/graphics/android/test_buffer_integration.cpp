/*
 * Copyright © 2012 Canonical Ltd.
 *
 * This program is free software: you can redistribute it and/or modify
 * it under the terms of the GNU General Public License version 3 as
 * published by the Free Software Foundation.
 *
 * This program is distributed in the hope that it will be useful,
 * but WITHOUT ANY WARRANTY; without even the implied warranty of
 * MERCHANTABILITY or FITNESS FOR A PARTICULAR PURPOSE.  See the
 * GNU General Public License for more details.
 *
 * You should have received a copy of the GNU General Public License
 * along with this program.  If not, see <http://www.gnu.org/licenses/>.
 *
 * Authored by: Kevin DuBois <kevin.dubois@canonical.com>
 */

#include "src/graphics/android/android_platform.h"
#include "src/graphics/android/android_buffer_allocator.h"
#include "src/graphics/android/android_display.h"
#include "mir/graphics/buffer_initializer.h"
#include "mir/compositor/double_buffer_allocation_strategy.h"
#include "mir/compositor/buffer_swapper.h"
#include "mir/compositor/buffer_bundle_surfaces.h"
#include "mir/compositor/buffer_properties.h"

#include "mir/draw/graphics.h"
#include "mir_test/draw/android_graphics.h"
#include "mir_test/draw/patterns.h"

#include <gtest/gtest.h>
#include <stdexcept>

namespace mc=mir::compositor;
namespace geom=mir::geometry;
namespace mga=mir::graphics::android;
namespace mg=mir::graphics;
namespace md=mir::draw;
namespace mtd=mir::test::draw;

namespace
{

class AndroidBufferIntegration : public ::testing::Test
{
protected:
    static void SetUpTestCase()
    {
        ASSERT_FALSE(mtd::is_surface_flinger_running());
        ASSERT_NO_THROW(
        {
            platform = mg::create_platform();
            display = platform->create_display();
        });
    }

    virtual void SetUp()
    {
        ASSERT_TRUE(platform != NULL);
        ASSERT_TRUE(display != NULL);

        auto buffer_initializer = std::make_shared<mg::NullBufferInitializer>();
        allocator = platform->create_buffer_allocator(buffer_initializer);
        strategy = std::make_shared<mc::DoubleBufferAllocationStrategy>(allocator);
        size = geom::Size{geom::Width{gl_animation.texture_width()},
                          geom::Height{gl_animation.texture_height()}};
        pf  = geom::PixelFormat::abgr_8888;
        buffer_properties = mc::BufferProperties{size, pf, mc::BufferUsage::software};
    }

    md::glAnimationBasic gl_animation;
    std::shared_ptr<mc::GraphicBufferAllocator> allocator;
    std::shared_ptr<mc::DoubleBufferAllocationStrategy> strategy;
    geom::Size size;
    geom::PixelFormat pf;
    mc::BufferProperties buffer_properties;
    mtd::TestGrallocMapper sw_renderer;

    /* note about display: android drivers seem to only be able to open fb once
       per process (gralloc's framebuffer_close() doesn't seem to work). once we
       figure out why, we can put display in the test fixture */
    static std::shared_ptr<mg::Platform> platform;
    static std::shared_ptr<mg::Display> display;
};

std::shared_ptr<mg::Display> AndroidBufferIntegration::display;
std::shared_ptr<mg::Platform> AndroidBufferIntegration::platform;

}

TEST_F(AndroidBufferIntegration, post_does_not_throw)
{
    using namespace testing;

    EXPECT_NO_THROW(
    {
        display->for_each_display_buffer([](mg::DisplayBuffer& buffer)
        {
            buffer.post_update();
        });
    });
}

TEST(AndroidBufferIntegrationBasic, alloc_does_not_throw)
{
    using namespace testing;

    EXPECT_NO_THROW({
    auto allocator = std::make_shared<mga::AndroidBufferAllocator>();
    auto strategy = std::make_shared<mc::DoubleBufferAllocationStrategy>(allocator);
    });

}
TEST_F(AndroidBufferIntegration, swapper_creation_ok)
{
    using namespace testing;

    mc::BufferProperties actual;

    EXPECT_NO_THROW({
    std::unique_ptr<mc::BufferSwapper> swapper = strategy->create_swapper(actual, buffer_properties);
    });
}

TEST_F(AndroidBufferIntegration, swapper_returns_non_null)
{
    using namespace testing;

    mc::BufferProperties actual;
    std::shared_ptr<mc::Buffer> returned_buffer;
    mc::BufferID id{34};

    std::unique_ptr<mc::BufferSwapper> swapper = strategy->create_swapper(actual, buffer_properties);

    swapper->client_acquire(returned_buffer, id);
<<<<<<< HEAD
    EXPECT_NE((int)returned_buffer.get(), NULL);
=======
    EXPECT_NE(nullptr, returned_buffer.lock());
>>>>>>> f1cefc9d
}

TEST_F(AndroidBufferIntegration, buffer_ok_with_egl_context)
{
    using namespace testing;

    mtd::DrawPatternSolid red_pattern(0xFF0000FF);
    auto allocator = std::make_shared<mga::AndroidBufferAllocator>();
    auto strategy = std::make_shared<mc::DoubleBufferAllocationStrategy>(allocator);

    geom::PixelFormat pf(geom::PixelFormat::abgr_8888);
    mc::BufferProperties buffer_properties{size, pf, mc::BufferUsage::software};
    mc::BufferProperties actual;
    std::unique_ptr<mc::BufferSwapper> swapper = strategy->create_swapper(actual, buffer_properties);
    auto bundle = std::make_shared<mc::BufferBundleSurfaces>(std::move(swapper));

    gl_animation.init_gl();

    auto client_buffer = bundle->secure_client_buffer();
    auto ipc_package = client_buffer->get_ipc_package();
    auto region = sw_renderer.get_graphic_region_from_package(ipc_package, size);
    red_pattern.draw(region);
    client_buffer.reset();

    auto texture_res = bundle->lock_back_buffer();
    gl_animation.render_gl();
    display->for_each_display_buffer([](mg::DisplayBuffer& buffer)
    {
        buffer.post_update();
    });
    texture_res.reset();
}

TEST_F(AndroidBufferIntegration, DISABLED_buffer_ok_with_egl_context_repeat)
{
    using namespace testing;

    mtd::DrawPatternSolid red_pattern(0xFF0000FF);
    mtd::DrawPatternSolid green_pattern(0xFF00FF00);

    auto allocator = std::make_shared<mga::AndroidBufferAllocator>();
    auto strategy = std::make_shared<mc::DoubleBufferAllocationStrategy>(allocator);

    geom::PixelFormat pf(geom::PixelFormat::abgr_8888);
    mc::BufferProperties buffer_properties{size, pf, mc::BufferUsage::software};
    mc::BufferProperties actual;
    std::unique_ptr<mc::BufferSwapper> swapper = strategy->create_swapper(actual, buffer_properties);
    auto bundle = std::make_shared<mc::BufferBundleSurfaces>(std::move(swapper));

    gl_animation.init_gl();

    for(;;)
    {
        /* buffer 0 */
        auto client_buffer = bundle->secure_client_buffer();
        auto ipc_package = client_buffer->get_ipc_package();
        auto region = sw_renderer.get_graphic_region_from_package(ipc_package, size);
        red_pattern.draw(region);
        client_buffer.reset();

        auto texture_res = bundle->lock_back_buffer();
        gl_animation.render_gl();
        display->for_each_display_buffer([](mg::DisplayBuffer& buffer)
        {
            buffer.post_update();
        });
        texture_res.reset();
        sleep(1);

        /* buffer 1 */
        client_buffer = bundle->secure_client_buffer();
        ipc_package = client_buffer->get_ipc_package();
        region = sw_renderer.get_graphic_region_from_package(ipc_package, size);
        green_pattern.draw(region);
        client_buffer.reset();

        texture_res = bundle->lock_back_buffer();
        gl_animation.render_gl();
        display->for_each_display_buffer([](mg::DisplayBuffer& buffer)
        {
            buffer.post_update();
        });
        texture_res.reset();
        sleep(1);
    }

}

TEST_F(AndroidBufferIntegration, display_cleanup_ok)
{
    EXPECT_NO_THROW(
    {
        display.reset();
    });
}<|MERGE_RESOLUTION|>--- conflicted
+++ resolved
@@ -134,11 +134,7 @@
     std::unique_ptr<mc::BufferSwapper> swapper = strategy->create_swapper(actual, buffer_properties);
 
     swapper->client_acquire(returned_buffer, id);
-<<<<<<< HEAD
-    EXPECT_NE((int)returned_buffer.get(), NULL);
-=======
-    EXPECT_NE(nullptr, returned_buffer.lock());
->>>>>>> f1cefc9d
+    EXPECT_NE(nullptr, returned_buffer);
 }
 
 TEST_F(AndroidBufferIntegration, buffer_ok_with_egl_context)
