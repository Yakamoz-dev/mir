# Copyright © 2012 Canonical Ltd.
#
# This program is free software: you can redistribute it and/or modify
# it under the terms of the GNU General Public License version 3 as
# published by the Free Software Foundation.
#
# This program is distributed in the hope that it will be useful,
# but WITHOUT ANY WARRANTY; without even the implied warranty of
# MERCHANTABILITY or FITNESS FOR A PARTICULAR PURPOSE.  See the
# GNU General Public License for more details.
#
# You should have received a copy of the GNU General Public License
# along with this program.  If not, see <http://www.gnu.org/licenses/>.
#
# Authored by: Thomas Voss <thomas.voss@canonical.com>

<<<<<<< HEAD
list(
  APPEND INTEGRATION_TESTS_SRCS
   ${CMAKE_CURRENT_SOURCE_DIR}/test_input_manager.cpp
)

add_subdirectory(android-input)
=======
if(NOT MIR_PLATFORM STREQUAL "android")
  add_subdirectory(android)
endif()
>>>>>>> fbd9dc20

set(
  INTEGRATION_TESTS_SRCS
  ${INTEGRATION_TESTS_SRCS}
  PARENT_SCOPE)<|MERGE_RESOLUTION|>--- conflicted
+++ resolved
@@ -14,18 +14,14 @@
 #
 # Authored by: Thomas Voss <thomas.voss@canonical.com>
 
-<<<<<<< HEAD
 list(
   APPEND INTEGRATION_TESTS_SRCS
    ${CMAKE_CURRENT_SOURCE_DIR}/test_input_manager.cpp
 )
 
-add_subdirectory(android-input)
-=======
 if(NOT MIR_PLATFORM STREQUAL "android")
   add_subdirectory(android)
 endif()
->>>>>>> fbd9dc20
 
 set(
   INTEGRATION_TESTS_SRCS
