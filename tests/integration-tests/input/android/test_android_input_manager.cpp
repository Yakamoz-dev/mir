/*
 * Copyright © 2012 Canonical Ltd.
 *
 * This program is free software: you can redistribute it and/or modify
 * it under the terms of the GNU General Public License version 3 as
 * published by the Free Software Foundation.
 *
 * This program is distributed in the hope that it will be useful,
 * but WITHOUT ANY WARRANTY; without even the implied warranty of
 * MERCHANTABILITY or FITNESS FOR A PARTICULAR PURPOSE.  See the
 * GNU General Public License for more details.
 *
 * You should have received a copy of the GNU General Public License
 * along with this program.  If not, see <http://www.gnu.org/licenses/>.
 *
 * Authored by: Robert Carr <robert.carr@canonical.com>
 *              Daniel d'Andrada <daniel.dandrada@canonical.com>
 */

#include "mir/input/event_filter.h"
#include "mir/frontend/surface_creation_parameters.h"

#include "src/server/input/android/default_android_input_configuration.h"
#include "src/server/input/android/android_input_manager.h"
#include "src/server/input/android/dummy_input_dispatcher_policy.h"
#include "src/server/input/android/event_filter_dispatcher_policy.h"

#include "mir_test/fake_shared.h"
#include "mir_test/fake_event_hub.h"
#include "mir_test/fake_event_hub_input_configuration.h"
#include "mir_test_doubles/mock_event_filter.h"
#include "mir_test_doubles/mock_viewable_area.h"
#include "mir_test_doubles/stub_session_target.h"
#include "mir_test_doubles/stub_surface_target.h"
#include "mir_test/wait_condition.h"
#include "mir_test/event_factory.h"

#include <EventHub.h>
#include <InputDispatcher.h>

#include <gmock/gmock.h>
#include <gtest/gtest.h>

#include <sys/types.h>
#include <sys/socket.h>

namespace mi = mir::input;
namespace mia = mir::input::android;
namespace mis = mir::input::synthesis;
namespace mg = mir::graphics;
namespace geom = mir::geometry;
namespace mt = mir::test;
namespace mtd = mir::test::doubles;

using mtd::MockEventFilter;

namespace
{
using namespace ::testing;

static const geom::Rectangle default_view_area =
        geom::Rectangle{geom::Point(),
                        geom::Size{geom::Width(1600), geom::Height(1400)}};

static const std::shared_ptr<mi::CursorListener> null_cursor_listener{};

class AndroidInputManagerAndEventFilterDispatcherSetup : public testing::Test
{
public:
    AndroidInputManagerAndEventFilterDispatcherSetup()
    {
        configuration = std::make_shared<mtd::FakeEventHubInputConfiguration>(std::initializer_list<std::shared_ptr<mi::EventFilter> const>{mt::fake_shared(event_filter)}, mt::fake_shared(viewable_area), null_cursor_listener);
        ON_CALL(viewable_area, view_area())
            .WillByDefault(Return(default_view_area));

        fake_event_hub = configuration->the_fake_event_hub();

        input_manager = std::make_shared<mia::InputManager>(configuration);

        input_manager->start();
    }

    void TearDown()
    {
        input_manager->stop();
    }

  protected:
    std::shared_ptr<mtd::FakeEventHubInputConfiguration> configuration;
    mia::FakeEventHub* fake_event_hub;
    std::shared_ptr<mia::InputManager> input_manager;
    MockEventFilter event_filter;
    NiceMock<mtd::MockViewableArea> viewable_area;
};

}

TEST_F(AndroidInputManagerAndEventFilterDispatcherSetup, manager_dispatches_key_events_to_filter)
{
    using namespace ::testing;

    mt::WaitCondition wait_condition;

    EXPECT_CALL(
        event_filter,
        handles(mt::KeyDownEvent()))
            .Times(1)
            .WillOnce(mt::ReturnFalseAndWakeUp(&wait_condition));

    fake_event_hub->synthesize_builtin_keyboard_added();
    fake_event_hub->synthesize_device_scan_complete();

    fake_event_hub->synthesize_event(mis::a_key_down_event()
                                .of_scancode(KEY_ENTER));

    wait_condition.wait_for_at_most_seconds(1);
}

TEST_F(AndroidInputManagerAndEventFilterDispatcherSetup, manager_dispatches_button_events_to_filter)
{
    using namespace ::testing;

    mt::WaitCondition wait_condition;

    EXPECT_CALL(
        event_filter,
        handles(mt::ButtonDownEvent()))
            .Times(1)
            .WillOnce(mt::ReturnFalseAndWakeUp(&wait_condition));

    fake_event_hub->synthesize_builtin_cursor_added();
    fake_event_hub->synthesize_device_scan_complete();

    fake_event_hub->synthesize_event(mis::a_button_down_event().of_button(BTN_LEFT));

    wait_condition.wait_for_at_most_seconds(1);
}

TEST_F(AndroidInputManagerAndEventFilterDispatcherSetup, manager_dispatches_motion_events_to_filter)
{
    using namespace ::testing;

    mt::WaitCondition wait_condition;

    // We get absolute motion events since we have a pointer controller.
    {
        InSequence seq;

        EXPECT_CALL(event_filter,
                    handles(mt::MotionEvent(100, 100)))
            .WillOnce(Return(false));
        EXPECT_CALL(event_filter,
<<<<<<< HEAD
                    handles(MotionEvent(200, 100)))
            .WillOnce(mt::ReturnFalseAndWakeUp(&wait_condition));
=======
                    handles(mt::MotionEvent(200, 100)))
            .WillOnce(ReturnFalseAndWakeUp(&wait_condition));
>>>>>>> e85d7bf1
    }

    fake_event_hub->synthesize_builtin_cursor_added();
    fake_event_hub->synthesize_device_scan_complete();

    fake_event_hub->synthesize_event(mis::a_motion_event().with_movement(100, 100));
    fake_event_hub->synthesize_event(mis::a_motion_event().with_movement(100, 0));

    wait_condition.wait_for_at_most_seconds(1);
}

namespace
{

struct MockDispatcherPolicy : public mia::EventFilterDispatcherPolicy
{
    MockDispatcherPolicy(std::shared_ptr<mi::EventFilter> const& filter)
      : EventFilterDispatcherPolicy(filter)
    {
    }
    MOCK_METHOD3(interceptKeyBeforeDispatching, nsecs_t(droidinput::sp<droidinput::InputWindowHandle> const&,
                                                        droidinput::KeyEvent const*, uint32_t));
};

struct TestingInputConfiguration : public mtd::FakeEventHubInputConfiguration
{
    TestingInputConfiguration(std::shared_ptr<mi::EventFilter> const& filter,
                              std::shared_ptr<mg::ViewableArea> const& view_area,
                              std::shared_ptr<mi::CursorListener> const& cursor_listener)
        : FakeEventHubInputConfiguration({}, view_area, cursor_listener),
          dispatcher_policy(new MockDispatcherPolicy(filter))
    {
    }
    droidinput::sp<droidinput::InputDispatcherPolicyInterface> the_dispatcher_policy()
    {
        return dispatcher_policy;
    }
    droidinput::sp<MockDispatcherPolicy> the_mock_dispatcher_policy()
    {
        return dispatcher_policy;
    }

    droidinput::sp<MockDispatcherPolicy> dispatcher_policy;
};

struct AndroidInputManagerDispatcherInterceptSetup : public testing::Test
{
    AndroidInputManagerDispatcherInterceptSetup()
    {
        configuration = std::make_shared<TestingInputConfiguration>(
            mt::fake_shared(event_filter),
            mt::fake_shared(viewable_area), null_cursor_listener);
        fake_event_hub = configuration->the_fake_event_hub();

        ON_CALL(viewable_area, view_area())
            .WillByDefault(Return(default_view_area));
        input_manager = std::make_shared<mia::InputManager>(configuration);

        dispatcher_policy = configuration->the_mock_dispatcher_policy();

    }

    // TODO: It would be nice if it were possible to mock the interface between
    // droidinput::InputChannel and droidinput::InputDispatcher rather than use
    // valid fds to allow non-throwing construction of a real input channel.
    void SetUp()
    {
        test_input_fd = socket(AF_UNIX, SOCK_SEQPACKET, 0);
        input_manager->start();
    }
    void TearDown()
    {
        input_manager->stop();
        close(test_input_fd);
    }

    MockEventFilter event_filter;
    NiceMock<mtd::MockViewableArea> viewable_area;
    std::shared_ptr<TestingInputConfiguration> configuration;
    mia::FakeEventHub* fake_event_hub;
    droidinput::sp<MockDispatcherPolicy> dispatcher_policy;

    std::shared_ptr<mia::InputManager> input_manager;

    int test_input_fd;
};

MATCHER_P(WindowHandleWithInputFd, input_fd, "")
{
    if (arg->getInputChannel()->getFd() == input_fd)
        return true;
    return false;
}

}

TEST_F(AndroidInputManagerDispatcherInterceptSetup, server_input_fd_of_focused_surface_is_sent_unfiltered_key_events)
{
    using namespace ::testing;

    mt::WaitCondition wait_condition;

    mtd::StubSessionTarget session;
    mtd::StubSurfaceTarget surface(test_input_fd);

    EXPECT_CALL(event_filter, handles(_)).Times(1).WillOnce(Return(false));
    // We return -1 here to skip publishing of the event (to an unconnected test socket!).
    EXPECT_CALL(*dispatcher_policy, interceptKeyBeforeDispatching(WindowHandleWithInputFd(test_input_fd), _, _))
        .Times(1).WillOnce(DoAll(mt::WakeUp(&wait_condition), Return(-1)));

    input_manager->set_input_focus_to(mt::fake_shared(session), mt::fake_shared(surface));

    fake_event_hub->synthesize_builtin_keyboard_added();
    fake_event_hub->synthesize_device_scan_complete();
    fake_event_hub->synthesize_event(mis::a_key_down_event()
                                .of_scancode(KEY_ENTER));

    wait_condition.wait_for_at_most_seconds(1);
}<|MERGE_RESOLUTION|>--- conflicted
+++ resolved
@@ -150,13 +150,8 @@
                     handles(mt::MotionEvent(100, 100)))
             .WillOnce(Return(false));
         EXPECT_CALL(event_filter,
-<<<<<<< HEAD
-                    handles(MotionEvent(200, 100)))
+                    handles(mt::MotionEvent(200, 100)))
             .WillOnce(mt::ReturnFalseAndWakeUp(&wait_condition));
-=======
-                    handles(mt::MotionEvent(200, 100)))
-            .WillOnce(ReturnFalseAndWakeUp(&wait_condition));
->>>>>>> e85d7bf1
     }
 
     fake_event_hub->synthesize_builtin_cursor_added();
