--- conflicted
+++ resolved
@@ -373,18 +373,10 @@
     ScheduledProducer(std::shared_ptr<StubIpcSystem> const& ipc_stub, int nbuffers) :
         ipc(ipc_stub),
         map(std::make_shared<mcl::ConnectionSurfaceMap>()),
-<<<<<<< HEAD
         factory(std::make_shared<mcl::BufferFactory>()),
         vault(
             std::make_shared<mtd::StubClientBufferFactory>(), factory,
             std::make_shared<ServerRequests>(ipc), map,
-=======
-        vault(
-            std::make_shared<mtd::StubClientBufferFactory>(),
-            std::make_shared<mcl::BufferFactory>(),
-            std::make_shared<ServerRequests>(ipc),
-            map,
->>>>>>> c9c3bd70
             geom::Size(100,100), mir_pixel_format_abgr_8888, 0, nbuffers)
     {
         ipc->on_client_bound_transfer([this](mp::Buffer& ipc_buffer){
@@ -452,12 +444,8 @@
     geom::Size last_size_;
     std::vector<BufferEntry> entries;
     std::shared_ptr<StubIpcSystem> ipc;
-<<<<<<< HEAD
-    std::shared_ptr<mcl::ConnectionSurfaceMap> map;
+    std::shared_ptr<mcl::SurfaceMap> map;
     std::shared_ptr<mcl::BufferFactory> factory;
-=======
-    std::shared_ptr<mcl::SurfaceMap> map;
->>>>>>> c9c3bd70
     mcl::BufferVault vault;
     int max, cur;
     int available{0};
