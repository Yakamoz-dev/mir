/*
 * Copyright © 2013-2014 Canonical Ltd.
 *
 * This program is free software: you can redistribute it and/or modify it
 * under the terms of the GNU General Public License version 3,
 * as published by the Free Software Foundation.
 *
 * This program is distributed in the hope that it will be useful,
 * but WITHOUT ANY WARRANTY; without even the implied warranty of
 * MERCHANTABILITY or FITNESS FOR A PARTICULAR PURPOSE.  See the
 * GNU General Public License for more details.
 *
 * You should have received a copy of the GNU General Public License
 * along with this program.  If not, see <http://www.gnu.org/licenses/>.
 *
 * Authored by: Robert Carr <robert.carr@canonical.com>
 *              Andreas Pokorny <andreas.pokorny@canonical.com>
 */

#ifndef MIR_TEST_CLIENT_EVENT_MATCHERS_H_
#define MIR_TEST_CLIENT_EVENT_MATCHERS_H_

#include "mir_toolkit/event.h"

#include <xkbcommon/xkbcommon.h>
#include <xkbcommon/xkbcommon-keysyms.h>

#include <gmock/gmock.h>


void PrintTo(MirEvent const& event, std::ostream *os);
void PrintTo(MirEvent const* event, std::ostream *os);

namespace mir
{
namespace test
{
/*!
 * Pointer and reference adaptors for MirEvent inside gmock matchers.
 * \{
 */
inline MirEvent const* to_address(MirEvent const* event)
{
    return event;
}

inline MirEvent const* to_address(MirEvent const& event)
{
    return &event;
}

inline MirEvent const& to_ref(MirEvent const* event)
{
    return *event;
}

inline MirEvent const& to_ref(MirEvent const& event)
{
    return event;
}

inline MirKeyboardEvent const* maybe_key_event(MirEvent const* event)
{
    if (mir_event_get_type(event) != mir_event_type_input)
        return nullptr;
    auto input_event = mir_event_get_input_event(event);
    if (mir_input_event_get_type(input_event) != mir_input_event_type_key)
        return nullptr;
    return mir_input_event_get_keyboard_event(input_event);
}

inline MirTouchEvent const* maybe_touch_event(MirEvent const* event)
{
    if (mir_event_get_type(event) != mir_event_type_input)
        return nullptr;
    auto input_event = mir_event_get_input_event(event);
    if (mir_input_event_get_type(input_event) != mir_input_event_type_touch)
        return nullptr;
    return mir_input_event_get_touch_event(input_event);
}

inline MirPointerEvent const* maybe_pointer_event(MirEvent const* event)
{
    if (mir_event_get_type(event) != mir_event_type_input)
        return nullptr;
    auto input_event = mir_event_get_input_event(event);
    if (mir_input_event_get_type(input_event) != mir_input_event_type_pointer)
        return nullptr;
    return mir_input_event_get_pointer_event(input_event);
}
/**
 * \}
 */

MATCHER(KeyDownEvent, "")
{
    auto kev = maybe_key_event(to_address(arg));
    if (kev == nullptr)
        return false;
    
    if (mir_keyboard_event_action(kev) != mir_keyboard_action_down)
        return false;

    return true;
}

MATCHER(KeyRepeatEvent, "")
{
    auto kev = maybe_key_event(to_address(arg));
    if (kev == nullptr)
        return false;
    
    if (mir_keyboard_event_action(kev) != mir_keyboard_action_repeat)
        return false;

    return true;
}

MATCHER(KeyUpEvent, "")
{
    auto kev = maybe_key_event(to_address(arg));
    if (kev == nullptr)
        return false;
    
    if (mir_keyboard_event_action(kev) != mir_keyboard_action_up)
        return false;

    return true;
}

MATCHER_P(KeyWithModifiers, modifiers, "")
{
    auto kev = maybe_key_event(to_address(arg));
    if (kev == nullptr)
        return false;
    
    if(mir_keyboard_event_modifiers(kev) != modifiers)
    {
        return false;
    }
    
    return true;
}

MATCHER_P(KeyOfSymbol, keysym, "")
{
    auto kev = maybe_key_event(to_address(arg));
    if (kev == nullptr)
        return false;

    if(mir_keyboard_event_key_code(kev) != static_cast<xkb_keysym_t>(keysym))
        return false;

    return true;
}

MATCHER_P(KeyOfScanCode, code, "")
{
    auto kev = maybe_key_event(to_address(arg));
    if (kev == nullptr)
        return false;

    if(mir_keyboard_event_scan_code(kev) != code)
        return false;

    return true;
}

MATCHER_P(MirKeyEventMatches, event, "")
{
    auto expected = maybe_key_event(to_address(event));
    auto actual = maybe_key_event(to_address(arg));

    if (expected == nullptr || actual == nullptr)
        return false;

    return mir_keyboard_event_action(expected) == mir_keyboard_event_action(actual) &&
        mir_keyboard_event_key_code(expected) == mir_keyboard_event_key_code(actual) &&
        mir_keyboard_event_scan_code(expected) == mir_keyboard_event_scan_code(actual) &&
        mir_keyboard_event_modifiers(expected) == mir_keyboard_event_modifiers(actual);
}

MATCHER_P(MirTouchEventMatches, event, "")
{
    auto expected = maybe_touch_event(to_address(event));
    auto actual = maybe_touch_event(to_address(arg));
    
    if (expected == nullptr || actual == nullptr)
        return false;

    auto tc = mir_touch_event_point_count(actual);
    if (mir_touch_event_point_count(expected) != tc)
        return false;

    for (unsigned i = 0; i != tc; i++)
    {
        if (mir_touch_event_id(actual, i) !=  mir_touch_event_id(expected, i) ||
            mir_touch_event_action(actual, i) !=  mir_touch_event_action(expected, i) ||
            mir_touch_event_tooltype(actual, i) != mir_touch_event_tooltype(expected, i) ||
            mir_touch_event_axis_value(actual, i, mir_touch_axis_x) != 
                mir_touch_event_axis_value(expected, i, mir_touch_axis_x) ||
            mir_touch_event_axis_value(actual, i, mir_touch_axis_y) != 
                mir_touch_event_axis_value(expected, i, mir_touch_axis_y))
        {
            return false;
        }
    }
    return true;
}

MATCHER(PointerEnterEvent, "")
{
    auto pev = maybe_pointer_event(to_address(arg));
    if (pev == nullptr)
        return false;
    if (mir_pointer_event_action(pev) == mir_pointer_action_enter)
        return true;
    return false;
}

MATCHER(PointerLeaveEvent, "")
{
    auto pev = maybe_pointer_event(to_address(arg));
    if (pev == nullptr)
        return false;
    if (mir_pointer_event_action(pev) == mir_pointer_action_leave)
        return true;
    return false;
}

inline bool button_event_matches(MirPointerEvent const* pev, float x, float y, MirPointerAction action, MirPointerButtons button_state,
                                  bool check_action = true)
{
    if (pev == nullptr)
        return false;
    if (check_action && mir_pointer_event_action(pev) != action)
        return false;
    if (mir_pointer_event_buttons(pev) != button_state)
        return false;
    if (mir_pointer_event_axis_value(pev, mir_pointer_axis_x) != x)
        return false;
    if (mir_pointer_event_axis_value(pev, mir_pointer_axis_y) != y)
        return false;
    return true;
}

<<<<<<< HEAD
MATCHER_P3(ButtonDownEventWithButton, x, y, button, "")
{
    auto pev = maybe_pointer_event(to_address(arg));
    if (pev == nullptr)
        return false;
    if (mir_pointer_event_action(pev) != mir_pointer_action_button_down)
        return false;
    if (mir_pointer_event_button_state(pev, button) == false)
        return false;
    if (mir_pointer_event_axis_value(pev, mir_pointer_axis_x) != x)
        return false;
    if (mir_pointer_event_axis_value(pev, mir_pointer_axis_y) != y)
        return false;
    return true;
=======
MATCHER_P2(ButtonDownEvent, x, y, "")
{
    auto pev = maybe_pointer_event(to_address(arg));
    return button_event_matches(pev, x, y, mir_pointer_action_button_down, mir_pointer_button_primary);
>>>>>>> b008364b
}

MATCHER_P2(ButtonUpEvent, x, y, "")
{
    auto pev = maybe_pointer_event(to_address(arg));
    return button_event_matches(pev, x, y, mir_pointer_action_button_up, 0);
}

MATCHER_P3(ButtonsDown, x, y, buttons, "")
{
    auto pev = maybe_pointer_event(to_address(arg));
    return button_event_matches(pev, x, y, mir_pointer_action_button_down, buttons, false);
}

MATCHER_P3(ButtonUpEventWithButton, x, y, button, "")
{
    auto pev = maybe_pointer_event(to_address(arg));
    if (pev == nullptr)
        return false;
    if (mir_pointer_event_action(pev) != mir_pointer_action_button_down)
        return false;
    if (mir_pointer_event_button_state(pev, button) == true)
        return false;
    if (mir_pointer_event_axis_value(pev, mir_pointer_axis_x) != x)
        return false;
    if (mir_pointer_event_axis_value(pev, mir_pointer_axis_y) != y)
        return false;
    return true;
}

MATCHER_P2(TouchEvent, x, y, "")
{
    auto tev = maybe_touch_event(to_address(arg));
    if (tev == nullptr)
        return false;

    if (mir_touch_event_action(tev, 0) != mir_touch_action_down)
        return false;
    if (std::abs(mir_touch_event_axis_value(tev, 0, mir_touch_axis_x) - x) > 0.5f)
        return false;
    if (std::abs(mir_touch_event_axis_value(tev, 0, mir_touch_axis_y) - y) > 0.5f)
        return false;

    return true;
}

MATCHER_P2(PointerEventWithPosition, x, y, "")
{
    auto pev = maybe_pointer_event(to_address(arg));
    if (pev == nullptr)
        return false;
    if (mir_pointer_event_action(pev) != mir_pointer_action_motion)
        return false;
    if (mir_pointer_event_axis_value(pev, mir_pointer_axis_x) != x)
        return false;
    if (mir_pointer_event_axis_value(pev, mir_pointer_axis_y) != y)
        return false;
    return true;
}

MATCHER_P4(TouchEventInDirection, x0, y0, x1, y1, "")
{
    auto tev = maybe_touch_event(to_address(arg));
    if (tev == nullptr)
        return false;

    if (mir_touch_event_action(tev, 0) != mir_touch_action_change)
        return false;

    auto x2 = mir_touch_event_axis_value(tev, 0, mir_touch_axis_x);
    auto y2 = mir_touch_event_axis_value(tev, 0, mir_touch_axis_y);

    float dx1 = x1 - x0;
    float dy1 = y1 - y0;

    float dx2 = x2 - x0;
    float dy2 = y2 - y0;

    float dot_product = dx1 * dx2 + dy1 * dy2;

    // Return true if both vectors are roughly the same direction (within
    // 90 degrees).
    return dot_product > 0.0f;
}

MATCHER(TouchMovementEvent, "")
{
    auto tev = maybe_touch_event(to_address(arg));
    if (tev == nullptr)
        return false;

    if (mir_touch_event_action(tev, 0) != mir_touch_action_change)
        return false;

    return true;
}

MATCHER(PointerMovementEvent, "")
{
    auto pev = maybe_pointer_event(to_address(arg));
    if (pev == nullptr)
        return false;

    if (mir_pointer_event_action(pev) != mir_pointer_action_motion)
        return false;

    return true;
}

MATCHER_P2(SurfaceEvent, attrib, value, "")
{
    auto as_address = to_address(arg);
    if (mir_event_get_type(as_address) != mir_event_type_surface)
        return false;
    auto surface_ev = mir_event_get_surface_event(as_address);
    if (mir_surface_event_get_attribute(surface_ev) != attrib)
        return false;
    if (mir_surface_event_get_attribute_value(surface_ev) != value)
        return false;
    return true;
}

MATCHER_P(KeymapEventWithRules, expected_rules, "")
{
    auto as_address = to_address(arg);
    if (mir_event_get_type(as_address) != mir_event_type_keymap)
        return false;
    auto kmev = mir_event_get_keymap_event(as_address);
    xkb_rule_names received_rules;
    mir_keymap_event_get_rules(kmev, &received_rules);

    if (strcmp(received_rules.rules, expected_rules.rules) != 0)
        return false;
    if (strcmp(received_rules.layout, expected_rules.layout) != 0)
        return false;
    if (strcmp(received_rules.model, expected_rules.model) != 0)
        return false;
    if (strcmp(received_rules.variant, expected_rules.variant) != 0)
        return false;
    if (strcmp(received_rules.options, expected_rules.options) != 0)
        return false;
    return true;
}

MATCHER_P(OrientationEvent, direction, "")
{
    auto as_address = to_address(arg);
    if (mir_event_get_type(as_address) != mir_event_type_orientation)
        return false;
    auto oev = mir_event_get_orientation_event(as_address);
    if (mir_orientation_event_get_direction(oev) != direction)
        return false;
    return true;
}

MATCHER_P(InputDeviceIdMatches, device_id, "")
{
    if (mir_event_get_type(to_address(arg)) != mir_event_type_input)
        return false;
    auto input_event = mir_event_get_input_event(to_address(arg));
    return mir_input_event_get_device_id(input_event) == device_id;
}

MATCHER(InputDeviceConfigurationChangedEvent, "")
{
    auto as_address = to_address(arg);
    if (mir_event_get_type(as_address) != mir_event_type_input_configuration)
        return false;
    auto idev = mir_event_get_input_configuration_event(as_address);
    if (mir_input_configuration_event_get_action(idev) != mir_input_configuration_action_configuration_changed)
        return false;
    return true;
}

MATCHER(InputDeviceResetEvent, "")
{
    auto as_address = to_address(arg);
    if (mir_event_get_type(as_address) != mir_event_type_input_configuration)
        return false;
    auto idev = mir_event_get_input_configuration_event(as_address);
    if (mir_input_configuration_event_get_action(idev) != mir_input_configuration_action_device_reset)
        return false;
    return true;
}

}
}

#endif<|MERGE_RESOLUTION|>--- conflicted
+++ resolved
@@ -244,7 +244,12 @@
     return true;
 }
 
-<<<<<<< HEAD
+MATCHER_P2(ButtonDownEvent, x, y, "")
+{
+    auto pev = maybe_pointer_event(to_address(arg));
+    return button_event_matches(pev, x, y, mir_pointer_action_button_down, mir_pointer_button_primary);
+}
+
 MATCHER_P3(ButtonDownEventWithButton, x, y, button, "")
 {
     auto pev = maybe_pointer_event(to_address(arg));
@@ -259,12 +264,6 @@
     if (mir_pointer_event_axis_value(pev, mir_pointer_axis_y) != y)
         return false;
     return true;
-=======
-MATCHER_P2(ButtonDownEvent, x, y, "")
-{
-    auto pev = maybe_pointer_event(to_address(arg));
-    return button_event_matches(pev, x, y, mir_pointer_action_button_down, mir_pointer_button_primary);
->>>>>>> b008364b
 }
 
 MATCHER_P2(ButtonUpEvent, x, y, "")
