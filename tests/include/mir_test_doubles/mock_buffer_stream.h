/*
 * Copyright © 2012 Canonical Ltd.
 *
 * This program is free software: you can redistribute it and/or modify it
 * under the terms of the GNU General Public License version 3,
 * as published by the Free Software Foundation.
 *
 * This program is distributed in the hope that it will be useful,
 * but WITHOUT ANY WARRANTY; without even the implied warranty of
 * MERCHANTABILITY or FITNESS FOR A PARTICULAR PURPOSE.  See the
 * GNU General Public License for more details.
 *
 * You should have received a copy of the GNU General Public License
 * along with this program.  If not, see <http://www.gnu.org/licenses/>.
 *
 * Authored by: Kevin DuBois <kevin.dubois@canonical.com>
 */

#ifndef MIR_TEST_DOUBLES_MOCK_BUFFER_STREAM_H_
#define MIR_TEST_DOUBLES_MOCK_BUFFER_STREAM_H_

#include "mir/compositor/buffer_stream.h"
#include "stub_buffer.h"
#include <gmock/gmock.h>

namespace mir
{
namespace test
{
namespace doubles
{
struct MockBufferStream : public compositor::BufferStream
{
    int buffers_ready_{0};
    int buffers_ready(void const*)
    {
        if (buffers_ready_)
            return buffers_ready_--;
        return 0;
    }

    MockBufferStream()
    {
        ON_CALL(*this, buffers_ready_for_compositor(::testing::_))
            .WillByDefault(testing::Invoke(this, &MockBufferStream::buffers_ready));
<<<<<<< HEAD
        ON_CALL(*this, stream_size())
            .WillByDefault(testing::Return(geometry::Size{}));
        ON_CALL(*this, lock_snapshot_buffer())
            .WillByDefault(testing::Return(std::make_shared<StubBuffer>()));
=======
        ON_CALL(*this, with_most_recent_buffer_do(testing::_))
            .WillByDefault(testing::InvokeArgument<0>(*std::make_shared<StubBuffer>()));
>>>>>>> c2b3ad97
        ON_CALL(*this, acquire_client_buffer(testing::_))
            .WillByDefault(testing::InvokeArgument<0>(nullptr));
        ON_CALL(*this, swap_buffers(testing::_, testing::_))
            .WillByDefault(testing::InvokeArgument<1>(nullptr));
        ON_CALL(*this, has_submitted_buffer())
            .WillByDefault(testing::Return(true));
    }
    MOCK_METHOD1(acquire_client_buffer, void(std::function<void(graphics::Buffer* buffer)>));
    MOCK_METHOD1(release_client_buffer, void(graphics::Buffer*));
    MOCK_METHOD1(lock_compositor_buffer,
                 std::shared_ptr<graphics::Buffer>(void const*));
    MOCK_METHOD1(add_observer, void(std::shared_ptr<scene::SurfaceObserver> const&));
    MOCK_METHOD1(remove_observer, void(std::weak_ptr<scene::SurfaceObserver> const&));

    MOCK_METHOD0(get_stream_pixel_format, MirPixelFormat());
    MOCK_METHOD0(stream_size, geometry::Size());
    MOCK_METHOD1(resize, void(geometry::Size const&));
    MOCK_METHOD0(force_client_completion, void());
    MOCK_METHOD1(allow_framedropping, void(bool));
    MOCK_METHOD0(force_requests_to_complete, void());
    MOCK_CONST_METHOD1(buffers_ready_for_compositor, int(void const*));
    MOCK_METHOD0(drop_old_buffers, void());
    MOCK_METHOD0(drop_client_requests, void());

    MOCK_METHOD2(swap_buffers, void(graphics::Buffer*, std::function<void(graphics::Buffer*)>));
    MOCK_METHOD1(with_most_recent_buffer_do, void(std::function<void(graphics::Buffer&)> const&));
    MOCK_CONST_METHOD0(pixel_format, MirPixelFormat());
    MOCK_CONST_METHOD0(has_submitted_buffer, bool());
};
}
}
}

#endif /* MIR_TEST_DOUBLES_MOCK_BUFFER_STREAM_H_ */<|MERGE_RESOLUTION|>--- conflicted
+++ resolved
@@ -43,15 +43,10 @@
     {
         ON_CALL(*this, buffers_ready_for_compositor(::testing::_))
             .WillByDefault(testing::Invoke(this, &MockBufferStream::buffers_ready));
-<<<<<<< HEAD
         ON_CALL(*this, stream_size())
             .WillByDefault(testing::Return(geometry::Size{}));
-        ON_CALL(*this, lock_snapshot_buffer())
-            .WillByDefault(testing::Return(std::make_shared<StubBuffer>()));
-=======
         ON_CALL(*this, with_most_recent_buffer_do(testing::_))
             .WillByDefault(testing::InvokeArgument<0>(*std::make_shared<StubBuffer>()));
->>>>>>> c2b3ad97
         ON_CALL(*this, acquire_client_buffer(testing::_))
             .WillByDefault(testing::InvokeArgument<0>(nullptr));
         ON_CALL(*this, swap_buffers(testing::_, testing::_))
