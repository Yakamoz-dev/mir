--- conflicted
+++ resolved
@@ -48,13 +48,7 @@
 {
 public:
     std::unique_ptr<mc::FrameDroppingPolicy> create_policy(
-<<<<<<< HEAD
-        std::function<void()> const&,
-        std::function<void()> const&,
-        std::function<void()> const& ) const override
-=======
         std::shared_ptr<mir::LockableCallback> const&) const override
->>>>>>> c07e9b5d
     {
        return std::unique_ptr<mc::FrameDroppingPolicy>{new StubFrameDroppingPolicy};
     }
