/*
 * Copyright © 2014 Canonical Ltd.
 *
 * This program is free software: you can redistribute it and/or modify it
 * under the terms of the GNU General Public License version 3,
 * as published by the Free Software Foundation.
 *
 * This program is distributed in the hope that it will be useful,
 * but WITHOUT ANY WARRANTY; without even the implied warranty of
 * MERCHANTABILITY or FITNESS FOR A PARTICULAR PURPOSE.  See the
 * GNU General Public License for more details.
 *
 * You should have received a copy of the GNU General Public License
 * along with this program.  If not, see <http://www.gnu.org/licenses/>.
 *
 * Authored by: Alexandros Frantzis <alexandros.frantzis@canonical.com>
 */

#ifndef MIR_TEST_DOUBLES_STUB_HOST_CONNECTION_H_
#define MIR_TEST_DOUBLES_STUB_HOST_CONNECTION_H_

#include "src/server/graphics/nested/host_connection.h"
#include "src/server/graphics/nested/host_surface.h"
#include "src/server/graphics/nested/host_stream.h"
#include "src/server/graphics/nested/host_chain.h"
#include "src/server/graphics/nested/host_surface_spec.h"
#include "src/include/client/mir/input/input_devices.h"
#include "mir/graphics/platform_operation_message.h"

#include "mir_toolkit/mir_connection.h"
#include <gmock/gmock.h>
#include "mir/test/gmock_fixes.h"

namespace mir
{
namespace test
{
namespace doubles
{

class StubHostConnection : public graphics::nested::HostConnection
{
public:
    StubHostConnection(std::shared_ptr<graphics::nested::HostSurface> const& surf) :
        surface(surf)
    {
    }

    StubHostConnection() :
        StubHostConnection(std::make_shared<NullHostSurface>())
    {
    }

    std::vector<int> platform_fd_items() override { return {}; }

    EGLNativeDisplayType egl_native_display() override { return {}; }

    std::shared_ptr<MirDisplayConfiguration> create_display_config() override
    {
        return std::shared_ptr<MirDisplayConfiguration>{
            new MirDisplayConfiguration{0, nullptr, 0, nullptr}};
    }

    void set_display_config_change_callback(std::function<void()> const&) override
    {
    }

    void apply_display_config(MirDisplayConfiguration&) override {}

    std::shared_ptr<graphics::nested::HostSurface>
        create_surface(
            std::shared_ptr<graphics::nested::HostStream> const&, geometry::Displacement,
            graphics::BufferProperties, char const*, uint32_t) override
    {
        return surface;
    }

    graphics::PlatformOperationMessage platform_operation(
        unsigned int, graphics::PlatformOperationMessage const&) override
    {
        return {{},{}};
    }

    void set_cursor_image(graphics::CursorImage const&) override
    {
    }
    void hide_cursor() override
    {
    }

    auto graphics_platform_library() -> std::string override { return {}; }

    graphics::nested::UniqueInputConfig create_input_device_config() override
    {
        return graphics::nested::UniqueInputConfig(reinterpret_cast<MirInputConfig*>(new std::vector<input::DeviceData>),
                                                   mir_input_config_destroy);
    }

    void set_input_device_change_callback(std::function<void(graphics::nested::UniqueInputConfig)> const&) override
    {
    }
    void set_input_event_callback(std::function<void(MirEvent const&, mir::geometry::Rectangle const&)> const&) override
    {
    }
    void emit_input_event(MirEvent const&, mir::geometry::Rectangle const&) override
    {
    }

    std::unique_ptr<graphics::nested::HostStream> create_stream(graphics::BufferProperties const&) const override
    {
        struct NullStream : graphics::nested::HostStream
        {
            MirBufferStream* handle() const override { return nullptr; }
            EGLNativeWindowType egl_native_window() const override { return 0; }
        };
        return std::make_unique<NullStream>();
    }

    std::unique_ptr<graphics::nested::HostChain> create_chain() const override
    {
        struct NullHostChain : graphics::nested::HostChain
        {
            void submit_buffer(graphics::nested::NativeBuffer&) override {}
            MirPresentationChain* handle() override { return nullptr; }
        };
        return std::make_unique<NullHostChain>();
    }

    class NullHostSurface : public graphics::nested::HostSurface
    {
    public:
        EGLNativeWindowType egl_native_window() override { return {}; }
        void set_event_handler(mir_surface_event_callback, void*) override {}
        void apply_spec(graphics::nested::HostSurfaceSpec&) override {}
    };
    std::shared_ptr<graphics::nested::HostSurface> const surface;
    
    std::shared_ptr<graphics::nested::NativeBuffer> create_buffer(graphics::BufferProperties const&)
    {
        return nullptr;
    }

    MirNativeBuffer* get_native_handle(MirBuffer*)
    {
        return nullptr;
    }

    MirGraphicsRegion get_graphics_region(MirBuffer*)
    {
        return MirGraphicsRegion{ 0, 0, 0, mir_pixel_format_invalid, nullptr } ;
    }

    std::unique_ptr<graphics::nested::HostSurfaceSpec> create_surface_spec()
    {
        struct NullSpec : graphics::nested::HostSurfaceSpec
        {
            void add_chain(graphics::nested::HostChain&, geometry::Displacement, geometry::Size) override {}
            void add_stream(graphics::nested::HostStream&, geometry::Displacement) override {}
<<<<<<< HEAD
        }; 
        return std::make_unique<NullSpec>();
    }
=======
            MirSurfaceSpec* handle() { return nullptr; }
        }; 
        return std::make_unique<NullSpec>();
    }
    bool supports_passthrough()
    {
        return true;
    }
>>>>>>> a215e156
};

struct MockHostConnection : StubHostConnection
{
    MOCK_METHOD1(set_input_device_change_callback, void (std::function<void(graphics::nested::UniqueInputConfig)> const&));
    MOCK_METHOD1(set_input_event_callback, void (std::function<void(MirEvent const&, mir::geometry::Rectangle const&)> const&));
    MOCK_CONST_METHOD0(create_chain, std::unique_ptr<graphics::nested::HostChain>());
    MOCK_CONST_METHOD1(create_stream, std::unique_ptr<graphics::nested::HostStream>(graphics::BufferProperties const&));
    MOCK_METHOD5(create_surface, std::shared_ptr<graphics::nested::HostSurface>
        (std::shared_ptr<graphics::nested::HostStream> const&, geometry::Displacement,
         graphics::BufferProperties, char const*, uint32_t));

    void emit_input_event(MirEvent const& event, mir::geometry::Rectangle const& source_frame)
    {
        if (event_callback)
            event_callback(event, source_frame);
    }

    MockHostConnection()
    {
        using namespace testing;
        ON_CALL(*this, set_input_device_change_callback(_))
            .WillByDefault(SaveArg<0>(&device_change_callback));
        ON_CALL(*this, set_input_event_callback(_))
            .WillByDefault(SaveArg<0>(&event_callback));
    }

    std::function<void(graphics::nested::UniqueInputConfig)> device_change_callback;
    std::function<void(MirEvent const&, mir::geometry::Rectangle const&)> event_callback;
};

}
}
}

#endif /* MIR_TEST_DOUBLES_STUB_HOST_CONNECTION_H_ */<|MERGE_RESOLUTION|>--- conflicted
+++ resolved
@@ -156,11 +156,6 @@
         {
             void add_chain(graphics::nested::HostChain&, geometry::Displacement, geometry::Size) override {}
             void add_stream(graphics::nested::HostStream&, geometry::Displacement) override {}
-<<<<<<< HEAD
-        }; 
-        return std::make_unique<NullSpec>();
-    }
-=======
             MirSurfaceSpec* handle() { return nullptr; }
         }; 
         return std::make_unique<NullSpec>();
@@ -169,7 +164,6 @@
     {
         return true;
     }
->>>>>>> a215e156
 };
 
 struct MockHostConnection : StubHostConnection
