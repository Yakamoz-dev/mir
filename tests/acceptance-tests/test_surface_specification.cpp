--- conflicted
+++ resolved
@@ -92,13 +92,8 @@
     template<typename Specifier>
     mtf::VisibleSurface create_surface(Specifier const& specifier)
     {
-<<<<<<< HEAD
         auto del = [] (MirWindowSpec* spec) { mir_spec_release(spec); };
-        std::unique_ptr<MirWindowSpec, decltype(del)> spec(mir_create_spec(connection), del);
-=======
-        auto del = [] (MirWindowSpec* spec) { mir_surface_spec_release(spec); };
         std::unique_ptr<MirWindowSpec, decltype(del)> spec(mir_create_window_spec(connection), del);
->>>>>>> 98684d0c
         specifier(spec.get());
         return mtf::VisibleSurface{spec.get()};
     }
