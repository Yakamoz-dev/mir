--- conflicted
+++ resolved
@@ -125,7 +125,7 @@
         {
             input_configuration =
                 std::make_shared<mtd::FakeEventHubInputConfiguration>(
-                    the_composite_event_filter(),
+                    the_input_dispatcher_configuration(),
                     the_input_region(),
                     std::shared_ptr<mi::CursorListener>(),
                     the_input_report());
@@ -257,46 +257,7 @@
     Flag resources_freed_success{"resources_free_success_7e9c69fc.tmp"};
     Flag resources_freed_failure{"resources_free_failure_7e9c69fc.tmp"};
 
-<<<<<<< HEAD
-    /* Use the real input manager, but with a fake event hub */
-    struct ServerConfig : TestingServerConfiguration
-    {
-        std::shared_ptr<mi::InputConfiguration> the_input_configuration() override
-        {
-            if (!input_configuration)
-            {
-                input_configuration =
-                    std::make_shared<mtd::FakeEventHubInputConfiguration>(
-                        the_input_dispatcher_configuration(),
-                        the_input_region(),
-                        std::shared_ptr<mi::CursorListener>(),
-                        the_input_report());
-            }
-
-            return input_configuration;
-        }
-
-        std::shared_ptr<mi::InputManager> the_input_manager() override
-        {
-            return DefaultServerConfiguration::the_input_manager();
-        }
-
-        std::shared_ptr<mir::shell::InputTargeter> the_input_targeter() override
-        {
-            return DefaultServerConfiguration::the_input_targeter();
-        }
-        std::shared_ptr<mir::scene::InputRegistrar> the_input_registrar() override
-        {
-            return DefaultServerConfiguration::the_input_registrar();
-        }
-
-        std::shared_ptr<mi::InputConfiguration> input_configuration;
-    };
-
-    auto server_config = std::make_shared<ServerConfig>();
-=======
     auto server_config = std::make_shared<FakeEventHubServerConfig>();
->>>>>>> 9b6648a7
     launch_server_process(*server_config);
 
     struct ClientConfig : TestingClientConfiguration
