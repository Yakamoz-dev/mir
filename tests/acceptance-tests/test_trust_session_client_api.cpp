/*
 * Copyright © 2014 Canonical Ltd.
 *
 * This program is free software: you can redistribute it and/or modify
 * it under the terms of the GNU General Public License version 3 as
 * published by the Free Software Foundation.
 *
 * This program is distributed in the hope that it will be useful,
 * but WITHOUT ANY WARRANTY; without even the implied warranty of
 * MERCHANTABILITY or FITNESS FOR A PARTICULAR PURPOSE.  See the
 * GNU General Public License for more details.
 *
 * You should have received a copy of the GNU General Public License
 * along with this program.  If not, see <http://www.gnu.org/licenses/>.
 *
 * Authored by: Nick Dedekind <nick.dedekind@canonical.com>
 */

#include "mir_toolkit/mir_trust_session.h"
#include "mir/scene/trust_session_listener.h"
#include "mir/scene/trust_session.h"
#include "mir/scene/trust_session_manager.h"
#include "mir/scene/session.h"
#include "mir/frontend/shell.h"

#include "mir_test_framework/stubbed_server_configuration.h"
#include "mir_test_framework/basic_client_server_fixture.h"
#include "mir_test/popen.h"

#include <gtest/gtest.h>
#include <gmock/gmock.h>

#include <condition_variable>
#include <mutex>

namespace mtf = mir_test_framework;
namespace ms = mir::scene;
namespace mf = mir::frontend;

using namespace testing;

namespace
{
struct MockTrustSessionListener : ms::TrustSessionListener
{
    MockTrustSessionListener(std::shared_ptr<ms::TrustSessionListener> const& wrapped) :
        wrapped(wrapped)
    {
        ON_CALL(*this, starting(_)).WillByDefault(Invoke(wrapped.get(), &ms::TrustSessionListener::starting));
        ON_CALL(*this, stopping(_)).WillByDefault(Invoke(wrapped.get(), &ms::TrustSessionListener::stopping));
        ON_CALL(*this, participant_added(_, _)).WillByDefault(Invoke(wrapped.get(), &ms::TrustSessionListener::participant_added));
        ON_CALL(*this, participant_removed(_, _)).WillByDefault(Invoke(wrapped.get(), &ms::TrustSessionListener::participant_removed));
    }

    MOCK_METHOD1(starting, void(std::shared_ptr<ms::TrustSession> const& trust_session));
    MOCK_METHOD1(stopping, void(std::shared_ptr<ms::TrustSession> const& trust_session));

    MOCK_METHOD2(participant_added, void(ms::TrustSession const& trust_session, std::shared_ptr<ms::Session> const& participant));
    MOCK_METHOD2(participant_removed, void(ms::TrustSession const& trust_session, std::shared_ptr<ms::Session> const& participant));

    std::shared_ptr<ms::TrustSessionListener> const wrapped;
};

struct TrustSessionListenerConfiguration : mtf::StubbedServerConfiguration
{
    std::shared_ptr<ms::TrustSessionListener> the_trust_session_listener()
    {
        return trust_session_listener([this]()
           ->std::shared_ptr<ms::TrustSessionListener>
           {
               return the_mock_trust_session_listener();
           });
    }

    std::shared_ptr<MockTrustSessionListener> the_mock_trust_session_listener()
    {
        return mock_trust_session_listener([this]
            {
                return std::make_shared<NiceMock<MockTrustSessionListener>>(
                    mtf::StubbedServerConfiguration::the_trust_session_listener());
            });
    }

    mir::CachedPtr<MockTrustSessionListener> mock_trust_session_listener;
};

struct TrustSessionClientAPI : mtf::BasicClientServerFixture<TrustSessionListenerConfiguration>
{
    static constexpr int arbitrary_base_session_id = __LINE__;
    static constexpr mir_trust_session_event_callback null_event_callback = nullptr;

    MockTrustSessionListener* the_mock_trust_session_listener()
    {
        return server_configuration.the_mock_trust_session_listener().get();
    }

    MOCK_METHOD2(trust_session_event, void(MirTrustSession* trusted_session, MirTrustSessionState state));

    static std::size_t const arbritary_fd_request_count = 3;
    std::mutex mutex;
    std::size_t actual_fd_count = 0;
    int actual_fds[arbritary_fd_request_count] = {};
    std::condition_variable cv;
    bool called_back = false;

    bool wait_for_callback(std::chrono::milliseconds timeout)
    {
        std::unique_lock<decltype(mutex)> lock(mutex);
        return cv.wait_for(lock, timeout, [this]{ return called_back; });
    }

    char client_connect_string[128] = {0};

    char const* fd_connect_string(int fd)
    {
        sprintf(client_connect_string, "fd://%d", fd);
        return client_connect_string;
    }

    MOCK_METHOD1(process_line, void(std::string const&));
};

extern "C" void trust_session_event_callback(MirTrustSession* trusted_session, MirTrustSessionState state, void* context)
{
    TrustSessionClientAPI* self = static_cast<TrustSessionClientAPI*>(context);
    self->trust_session_event(trusted_session, state);
}

void client_fd_callback(MirTrustSession*, size_t count, int const* fds, void* context)
{
    auto const self = static_cast<TrustSessionClientAPI*>(context);

    std::unique_lock<decltype(self->mutex)> lock(self->mutex);
    self->actual_fd_count = count;

    std::copy(fds, fds+count, self->actual_fds);
    self->called_back = true;
    self->cv.notify_one();
}

MATCHER_P(SessionWithPid, pid, "")
{
    return arg->process_id() == pid;
}
}

TEST_F(TrustSessionClientAPI, can_start_and_stop_a_trust_session)
{
    {
        InSequence server_seq;
        EXPECT_CALL(*the_mock_trust_session_listener(), starting(_));
        EXPECT_CALL(*the_mock_trust_session_listener(), stopping(_));
    }

    MirTrustSession* trust_session = mir_connection_start_trust_session_sync(
        connection, arbitrary_base_session_id, null_event_callback, this);
    ASSERT_THAT(trust_session, Ne(nullptr));
    EXPECT_THAT(mir_trust_session_get_state(trust_session), Eq(mir_trust_session_state_started));

    mir_trust_session_release_sync(trust_session);
}

TEST_F(TrustSessionClientAPI, notifies_start_and_stop)
{
    InSequence seq;
    EXPECT_CALL(*this, trust_session_event(_, mir_trust_session_state_started));
    EXPECT_CALL(*this, trust_session_event(_, mir_trust_session_state_stopped));

    MirTrustSession* trust_session = mir_connection_start_trust_session_sync(
        connection, arbitrary_base_session_id, trust_session_event_callback, this);

    mir_trust_session_release_sync(trust_session);
}

TEST_F(TrustSessionClientAPI, can_add_trusted_session)
{
    pid_t participant_pid = __LINE__;
    auto const participant_session = server_config().the_frontend_shell()->open_session(participant_pid, __PRETTY_FUNCTION__,  std::shared_ptr<mf::EventSink>());

    {
        auto const participant = std::dynamic_pointer_cast<ms::Session>(participant_session);
        InSequence server_seq;
        EXPECT_CALL(*the_mock_trust_session_listener(), participant_added(_, Eq(participant)));
        EXPECT_CALL(*the_mock_trust_session_listener(), participant_removed(_, Eq(participant)));
    }

    MirTrustSession* trust_session = mir_connection_start_trust_session_sync(
        connection, arbitrary_base_session_id, null_event_callback, this);

    EXPECT_TRUE(mir_trust_session_add_trusted_session_sync(trust_session, participant_pid));

    mir_trust_session_release_sync(trust_session);

    // TODO It really shouldn't be necessary to close the participant session.
    // TODO But the MediatingDisplayChanger id destroyed without deregistering
    // TODO callbacks from the BroadcastingSessionEventSink which gets called in
    // TODO SessionManager::~SessionManager() in code that the comments claim
    // TODO works around broken ownership.
    server_config().the_frontend_shell()->close_session(participant_session);
}

<<<<<<< HEAD
TEST_F(TrustSessionClientAPI, can_get_fds_for_prompt_providers)
{
    MirTrustSession* trust_session = mir_connection_start_trust_session_sync(
        connection, arbitrary_base_session_id, null_event_callback, this);

    mir_trust_session_new_fds_for_prompt_providers(trust_session, arbritary_fd_request_count, &client_fd_callback, this);
    EXPECT_TRUE(wait_for_callback(std::chrono::milliseconds(500)));

    EXPECT_THAT(actual_fd_count, Eq(arbritary_fd_request_count));

    mir_trust_session_release_sync(trust_session);
}

TEST_F(TrustSessionClientAPI, when_prompt_provider_connects_over_fd_participant_added_with_right_pid)
{
    MirTrustSession* trust_session = mir_connection_start_trust_session_sync(
        connection, arbitrary_base_session_id, null_event_callback, this);

    mir_trust_session_new_fds_for_prompt_providers(trust_session, 1, &client_fd_callback, this);
    ASSERT_TRUE(wait_for_callback(std::chrono::milliseconds(500)));

    auto const expected_pid = getpid();

    EXPECT_CALL(*server_configuration.the_mock_trust_session_listener(), participant_added(_, SessionWithPid(expected_pid)));

    auto client_connection = mir_connect_sync(fd_connect_string(actual_fds[0]), __PRETTY_FUNCTION__);

    mir_connection_release(client_connection);
    mir_trust_session_release_sync(trust_session);
}

// TODO we need a nice way to run this (and similar tests that require a separate client process) in CI
// Disabled as we can't be sure the mir_demo_client_basic is about
TEST_F(TrustSessionClientAPI, DISABLED_client_pid_is_associated_with_session)
{
    auto const server_pid = getpid();
=======
TEST_F(TrustSessionClientAPI, notifies_when_server_closes_trust_session)
{
    std::shared_ptr<ms::TrustSession> server_trust_session;

    EXPECT_CALL(*the_mock_trust_session_listener(), starting(_)).
        WillOnce(DoAll(
            Invoke(the_mock_trust_session_listener()->wrapped.get(), &ms::TrustSessionListener::starting),
            SaveArg<0>(&server_trust_session)));

    InSequence seq;
    EXPECT_CALL(*this, trust_session_event(_, mir_trust_session_state_started));

    MirTrustSession* trust_session = mir_connection_start_trust_session_sync(
        connection, arbitrary_base_session_id, trust_session_event_callback, this);

    EXPECT_CALL(*this, trust_session_event(_, mir_trust_session_state_stopped));

    server_configuration.the_trust_session_manager()->stop_trust_session(server_trust_session);

    // Verify we have got the "stopped" notification before we go on and release the session
    Mock::VerifyAndClearExpectations(the_mock_trust_session_listener());

    mir_trust_session_release_sync(trust_session);
}

TEST_F(TrustSessionClientAPI, after_server_closes_trust_session_api_isnt_broken)
{
    std::shared_ptr<ms::TrustSession> server_trust_session;

    EXPECT_CALL(*the_mock_trust_session_listener(), starting(_)).
        WillOnce(DoAll(
            Invoke(the_mock_trust_session_listener()->wrapped.get(), &ms::TrustSessionListener::starting),
            SaveArg<0>(&server_trust_session)));
>>>>>>> ba1797b8

    MirTrustSession* trust_session = mir_connection_start_trust_session_sync(
        connection, arbitrary_base_session_id, null_event_callback, this);

<<<<<<< HEAD
    mir_trust_session_new_fds_for_prompt_providers(trust_session, 1, &client_fd_callback, this);
    wait_for_callback(std::chrono::milliseconds(500));

    EXPECT_CALL(*server_configuration.the_mock_trust_session_listener(), participant_added(_, Not(SessionWithPid(server_pid))));

    InSequence seq;
    EXPECT_CALL(*this, process_line(StrEq("Starting")));
    EXPECT_CALL(*this, process_line(StrEq("Connected")));
    EXPECT_CALL(*this, process_line(StrEq("Surface created")));
    EXPECT_CALL(*this, process_line(StrEq("Surface released")));
    EXPECT_CALL(*this, process_line(StrEq("Connection released")));

    mir::test::Popen output(std::string("bin/mir_demo_client_basic -m ") + fd_connect_string(actual_fds[0]));

    std::string line;
    while (output.get_line(line)) process_line(line);
=======
    server_configuration.the_trust_session_manager()->stop_trust_session(server_trust_session);

    pid_t participant_pid = __LINE__;
    EXPECT_FALSE(mir_trust_session_add_trusted_session_sync(trust_session, participant_pid));
    EXPECT_THAT(mir_trust_session_get_state(trust_session), Eq(mir_trust_session_state_stopped));
>>>>>>> ba1797b8

    mir_trust_session_release_sync(trust_session);
}<|MERGE_RESOLUTION|>--- conflicted
+++ resolved
@@ -199,7 +199,6 @@
     server_config().the_frontend_shell()->close_session(participant_session);
 }
 
-<<<<<<< HEAD
 TEST_F(TrustSessionClientAPI, can_get_fds_for_prompt_providers)
 {
     MirTrustSession* trust_session = mir_connection_start_trust_session_sync(
@@ -223,7 +222,7 @@
 
     auto const expected_pid = getpid();
 
-    EXPECT_CALL(*server_configuration.the_mock_trust_session_listener(), participant_added(_, SessionWithPid(expected_pid)));
+    EXPECT_CALL(*the_mock_trust_session_listener(), participant_added(_, SessionWithPid(expected_pid)));
 
     auto client_connection = mir_connect_sync(fd_connect_string(actual_fds[0]), __PRETTY_FUNCTION__);
 
@@ -236,50 +235,14 @@
 TEST_F(TrustSessionClientAPI, DISABLED_client_pid_is_associated_with_session)
 {
     auto const server_pid = getpid();
-=======
-TEST_F(TrustSessionClientAPI, notifies_when_server_closes_trust_session)
-{
-    std::shared_ptr<ms::TrustSession> server_trust_session;
-
-    EXPECT_CALL(*the_mock_trust_session_listener(), starting(_)).
-        WillOnce(DoAll(
-            Invoke(the_mock_trust_session_listener()->wrapped.get(), &ms::TrustSessionListener::starting),
-            SaveArg<0>(&server_trust_session)));
-
-    InSequence seq;
-    EXPECT_CALL(*this, trust_session_event(_, mir_trust_session_state_started));
-
-    MirTrustSession* trust_session = mir_connection_start_trust_session_sync(
-        connection, arbitrary_base_session_id, trust_session_event_callback, this);
-
-    EXPECT_CALL(*this, trust_session_event(_, mir_trust_session_state_stopped));
-
-    server_configuration.the_trust_session_manager()->stop_trust_session(server_trust_session);
-
-    // Verify we have got the "stopped" notification before we go on and release the session
-    Mock::VerifyAndClearExpectations(the_mock_trust_session_listener());
-
-    mir_trust_session_release_sync(trust_session);
-}
-
-TEST_F(TrustSessionClientAPI, after_server_closes_trust_session_api_isnt_broken)
-{
-    std::shared_ptr<ms::TrustSession> server_trust_session;
-
-    EXPECT_CALL(*the_mock_trust_session_listener(), starting(_)).
-        WillOnce(DoAll(
-            Invoke(the_mock_trust_session_listener()->wrapped.get(), &ms::TrustSessionListener::starting),
-            SaveArg<0>(&server_trust_session)));
->>>>>>> ba1797b8
-
-    MirTrustSession* trust_session = mir_connection_start_trust_session_sync(
-        connection, arbitrary_base_session_id, null_event_callback, this);
-
-<<<<<<< HEAD
+
+    MirTrustSession* trust_session = mir_connection_start_trust_session_sync(
+        connection, arbitrary_base_session_id, null_event_callback, this);
+
     mir_trust_session_new_fds_for_prompt_providers(trust_session, 1, &client_fd_callback, this);
     wait_for_callback(std::chrono::milliseconds(500));
 
-    EXPECT_CALL(*server_configuration.the_mock_trust_session_listener(), participant_added(_, Not(SessionWithPid(server_pid))));
+    EXPECT_CALL(*the_mock_trust_session_listener(), participant_added(_, Not(SessionWithPid(server_pid))));
 
     InSequence seq;
     EXPECT_CALL(*this, process_line(StrEq("Starting")));
@@ -292,13 +255,50 @@
 
     std::string line;
     while (output.get_line(line)) process_line(line);
-=======
+
+    mir_trust_session_release_sync(trust_session);
+}
+
+TEST_F(TrustSessionClientAPI, notifies_when_server_closes_trust_session)
+{
+    std::shared_ptr<ms::TrustSession> server_trust_session;
+
+    EXPECT_CALL(*the_mock_trust_session_listener(), starting(_)).
+        WillOnce(DoAll(
+            Invoke(the_mock_trust_session_listener()->wrapped.get(), &ms::TrustSessionListener::starting),
+            SaveArg<0>(&server_trust_session)));
+    EXPECT_CALL(*this, trust_session_event(_, mir_trust_session_state_started));
+
+    MirTrustSession* trust_session = mir_connection_start_trust_session_sync(
+        connection, arbitrary_base_session_id, trust_session_event_callback, this);
+
+    EXPECT_CALL(*this, trust_session_event(_, mir_trust_session_state_stopped));
+
+    server_configuration.the_trust_session_manager()->stop_trust_session(server_trust_session);
+
+    // Verify we have got the "stopped" notification before we go on and release the session
+    Mock::VerifyAndClearExpectations(the_mock_trust_session_listener());
+
+    mir_trust_session_release_sync(trust_session);
+}
+
+TEST_F(TrustSessionClientAPI, after_server_closes_trust_session_api_isnt_broken)
+{
+    std::shared_ptr<ms::TrustSession> server_trust_session;
+
+    EXPECT_CALL(*the_mock_trust_session_listener(), starting(_)).
+        WillOnce(DoAll(
+            Invoke(the_mock_trust_session_listener()->wrapped.get(), &ms::TrustSessionListener::starting),
+            SaveArg<0>(&server_trust_session)));
+
+    MirTrustSession* trust_session = mir_connection_start_trust_session_sync(
+        connection, arbitrary_base_session_id, null_event_callback, this);
+
     server_configuration.the_trust_session_manager()->stop_trust_session(server_trust_session);
 
     pid_t participant_pid = __LINE__;
     EXPECT_FALSE(mir_trust_session_add_trusted_session_sync(trust_session, participant_pid));
     EXPECT_THAT(mir_trust_session_get_state(trust_session), Eq(mir_trust_session_state_stopped));
->>>>>>> ba1797b8
 
     mir_trust_session_release_sync(trust_session);
 }