--- conflicted
+++ resolved
@@ -288,13 +288,8 @@
     int const width = 640;
     int const height = 480;
     auto const format = mir_pixel_format_abgr_8888;
-<<<<<<< HEAD
-    auto const spec = mir_specify_window(connection, width, height, format);
+    auto const spec = mir_create_normal_window_spec(connection, width, height, format);
     mir_spec_set_pointer_confinement(spec, mir_pointer_confined_to_surface);
-=======
-    auto const spec = mir_create_normal_window_spec(connection, width, height, format);
-    mir_surface_spec_set_pointer_confinement(spec, mir_pointer_confined_to_surface);
->>>>>>> 98684d0c
     surface = mir_surface_create_sync(spec);
     mir_spec_release(spec);
 
