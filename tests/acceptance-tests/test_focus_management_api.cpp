/*
 * Copyright © 2013 Canonical Ltd.
 *
 * This program is free software: you can redistribute it and/or modify
 * it under the terms of the GNU General Public License version 3 as
 * published by the Free Software Foundation.
 *
 * This program is distributed in the hope that it will be useful,
 * but WITHOUT ANY WARRANTY; without even the implied warranty of
 * MERCHANTABILITY or FITNESS FOR A PARTICULAR PURPOSE.  See the
 * GNU General Public License for more details.
 *
 * You should have received a copy of the GNU General Public License
 * along with this program.  If not, see <http://www.gnu.org/licenses/>.
 *
 * Authored by: Alan Griffiths <alan@octopull.co.uk>
 */

#include "mir_toolkit/mir_client_library_lightdm.h"

<<<<<<< HEAD
#include "mir/shell/surface_id.h"
#include "mir/shell/surface_creation_parameters.h"
#include "mir/shell/session_store.h"
=======
#include "mir/frontend/shell.h"
>>>>>>> 94626566

#include "mir_test_doubles/mock_display.h"
#include "mir_test_framework/display_server_test_fixture.h"

#include <gtest/gtest.h>
#include <gmock/gmock.h>

#include <chrono>
#include <thread>
#include <fcntl.h>

namespace mf = mir::frontend;
namespace mg = mir::graphics;
namespace geom = mir::geometry;
namespace mtd = mir::test::doubles;
namespace mtf = mir_test_framework;

namespace
{
    char const* const mir_test_socket = mtf::test_socket_file().c_str();
}

namespace mir
{
namespace
{
struct ClientConfigCommon : TestingClientConfiguration
{
    ClientConfigCommon() :
        connection(0),
        surface(0)
    {
    }

    static void connection_callback(MirConnection* connection, void* context)
    {
        ClientConfigCommon* config = reinterpret_cast<ClientConfigCommon *>(context);
        config->connection = connection;
    }

    static void create_surface_callback(MirSurface* surface, void* context)
    {
        ClientConfigCommon* config = reinterpret_cast<ClientConfigCommon *>(context);
        config->surface_created(surface);
    }

    static void next_buffer_callback(MirSurface* surface, void* context)
    {
        ClientConfigCommon* config = reinterpret_cast<ClientConfigCommon *>(context);
        config->next_buffer(surface);
    }

    static void release_surface_callback(MirSurface* surface, void* context)
    {
        ClientConfigCommon* config = reinterpret_cast<ClientConfigCommon *>(context);
        config->surface_released(surface);
    }

    virtual void connected(MirConnection* new_connection)
    {
        connection = new_connection;
    }

    virtual void surface_created(MirSurface* new_surface)
    {
        surface = new_surface;
    }

    virtual void next_buffer(MirSurface*)
    {
    }

    virtual void surface_released(MirSurface* /*released_surface*/)
    {
        surface = NULL;
    }

    MirConnection* connection;
    MirSurface* surface;

    void set_flag(const char* const flag_file)
    {
        close(open(flag_file, O_CREAT, S_IWUSR | S_IRUSR));
    }

    void wait_for(const char* const flag_file)
    {
        int fd = -1;
        while (-1 == (fd = open(flag_file, O_RDONLY, S_IWUSR | S_IRUSR)))
        {
            // Wait for focus_config process to init
            std::this_thread::sleep_for(std::chrono::milliseconds(1));
        }
        close(fd);
    }
};

class MockShell : public frontend::Shell
{
public:
    MockShell(std::shared_ptr<Shell> const& impl) :
        impl(impl)
    {
        using namespace testing;
        using frontend::Shell;
        ON_CALL(*this, open_session(_)).WillByDefault(Invoke(impl.get(), &Shell::open_session));
        ON_CALL(*this, close_session(_)).WillByDefault(Invoke(impl.get(), &Shell::close_session));

        ON_CALL(*this, tag_session_with_lightdm_id(_, _)).WillByDefault(Invoke(impl.get(), &Shell::tag_session_with_lightdm_id));
        ON_CALL(*this, focus_session_with_lightdm_id(_)).WillByDefault(Invoke(impl.get(), &Shell::focus_session_with_lightdm_id));

<<<<<<< HEAD
        ON_CALL(*this, create_surface_for(_, _)).WillByDefault(Invoke(impl.get(), &SessionStore::create_surface_for));

        ON_CALL(*this, shutdown()).WillByDefault(Invoke(impl.get(), &SessionStore::shutdown));
=======
        ON_CALL(*this, shutdown()).WillByDefault(Invoke(impl.get(), &Shell::shutdown));
>>>>>>> 94626566
    }

    MOCK_METHOD1(open_session, std::shared_ptr<mf::Session> (std::string const& name));
    MOCK_METHOD1(close_session, void (std::shared_ptr<mf::Session> const& session));

    MOCK_METHOD2(tag_session_with_lightdm_id, void (std::shared_ptr<mf::Session> const& session, int id));
    MOCK_METHOD1(focus_session_with_lightdm_id, void (int id));

    MOCK_METHOD2(create_surface_for, shell::SurfaceId(std::shared_ptr<shell::Session> const&, shell::SurfaceCreationParameters const&));
    MOCK_METHOD0(shutdown, void ());

private:
    std::shared_ptr<frontend::Shell> const impl;
};
}

TEST_F(BespokeDisplayServerTestFixture, focus_management)
{
    struct ServerConfig : TestingServerConfiguration
    {
        std::shared_ptr<frontend::Shell>
        the_frontend_shell() override
        {
            return session_manager(
                [this]() -> std::shared_ptr<frontend::Shell>
                {
                    using namespace ::testing;

                    auto const& mock_shell = std::make_shared<MockShell>(
                        DefaultServerConfiguration::the_frontend_shell());

                    {
                        using namespace testing;
                        InSequence setup;
<<<<<<< HEAD
                        EXPECT_CALL(*mock_session_store, open_session(_)).Times(2);
                        EXPECT_CALL(*mock_session_store, create_surface_for(_,_)).Times(1);
                        EXPECT_CALL(*mock_session_store, close_session(_)).Times(2);
                        EXPECT_CALL(*mock_session_store, shutdown());
=======
                        EXPECT_CALL(*mock_shell, open_session(_)).Times(2);
                        EXPECT_CALL(*mock_shell, close_session(_)).Times(2);
                        EXPECT_CALL(*mock_shell, shutdown());
>>>>>>> 94626566
                    }
                    {
                        using namespace testing;
                        InSequence test;

                        EXPECT_CALL(*mock_shell, tag_session_with_lightdm_id(_, _));
                        EXPECT_CALL(*mock_shell, focus_session_with_lightdm_id(_));
                    }

                    return mock_shell;
                });
        }
    } server_config;

    launch_server_process(server_config);

    int const lightdm_id = __LINE__;
    static char const* const focus_ready = "focus_management_focus_client_ready.tmp";
    static char const* const manager_done = "focus_management_focus_manager_done.tmp";
    std::remove(focus_ready);
    std::remove(manager_done);

    struct ClientConfig : ClientConfigCommon
    {
        void exec()
        {
            mir_wait_for(mir_connect_with_lightdm_id(
                mir_test_socket,
                lightdm_id,
                __PRETTY_FUNCTION__,
                connection_callback,
                this));

            ASSERT_TRUE(connection != NULL);

            MirSurfaceParameters const request_params =
            {
                __PRETTY_FUNCTION__,
                640, 480,
                mir_pixel_format_abgr_8888,
                mir_buffer_usage_hardware
            };

            mir_wait_for(mir_surface_create(connection, &request_params, create_surface_callback, this));

            set_flag(focus_ready);

            wait_for(manager_done);
            mir_connection_release(connection);
        }
    } focus_config;

    struct LightdmConfig : ClientConfigCommon
    {
        void exec()
        {
            mir_wait_for(mir_connect(
                mir_test_socket,
                __PRETTY_FUNCTION__,
                connection_callback,
                this));

            wait_for(focus_ready);
            mir_select_focus_by_lightdm_id(connection, lightdm_id);

            mir_connection_release(connection);
            set_flag(manager_done);
        }
    } lightdm_config;

    launch_client_process(focus_config);
    launch_client_process(lightdm_config);
}
}<|MERGE_RESOLUTION|>--- conflicted
+++ resolved
@@ -18,13 +18,9 @@
 
 #include "mir_toolkit/mir_client_library_lightdm.h"
 
-<<<<<<< HEAD
-#include "mir/shell/surface_id.h"
+#include "mir/frontend/surface_id.h"
 #include "mir/shell/surface_creation_parameters.h"
-#include "mir/shell/session_store.h"
-=======
 #include "mir/frontend/shell.h"
->>>>>>> 94626566
 
 #include "mir_test_doubles/mock_display.h"
 #include "mir_test_framework/display_server_test_fixture.h"
@@ -128,7 +124,7 @@
     MockShell(std::shared_ptr<Shell> const& impl) :
         impl(impl)
     {
-        using namespace testing;
+        using namespace ::testing;
         using frontend::Shell;
         ON_CALL(*this, open_session(_)).WillByDefault(Invoke(impl.get(), &Shell::open_session));
         ON_CALL(*this, close_session(_)).WillByDefault(Invoke(impl.get(), &Shell::close_session));
@@ -136,13 +132,9 @@
         ON_CALL(*this, tag_session_with_lightdm_id(_, _)).WillByDefault(Invoke(impl.get(), &Shell::tag_session_with_lightdm_id));
         ON_CALL(*this, focus_session_with_lightdm_id(_)).WillByDefault(Invoke(impl.get(), &Shell::focus_session_with_lightdm_id));
 
-<<<<<<< HEAD
-        ON_CALL(*this, create_surface_for(_, _)).WillByDefault(Invoke(impl.get(), &SessionStore::create_surface_for));
-
-        ON_CALL(*this, shutdown()).WillByDefault(Invoke(impl.get(), &SessionStore::shutdown));
-=======
+        ON_CALL(*this, create_surface_for(_, _)).WillByDefault(Invoke(impl.get(), &Shell::create_surface_for));
+
         ON_CALL(*this, shutdown()).WillByDefault(Invoke(impl.get(), &Shell::shutdown));
->>>>>>> 94626566
     }
 
     MOCK_METHOD1(open_session, std::shared_ptr<mf::Session> (std::string const& name));
@@ -151,7 +143,7 @@
     MOCK_METHOD2(tag_session_with_lightdm_id, void (std::shared_ptr<mf::Session> const& session, int id));
     MOCK_METHOD1(focus_session_with_lightdm_id, void (int id));
 
-    MOCK_METHOD2(create_surface_for, shell::SurfaceId(std::shared_ptr<shell::Session> const&, shell::SurfaceCreationParameters const&));
+    MOCK_METHOD2(create_surface_for, frontend::SurfaceId(std::shared_ptr<mf::Session> const&, mf::SurfaceCreationParameters const&));
     MOCK_METHOD0(shutdown, void ());
 
 private:
@@ -177,16 +169,11 @@
                     {
                         using namespace testing;
                         InSequence setup;
-<<<<<<< HEAD
-                        EXPECT_CALL(*mock_session_store, open_session(_)).Times(2);
-                        EXPECT_CALL(*mock_session_store, create_surface_for(_,_)).Times(1);
-                        EXPECT_CALL(*mock_session_store, close_session(_)).Times(2);
-                        EXPECT_CALL(*mock_session_store, shutdown());
-=======
+                        
                         EXPECT_CALL(*mock_shell, open_session(_)).Times(2);
+                        EXPECT_CALL(*mock_shell, create_surface_for(_,_)).Times(1);
                         EXPECT_CALL(*mock_shell, close_session(_)).Times(2);
                         EXPECT_CALL(*mock_shell, shutdown());
->>>>>>> 94626566
                     }
                     {
                         using namespace testing;
