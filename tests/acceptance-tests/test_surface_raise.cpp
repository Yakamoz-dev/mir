--- conflicted
+++ resolved
@@ -52,44 +52,25 @@
     {
         ConnectedClientHeadlessServer::SetUp();
 
-<<<<<<< HEAD
-        surface1 = mtf::make_any_surface(connection);
-        mir_surface_set_event_handler(surface1, &cookie_capturing_callback, this);
-=======
        surface1 = mtf::make_any_surface(connection);
         mir_window_set_event_handler(surface1, &cookie_capturing_callback, this);
->>>>>>> d3702a9a
         mir_buffer_stream_swap_buffers_sync(
             mir_window_get_buffer_stream(surface1));
 
         surface2 = mtf::make_any_surface(connection);
-<<<<<<< HEAD
-
-        // Need fullscreen for the cursor events
-        auto const spec = mir_connection_create_spec_for_changes(connection);
-        mir_surface_spec_set_fullscreen_on_output(spec, 1);
-        mir_surface_apply_spec(surface1, spec);
-
-        mir_surface_spec_set_event_handler(spec, &cookie_capturing_callback, this);
-        mir_surface_apply_spec(surface2, spec);
-        mir_surface_spec_release(spec);
-
-        mir_buffer_stream_swap_buffers_sync(
-            mir_surface_get_buffer_stream(surface2));
-
-=======
-        mir_window_set_event_handler(surface2, &cookie_capturing_callback, this);
-        mir_buffer_stream_swap_buffers_sync(
-            mir_window_get_buffer_stream(surface2));
 
         // Need fullscreen for the cursor events
         auto const spec = mir_create_window_spec(connection);
         mir_window_spec_set_fullscreen_on_output(spec, 1);
         mir_window_apply_spec(surface1, spec);
+
+        mir_window_spec_set_event_handler(spec, &cookie_capturing_callback, this);
         mir_window_apply_spec(surface2, spec);
         mir_window_spec_release(spec);
-        
->>>>>>> d3702a9a
+
+        mir_buffer_stream_swap_buffers_sync(
+            mir_window_get_buffer_stream(surface2));
+
         bool surface_fullscreen = mt::spin_wait_for_condition_or_timeout(
             [this]
             {
