/*
 * Copyright © 2015 Canonical Ltd.
 *
 * This program is free software: you can redistribute it and/or modify it
 * under the terms of the GNU General Public License version 3,
 * as published by the Free Software Foundation.
 *
 * This program is distributed in the hope that it will be useful,
 * but WITHOUT ANY WARRANTY; without even the implied warranty of
 * MERCHANTABILITY or FITNESS FOR A PARTICULAR PURPOSE.  See the
 * GNU General Public License for more details.
 *
 * You should have received a copy of the GNU General Public License
 * along with this program.  If not, see <http://www.gnu.org/licenses/>.
 *
 * Authored by: Kevin DuBois <kevin.dubois@canonical.com>
 */

#include "mir_toolkit/mir_presentation_chain.h"
#include "mir_toolkit/mir_buffer.h"

#include "mir_toolkit/mir_client_library.h"
#include "mir_test_framework/connected_client_headless_server.h"
#include "mir/geometry/size.h"
#include "mir/fd.h"

#include <gtest/gtest.h>
#include <gmock/gmock.h>

namespace mg = mir::graphics;
namespace mtf = mir_test_framework;
namespace mt = mir::test;
namespace mc = mir::compositor;
namespace geom = mir::geometry;
using namespace testing;
using namespace std::chrono_literals;

namespace
{
struct Chain
{
    Chain(Chain const&) = delete;
    Chain& operator=(Chain const&) = delete;

    Chain(MirConnection* connection) :
        chain(mir_connection_create_presentation_chain_sync(connection))
    {
    }

    operator MirPresentationChain*()
    {
        return chain;
    }

    ~Chain()
    {
        mir_presentation_chain_release(chain);
    }
private:
    MirPresentationChain* chain;
};

class SurfaceWithChain
{
public:
    SurfaceWithChain(SurfaceWithChain const&) = delete;
    SurfaceWithChain& operator=(SurfaceWithChain const&) = delete;

    operator MirSurface*()
    {
        return surface;
    }

    Chain& chain()
    {
        return chain_;
    }

    ~SurfaceWithChain()
    {
        mir_surface_release_sync(surface);
    }
protected:
    SurfaceWithChain(MirConnection* connection, std::function<MirSurface*(Chain&)> const& fn) :
        chain_(connection),
        surface(fn(chain_))
    {
    }
private:
    Chain chain_;
    MirSurface* surface;
};

struct SurfaceWithChainFromStart : SurfaceWithChain
{
    SurfaceWithChainFromStart(SurfaceWithChainFromStart const&) = delete;
    SurfaceWithChainFromStart& operator=(SurfaceWithChainFromStart const&) = delete;

    SurfaceWithChainFromStart(MirConnection* connection, geom::Size size, MirPixelFormat pf) :
        SurfaceWithChain(connection,
        std::bind(&SurfaceWithChainFromStart::create_surface, this,
            std::placeholders::_1, connection, size, pf))
    {
    }
private:
    MirSurface* create_surface(Chain& chain, MirConnection* connection, geom::Size size, MirPixelFormat pf)
    {
        auto spec = mir_connection_create_spec_for_normal_surface(
            connection, size.width.as_int(), size.height.as_int(), pf);
        mir_surface_spec_add_presentation_chain(
            spec, size.width.as_int(), size.height.as_int(), 0, 0, chain);
        auto surface = mir_surface_create_sync(spec);
        mir_surface_spec_release(spec);
        return surface;
    }
};

struct SurfaceWithChainFromReassociation : SurfaceWithChain
{
    SurfaceWithChainFromReassociation(SurfaceWithChainFromReassociation const&) = delete;
    SurfaceWithChainFromReassociation& operator=(SurfaceWithChainFromReassociation const&) = delete;
    SurfaceWithChainFromReassociation(MirConnection* connection, geom::Size size, MirPixelFormat pf) :
        SurfaceWithChain(connection,
        std::bind(&SurfaceWithChainFromReassociation::create_surface, this,
            std::placeholders::_1, connection, size, pf))
    {
    }
private:
    MirSurface* create_surface(Chain& chain, MirConnection* connection, geom::Size size, MirPixelFormat pf)
    {
        MirSurfaceSpec* spec = mir_connection_create_spec_for_normal_surface(
            connection, size.width.as_int(), size.height.as_int(), pf);
        auto surface = mir_surface_create_sync(spec);
        mir_surface_spec_release(spec);
        spec = mir_create_surface_spec(connection);
        mir_surface_spec_add_presentation_chain(
            spec, size.width.as_int(), size.height.as_int(), 0, 0, chain);
        mir_surface_apply_spec(surface, spec);
        mir_surface_spec_release(spec);
        return surface;
    }
};

struct PresentationChain : mtf::ConnectedClientHeadlessServer
{
    geom::Size const size {100, 20};
    MirPixelFormat const pf = mir_pixel_format_abgr_8888;
    MirBufferUsage const usage = mir_buffer_usage_software;
    void SetUp() override
    {
        //test suite has to be run with the new semantics activated
        add_to_environment("MIR_SERVER_NBUFFERS", "0");
        ConnectedClientHeadlessServer::SetUp();
    }
};

struct MirBufferSync
{
    void buffer_available(MirBuffer* b)
    {
        std::unique_lock<std::mutex> lk(mutex);
        callback_count++;
        buffer_ = b;
        available = true;
        cv.notify_all();
    }

    bool wait_for_buffer(std::chrono::seconds timeout)
    {
        std::unique_lock<std::mutex> lk(mutex);
        return cv.wait_for(lk, timeout, [this] { return available; });
    }

    void unavailable()
    {
        std::unique_lock<std::mutex> lk(mutex);
        available = false;
    }

    MirBuffer* buffer()
    {
        return buffer_;
    }
private:
    std::mutex mutex;
    std::condition_variable cv;
    MirBuffer* buffer_ = nullptr;
    bool available = false;
    unsigned int callback_count = 0;
};

void ignore_callback(MirBuffer*, void*)
{
}

void buffer_callback(MirBuffer* buffer, void* context)
{
    auto sync = reinterpret_cast<MirBufferSync*>(context);
    sync->buffer_available(buffer);
}

}

TEST_F(PresentationChain, allocation_calls_callback)
{
    SurfaceWithChainFromStart surface(connection, size, pf);

    MirBufferSync context;
    mir_connection_allocate_buffer(
        connection,
        size.width.as_int(), size.height.as_int(), pf, usage,
        buffer_callback, &context);

    EXPECT_TRUE(context.wait_for_buffer(10s));
    EXPECT_THAT(context.buffer(), Ne(nullptr));    
}

<<<<<<< HEAD
TEST_F(PresentationChain, has_native_buffer)
{
    SurfaceWithChainFromStart surface(connection, size, pf);

    MirBufferSync context;
    mir_connection_allocate_buffer(
        connection,
        size.width.as_int(), size.height.as_int(), pf, usage,
        buffer_callback, &context);

    EXPECT_TRUE(context.wait_for_buffer(10s));
    auto buffer = context.buffer();
    EXPECT_THAT(context.buffer(), Ne(nullptr));

    //the native type for the stub platform is nullptr
    EXPECT_THAT(mir_buffer_get_native_buffer(buffer, mir_none), Eq(nullptr));
}

TEST_F(PresentationChain, can_access_platform_message_representing_buffer)
{
    SurfaceWithChainFromStart surface(connection, size, pf);

    MirBufferSync context;
    mir_connection_allocate_buffer(
        connection,
        size.width.as_int(), size.height.as_int(), pf, usage,
        buffer_callback, &context);

    EXPECT_TRUE(context.wait_for_buffer(10s));
    auto buffer = context.buffer();
    EXPECT_THAT(context.buffer(), Ne(nullptr));

    auto message = mir_buffer_get_buffer_package(buffer);
    ASSERT_THAT(message, Ne(nullptr));
    EXPECT_THAT(message->data_items, Ge(1));
    EXPECT_THAT(message->fd_items, Ge(1));
    EXPECT_THAT(message->width, Eq(size.width.as_int()));
    EXPECT_THAT(message->height, Eq(size.height.as_int()));
}

=======
>>>>>>> a14d8691
TEST_F(PresentationChain, has_native_fence)
{
    SurfaceWithChainFromStart surface(connection, size, pf);

    MirBufferSync context;
    mir_connection_allocate_buffer(
        connection,
        size.width.as_int(), size.height.as_int(), pf, usage,
        buffer_callback, &context);

    EXPECT_TRUE(context.wait_for_buffer(10s));
    auto buffer = context.buffer();
    EXPECT_THAT(context.buffer(), Ne(nullptr));

    //the native type for the stub platform is nullptr
    EXPECT_THAT(mir_buffer_get_fence(buffer), Eq(mir::Fd::invalid));
}

TEST_F(PresentationChain, can_map_for_cpu_render)
{
    SurfaceWithChainFromStart surface(connection, size, pf);

    MirBufferSync context;
    mir_connection_allocate_buffer(
        connection,
        size.width.as_int(), size.height.as_int(), pf, usage,
        buffer_callback, &context);

    EXPECT_TRUE(context.wait_for_buffer(10s));
    auto buffer = context.buffer();
    EXPECT_THAT(context.buffer(), Ne(nullptr));
    auto region = mir_buffer_get_graphics_region(buffer, mir_none);
    //cast to int so gtest doesn't try to print a char* that isn't a string
    EXPECT_THAT(reinterpret_cast<int*>(region.vaddr), Ne(nullptr));
    EXPECT_THAT(region.width, Eq(size.width.as_int()));
    EXPECT_THAT(region.height, Eq(size.height.as_int()));
    EXPECT_THAT(region.stride, Eq(size.width.as_int() * MIR_BYTES_PER_PIXEL(pf)));
    EXPECT_THAT(region.pixel_format, Eq(pf));
}

TEST_F(PresentationChain, submission_will_eventually_call_callback)
{
    SurfaceWithChainFromStart surface(connection, size, pf);

    auto const num_buffers = 2u;
    std::array<MirBufferSync, num_buffers> contexts;
    auto num_iterations = 50u;
    for(auto& context : contexts)
    {
        mir_connection_allocate_buffer(
            connection,
            size.width.as_int(), size.height.as_int(), pf, usage,
            buffer_callback, &context);
        ASSERT_TRUE(context.wait_for_buffer(10s));
        ASSERT_THAT(context.buffer(), Ne(nullptr));    
    }

    for(auto i = 0u; i < num_iterations; i++)
    {
        mir_presentation_chain_submit_buffer(surface.chain(), contexts[i % num_buffers].buffer());
        contexts[i % num_buffers].unavailable();
        if (i != 0)
            ASSERT_TRUE(contexts[(i-1) % num_buffers].wait_for_buffer(10s)) << "iteration " << i;
    }
}

TEST_F(PresentationChain, submission_will_eventually_call_callback_reassociated)
{
    SurfaceWithChainFromReassociation surface(connection, size, pf);

    auto const num_buffers = 2u;
    std::array<MirBufferSync, num_buffers> contexts;
    auto num_iterations = 50u;
    for(auto& context : contexts)
    {
        mir_connection_allocate_buffer(
            connection,
            size.width.as_int(), size.height.as_int(), pf, usage,
            buffer_callback, &context);
        ASSERT_TRUE(context.wait_for_buffer(10s));
        ASSERT_THAT(context.buffer(), Ne(nullptr));    
    }

    for(auto i = 0u; i < num_iterations; i++)
    {
        mir_presentation_chain_submit_buffer(surface.chain(), contexts[i % num_buffers].buffer());
        contexts[i % num_buffers].unavailable();
        if (i != 0)
            ASSERT_TRUE(contexts[(i-1) % num_buffers].wait_for_buffer(10s)) << "iteration " << i;
    }
}

TEST_F(PresentationChain, buffers_can_be_destroyed_before_theyre_returned)
{
    SurfaceWithChainFromStart surface(connection, size, pf);

    MirBufferSync context;
    mir_connection_allocate_buffer(
        connection,
        size.width.as_int(), size.height.as_int(), pf, usage,
        buffer_callback, &context);

    ASSERT_TRUE(context.wait_for_buffer(10s));
    ASSERT_THAT(context.buffer(), Ne(nullptr));
    mir_presentation_chain_submit_buffer(surface.chain(), context.buffer());
    mir_buffer_release(context.buffer());
}

TEST_F(PresentationChain, destroying_a_chain_will_return_buffers_associated_with_chain)
{
    auto chain = mir_connection_create_presentation_chain_sync(connection);
    auto stream = mir_connection_create_buffer_stream_sync(connection, 25, 12, mir_pixel_format_abgr_8888, mir_buffer_usage_hardware);
    ASSERT_TRUE(mir_presentation_chain_is_valid(chain));

    auto spec = mir_connection_create_spec_for_normal_surface(
        connection, size.width.as_int(), size.height.as_int(), pf);
    auto surface = mir_surface_create_sync(spec);
    mir_surface_spec_release(spec);

    spec = mir_connection_create_spec_for_changes(connection);
    mir_surface_spec_add_presentation_chain(
        spec, size.width.as_int(), size.height.as_int(), 0, 0, chain);
    mir_surface_apply_spec(surface, spec);
    mir_surface_spec_release(spec);

    MirBufferSync context;
    mir_connection_allocate_buffer(
        connection,
        size.width.as_int(), size.height.as_int(), pf, usage,
        buffer_callback, &context);
    ASSERT_TRUE(context.wait_for_buffer(10s));
    context.unavailable();
    mir_presentation_chain_submit_buffer(chain, context.buffer());

    spec = mir_connection_create_spec_for_changes(connection);
    mir_surface_spec_add_buffer_stream(spec, 0, 0, stream);
    mir_surface_apply_spec(surface, spec);
    mir_surface_spec_release(spec);
    mir_presentation_chain_release(chain);
    mir_buffer_stream_swap_buffers_sync(stream);

    ASSERT_TRUE(context.wait_for_buffer(10s));

    mir_buffer_stream_release_sync(stream);
    mir_surface_release_sync(surface);
}

TEST_F(PresentationChain, can_access_basic_buffer_properties)
{
    MirBufferSync context;
    geom::Width width { 32 };
    geom::Height height { 33 };
    auto format = mir_pixel_format_abgr_8888;
    auto usage = mir_buffer_usage_software;

    SurfaceWithChainFromStart surface(connection, size, pf);
    mir_connection_allocate_buffer(
        connection, width.as_int(), height.as_int(), format, usage,
        buffer_callback, &context);
    ASSERT_TRUE(context.wait_for_buffer(10s));
    auto buffer = context.buffer();
    EXPECT_THAT(mir_buffer_get_width(buffer), Eq(width.as_uint32_t()));
    EXPECT_THAT(mir_buffer_get_height(buffer), Eq(height.as_uint32_t()));
    EXPECT_THAT(mir_buffer_get_buffer_usage(buffer), Eq(usage));
    EXPECT_THAT(mir_buffer_get_pixel_format(buffer), Eq(format));
}

TEST_F(PresentationChain, can_check_valid_buffers)
{
    MirBufferSync context;
    mir_connection_allocate_buffer(
        connection, size.width.as_int(), size.height.as_int(), pf, usage,
        buffer_callback, &context);
    ASSERT_TRUE(context.wait_for_buffer(10s));
    auto buffer = context.buffer();
    ASSERT_THAT(buffer, Ne(nullptr));
    EXPECT_TRUE(mir_buffer_is_valid(buffer));
    EXPECT_THAT(mir_buffer_get_error_message(buffer), StrEq(""));
}

TEST_F(PresentationChain, can_check_invalid_buffers)
{
    MirBufferSync context;
    mir_connection_allocate_buffer(connection, 0, 0, pf, usage, buffer_callback, &context);
    ASSERT_TRUE(context.wait_for_buffer(10s));
    auto buffer = context.buffer();
    ASSERT_THAT(buffer, Ne(nullptr));
    EXPECT_FALSE(mir_buffer_is_valid(buffer));
    EXPECT_THAT(mir_buffer_get_error_message(buffer), Not(StrEq("")));
    mir_buffer_release(buffer);
}

namespace
{
void another_buffer_callback(MirBuffer* buffer, void* context)
{
    buffer_callback(buffer, context);
}
}
TEST_F(PresentationChain, buffers_callback_can_be_reassigned)
{
    SurfaceWithChainFromStart surface(connection, size, pf);

    MirBufferSync second_buffer_context;
    MirBufferSync context;
    MirBufferSync another_context;
    mir_connection_allocate_buffer(
        connection,
        size.width.as_int(), size.height.as_int(), pf, usage,
        buffer_callback, &context);
    mir_connection_allocate_buffer(
        connection,
        size.width.as_int(), size.height.as_int(), pf, usage,
        buffer_callback, &second_buffer_context);

    ASSERT_TRUE(context.wait_for_buffer(10s));
    ASSERT_THAT(context.buffer(), Ne(nullptr));
    ASSERT_TRUE(second_buffer_context.wait_for_buffer(10s));
    ASSERT_THAT(second_buffer_context.buffer(), Ne(nullptr));

    mir_buffer_set_callback(context.buffer(), another_buffer_callback, &another_context);

    mir_presentation_chain_submit_buffer(surface.chain(), context.buffer());
    //flush the 1st buffer out
    mir_presentation_chain_submit_buffer(surface.chain(), second_buffer_context.buffer());

    ASSERT_TRUE(another_context.wait_for_buffer(10s));
    ASSERT_THAT(another_context.buffer(), Ne(nullptr));

    mir_buffer_set_callback(context.buffer(), ignore_callback, nullptr);
    mir_buffer_set_callback(second_buffer_context.buffer(), ignore_callback, nullptr);
}<|MERGE_RESOLUTION|>--- conflicted
+++ resolved
@@ -215,25 +215,6 @@
     EXPECT_THAT(context.buffer(), Ne(nullptr));    
 }
 
-<<<<<<< HEAD
-TEST_F(PresentationChain, has_native_buffer)
-{
-    SurfaceWithChainFromStart surface(connection, size, pf);
-
-    MirBufferSync context;
-    mir_connection_allocate_buffer(
-        connection,
-        size.width.as_int(), size.height.as_int(), pf, usage,
-        buffer_callback, &context);
-
-    EXPECT_TRUE(context.wait_for_buffer(10s));
-    auto buffer = context.buffer();
-    EXPECT_THAT(context.buffer(), Ne(nullptr));
-
-    //the native type for the stub platform is nullptr
-    EXPECT_THAT(mir_buffer_get_native_buffer(buffer, mir_none), Eq(nullptr));
-}
-
 TEST_F(PresentationChain, can_access_platform_message_representing_buffer)
 {
     SurfaceWithChainFromStart surface(connection, size, pf);
@@ -256,8 +237,6 @@
     EXPECT_THAT(message->height, Eq(size.height.as_int()));
 }
 
-=======
->>>>>>> a14d8691
 TEST_F(PresentationChain, has_native_fence)
 {
     SurfaceWithChainFromStart surface(connection, size, pf);
