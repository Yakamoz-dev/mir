--- conflicted
+++ resolved
@@ -73,11 +73,7 @@
 {
     virtual mir::DefaultServerConfiguration& server_config() { return server_config_; }
 
-<<<<<<< HEAD
-    TestingServerConfiguration server_config_;
-=======
     mir_test_framework::StubbedServerConfiguration server_config_;
->>>>>>> 55843bc8
 };
 }
 
