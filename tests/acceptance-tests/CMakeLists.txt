--- conflicted
+++ resolved
@@ -92,25 +92,6 @@
           "${CMAKE_CXXFLAGS} -I ${CMAKE_SOURCE_DIR}")
 # END "throwbacks"
 
-<<<<<<< HEAD
-# BEGIN "staging"
-# The following tests use files we do not yet support in the public API
-# TODO update the public APIs
-  set_source_files_properties(test_presentation_chain.cpp PROPERTIES COMPILE_FLAGS
-          "${CMAKE_CXXFLAGS} -I ${PROJECT_SOURCE_DIR}/src/include/client")
-
-  set_source_files_properties(test_render_surface.cpp PROPERTIES COMPILE_FLAGS
-          "${CMAKE_CXXFLAGS} -I ${PROJECT_SOURCE_DIR}/src/include/client")
-
-  set_source_files_properties(test_buffer_stream_arrangement1.cpp PROPERTIES COMPILE_FLAGS
-          "${CMAKE_CXXFLAGS} -I ${PROJECT_SOURCE_DIR}/src/include/client")
-
-  set_source_files_properties(test_client_screencast1.cpp PROPERTIES COMPILE_FLAGS
-          "${CMAKE_CXXFLAGS} -I ${PROJECT_SOURCE_DIR}/src/include/client")
-# END "staging"
-
-=======
->>>>>>> 9a20e1ea
 mir_add_wrapped_executable(
   mir_acceptance_tests
 
