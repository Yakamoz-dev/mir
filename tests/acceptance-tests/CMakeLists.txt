include(CMakeDependentOption)

include_directories(
  ${CMAKE_SOURCE_DIR}
  ${PROTOBUF_INCLUDE_DIRS}
  ${CMAKE_CURRENT_BINARY_DIR})

protobuf_generate_cpp(
  GENERATED_PROTOBUF_SRCS GENERATED_PROTOBUF_HDRS
  test_protobuf.proto
)

set(
  SOURCES

  clients.cpp
  test_client_library.cpp
  test_custom_input_dispatcher.cpp
  test_surfaceloop.cpp
  test_test_framework.cpp
  test_focus_selection.cpp
  test_server_shutdown.cpp
  test_client_focus_notification.cpp
  test_client_authorization.cpp
  test_shell_control_of_surface_configuration.cpp
  test_nested_mir.cpp
  test_display_configuration.cpp
  test_surfaces_with_output_id.cpp
  test_server_disconnect.cpp
  test_client_library_drm.cpp
  test_protobuf.cpp
  test_client_screencast.cpp
  test_client_surface_swap_buffers.cpp
<<<<<<< HEAD
  test_client_cursor_api.cpp
=======
  test_trust_session_helper.cpp
>>>>>>> 11ed6ea9
  ${GENERATED_PROTOBUF_SRCS}
  ${GENERATED_PROTOBUF_HDRS}
)

list(APPEND SOURCES
  test_client_input.cpp)

list(APPEND SOURCES
  test_server_startup.cpp
)

add_executable(
  mir_acceptance_tests

  ${SOURCES}
)
uses_android_input(mir_acceptance_tests)


target_link_libraries(
  mir_acceptance_tests

  mirserver
  mirclient
  mirplatform

  mir-test
  mir-test-framework
  mir-test-doubles
  mir-test-doubles-platform
  3rd_party

  ${PROTOBUF_LIBRARIES}
  ${Boost_LIBRARIES}
  ${GTEST_BOTH_LIBRARIES}
  ${GMOCK_LIBRARY}
  ${GMOCK_MAIN_LIBRARY}
  ${CMAKE_THREAD_LIBS_INIT} # Link in pthread.
)

CMAKE_DEPENDENT_OPTION(
  MIR_RUN_ACCEPTANCE_TESTS
  "Run acceptance tests as part of default testing"
  ON
  "MIR_BUILD_ACCEPTANCE_TESTS"
  OFF)

if (MIR_RUN_ACCEPTANCE_TESTS)
  mir_discover_tests(mir_acceptance_tests)
endif (MIR_RUN_ACCEPTANCE_TESTS)

install(
    TARGETS mir_acceptance_tests
    RUNTIME DESTINATION ${CMAKE_INSTALL_BINDIR}
)<|MERGE_RESOLUTION|>--- conflicted
+++ resolved
@@ -31,11 +31,8 @@
   test_protobuf.cpp
   test_client_screencast.cpp
   test_client_surface_swap_buffers.cpp
-<<<<<<< HEAD
   test_client_cursor_api.cpp
-=======
   test_trust_session_helper.cpp
->>>>>>> 11ed6ea9
   ${GENERATED_PROTOBUF_SRCS}
   ${GENERATED_PROTOBUF_HDRS}
 )
