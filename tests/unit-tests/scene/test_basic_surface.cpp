/*
 * Copyright © 2013-2014 Canonical Ltd.
 *
 * This program is free software: you can redistribute it and/or modify
 * it under the terms of the GNU General Public License version 3 as
 * published by the Free Software Foundation.
 *
 * This program is distributed in the hope that it will be useful,
 * but WITHOUT ANY WARRANTY; without even the implied warranty of
 * MERCHANTABILITY or FITNESS FOR A PARTICULAR PURPOSE.  See the
 * GNU General Public License for more details.
 *
 * You should have received a copy of the GNU General Public License
 * along with this program.  If not, see <http://www.gnu.org/licenses/>.
 *
 * Authored by: Kevin DuBois <kevin.dubois@canonical.com>
 */

#include "src/server/scene/basic_surface.h"
#include "src/server/scene/legacy_surface_change_notification.h"

#include "mir/frontend/event_sink.h"
#include "mir/geometry/rectangle.h"
#include "mir/geometry/displacement.h"
#include "mir/scene/surface_configurator.h"

#include "mir_test_doubles/mock_buffer_stream.h"
#include "mir_test_doubles/stub_buffer.h"
#include "mir_test/fake_shared.h"

#include "src/server/report/null_report_factory.h"

#include <algorithm>
#include <gtest/gtest.h>
#include <gmock/gmock.h>

namespace mc = mir::compositor;
namespace mf = mir::frontend;
namespace mi = mir::input;
namespace mr = mir::report;
namespace ms = mir::scene;
namespace mg = mir::graphics;
namespace msh = mir::shell;
namespace mt = mir::test;
namespace mtd = mt::doubles;
namespace geom = mir::geometry;

namespace
{
class MockCallback
{
public:
    MOCK_METHOD0(call, void());
};

class StubEventSink : public mir::frontend::EventSink
{
public:
    void handle_event(MirEvent const&) override {}
    void handle_lifecycle_event(MirLifecycleState) override {}
    void handle_display_config_change(mir::graphics::DisplayConfiguration const&) override {}
};

struct StubSurfaceConfigurator : ms::SurfaceConfigurator
{
    int select_attribute_value(ms::Surface const&, MirSurfaceAttrib, int) override { return 0; }

    void attribute_set(ms::Surface const&, MirSurfaceAttrib, int) override { }
};

struct BasicSurfaceTest : public testing::Test
{
    void SetUp()
    {
        name = std::string("aa");
        top_left = geom::Point{geom::X{4}, geom::Y{7}};
        size = geom::Size{5, 9};
        rect = geom::Rectangle{top_left, size};
        null_change_cb = []{};
        mock_change_cb = std::bind(&MockCallback::call, &mock_callback);
        observer = std::make_shared<ms::LegacySurfaceChangeNotification>(mock_change_cb,
        [this](int){mock_change_cb();});
    }
    std::string name;
    geom::Point top_left;
    geom::Size size;
    geom::Rectangle rect;

    testing::NiceMock<MockCallback> mock_callback;
    std::function<void()> null_change_cb;
    std::function<void()> mock_change_cb;
    std::shared_ptr<testing::NiceMock<mtd::MockBufferStream>> mock_buffer_stream =
        std::make_shared<testing::NiceMock<mtd::MockBufferStream>>();
    std::shared_ptr<StubSurfaceConfigurator> const stub_configurator = std::make_shared<StubSurfaceConfigurator>();
    std::shared_ptr<ms::SceneReport> const report = mr::null_scene_report();
    void const* compositor_id{nullptr};
    std::shared_ptr<ms::LegacySurfaceChangeNotification> observer;
};

}

TEST_F(BasicSurfaceTest, basics)
{
    ms::BasicSurface surface{
        name,
        rect,
        false,
        mock_buffer_stream,
        std::shared_ptr<mi::InputChannel>(),
        stub_configurator,
        std::shared_ptr<mg::CursorImage>(),
        report};

    EXPECT_EQ(name, surface.name());
    EXPECT_EQ(rect.size, surface.size());
    EXPECT_EQ(rect.top_left, surface.top_left());
    EXPECT_FALSE(surface.compositor_snapshot(compositor_id)->shaped());
}

TEST_F(BasicSurfaceTest, id_always_unique)
{
    int const N = 10;
    std::unique_ptr<ms::BasicSurface> surfaces[N];

    for (int i = 0; i < N; ++i)
    {
        surfaces[i].reset(new ms::BasicSurface(
                name, rect, false, mock_buffer_stream,
                std::shared_ptr<mi::InputChannel>(), stub_configurator, std::shared_ptr<mg::CursorImage>(), report)
            );

        for (int j = 0; j < i; ++j)
        {
            ASSERT_NE(surfaces[j]->compositor_snapshot(compositor_id)->id(), surfaces[i]->compositor_snapshot(compositor_id)->id());
        }
    }
}

TEST_F(BasicSurfaceTest, id_never_invalid)
{
    int const N = 10;
    std::unique_ptr<ms::BasicSurface> surfaces[N];

    for (int i = 0; i < N; ++i)
    {
        surfaces[i].reset(new ms::BasicSurface(
                name, rect, false, mock_buffer_stream,
                std::shared_ptr<mi::InputChannel>(), stub_configurator, std::shared_ptr<mg::CursorImage>(), report)
            );

        ASSERT_TRUE(surfaces[i]->compositor_snapshot(compositor_id)->id());
    }
}

TEST_F(BasicSurfaceTest, update_top_left)
{
    EXPECT_CALL(mock_callback, call())
        .Times(1);

    ms::BasicSurface surface{
        name,
        rect,
        false,
        mock_buffer_stream,
        std::shared_ptr<mi::InputChannel>(),
        stub_configurator,
        std::shared_ptr<mg::CursorImage>(),
        report};

    surface.add_observer(observer);

    EXPECT_EQ(rect.top_left, surface.top_left());

    auto new_top_left = geom::Point{geom::X{6}, geom::Y{10}};
    surface.move_to(new_top_left);
    EXPECT_EQ(new_top_left, surface.top_left());
}

TEST_F(BasicSurfaceTest, update_size)
{
    geom::Size const new_size{34, 56};

    EXPECT_CALL(mock_callback, call())
        .Times(1);

    ms::BasicSurface surface{
        name,
        rect,
        false,
        mock_buffer_stream,
        std::shared_ptr<mi::InputChannel>(),
        stub_configurator,
        std::shared_ptr<mg::CursorImage>(),
        report};

    surface.add_observer(observer);

    EXPECT_EQ(rect.size, surface.size());
    EXPECT_NE(new_size, surface.size());

    auto old_transformation = surface.compositor_snapshot(compositor_id)->transformation();

    surface.resize(new_size);
    EXPECT_EQ(new_size, surface.size());
    // Size no longer affects transformation:
    EXPECT_EQ(old_transformation, surface.compositor_snapshot(compositor_id)->transformation());
}

/*
 * Until logic is implemented to separate size() from client_size(), verify
 * they do return the same thing for backward compatibility.
 */
TEST_F(BasicSurfaceTest, size_equals_client_size)
{
    geom::Size const new_size{34, 56};

    ms::BasicSurface surface{
        name,
        rect,
        false,
        mock_buffer_stream,
        std::shared_ptr<mi::InputChannel>(),
        stub_configurator,
        nullptr,
        report};

    EXPECT_EQ(rect.size, surface.size());
    EXPECT_EQ(rect.size, surface.client_size());
    EXPECT_NE(new_size, surface.size());
    EXPECT_NE(new_size, surface.client_size());

    surface.resize(new_size);
    EXPECT_EQ(new_size, surface.size());
    EXPECT_EQ(new_size, surface.client_size());
}

TEST_F(BasicSurfaceTest, test_surface_set_transformation_updates_transform)
{
    EXPECT_CALL(mock_callback, call())
        .Times(1);

    ms::BasicSurface surface{
        name,
        rect,
        false,
        mock_buffer_stream,
        std::shared_ptr<mi::InputChannel>(),
        stub_configurator,
        std::shared_ptr<mg::CursorImage>(),
        report};

    surface.add_observer(observer);

    auto original_transformation = surface.compositor_snapshot(compositor_id)->transformation();
    glm::mat4 trans{0.1f, 0.5f, 0.9f, 1.3f,
                    0.2f, 0.6f, 1.0f, 1.4f,
                    0.3f, 0.7f, 1.1f, 1.5f,
                    0.4f, 0.8f, 1.2f, 1.6f};

    surface.set_transformation(trans);
    auto got = surface.compositor_snapshot(compositor_id)->transformation();
    EXPECT_NE(original_transformation, got);
    EXPECT_EQ(trans, got);
}

TEST_F(BasicSurfaceTest, test_surface_set_alpha_notifies_changes)
{
    using namespace testing;
    EXPECT_CALL(mock_callback, call())
        .Times(1);

    ms::BasicSurface surface{
        name,
        rect,
        false,
        mock_buffer_stream,
        std::shared_ptr<mi::InputChannel>(),
        stub_configurator,
        std::shared_ptr<mg::CursorImage>(),
        report};

    surface.add_observer(observer);

    float alpha = 0.5f;
    surface.set_alpha(0.5f);
    EXPECT_THAT(alpha, FloatEq(surface.alpha()));
}

TEST_F(BasicSurfaceTest, test_surface_is_opaque_by_default)
{
    using namespace testing;
    ms::BasicSurface surface{
        name,
        rect,
        false,
        mock_buffer_stream,
        std::shared_ptr<mi::InputChannel>(),
        stub_configurator,
        std::shared_ptr<mg::CursorImage>(),
        report};

    EXPECT_THAT(1.0f, FloatEq(surface.alpha()));
    EXPECT_FALSE(surface.compositor_snapshot(compositor_id)->shaped());
}

TEST_F(BasicSurfaceTest, test_surface_visibility)
{
    using namespace testing;
    mtd::StubBuffer mock_buffer;
    EXPECT_CALL(*mock_buffer_stream, acquire_client_buffer(_)).Times(2)
        .WillRepeatedly(InvokeArgument<0>(&mock_buffer));

    mir::graphics::Buffer* buffer = nullptr;
    auto const callback = [&](mir::graphics::Buffer* new_buffer) { buffer = new_buffer; };

    ms::BasicSurface surface{
        name,
        rect,
        false,
        mock_buffer_stream,
        std::shared_ptr<mi::InputChannel>(),
        stub_configurator,
        std::shared_ptr<mg::CursorImage>(),
        report};

    //not visible by default
    EXPECT_FALSE(surface.visible());

    surface.set_hidden(false);
    //not renderable if no first frame has been posted by client, regardless of hide state
    EXPECT_FALSE(surface.visible());
    surface.set_hidden(true);
    EXPECT_FALSE(surface.visible());

    // The second call posts the buffer returned by first
    surface.swap_buffers(buffer, callback);
    surface.swap_buffers(buffer, callback);

    EXPECT_FALSE(surface.visible());

    surface.set_hidden(false);
    EXPECT_TRUE(surface.visible());
}

TEST_F(BasicSurfaceTest, test_surface_hidden_notifies_changes)
{
    using namespace testing;
    EXPECT_CALL(mock_callback, call())
        .Times(1);

    ms::BasicSurface surface{
        name,
        rect,
        false,
        mock_buffer_stream,
        std::shared_ptr<mi::InputChannel>(),
        stub_configurator,
        std::shared_ptr<mg::CursorImage>(),
        report};

    surface.add_observer(observer);

    surface.set_hidden(true);
}

TEST_F(BasicSurfaceTest, test_surface_frame_posted_notifies_changes)
{
    using namespace testing;
    mtd::StubBuffer mock_buffer;
    EXPECT_CALL(*mock_buffer_stream, acquire_client_buffer(_)).Times(2)
        .WillRepeatedly(InvokeArgument<0>(&mock_buffer));

    ms::BasicSurface surface{
        name,
        rect,
        false,
        mock_buffer_stream,
        std::shared_ptr<mi::InputChannel>(),
        stub_configurator,
        std::shared_ptr<mg::CursorImage>(),
        report};

    surface.add_observer(observer);

    mir::graphics::Buffer* buffer = nullptr;
    auto const callback = [&](mir::graphics::Buffer* new_buffer) { buffer = new_buffer; };

    EXPECT_CALL(mock_callback, call()).Times(1);

    // The second call posts the buffer returned by first
    surface.swap_buffers(buffer, callback);
    surface.swap_buffers(buffer, callback);
}

// a 1x1 window at (1,1) will get events at (1,1)
TEST_F(BasicSurfaceTest, default_region_is_surface_rectangle)
{
    geom::Point pt(1,1);
    geom::Size one_by_one{geom::Width{1}, geom::Height{1}};
    ms::BasicSurface surface{
        name,
        geom::Rectangle{pt, one_by_one},
        false,
        mock_buffer_stream,
        std::shared_ptr<mi::InputChannel>(),
        stub_configurator,
        std::shared_ptr<mg::CursorImage>(),
        report};

    surface.add_observer(observer);

    std::vector<geom::Point> contained_pt
    {
        geom::Point{geom::X{1}, geom::Y{1}}
    };

    for(auto x = 0; x <= 3; x++)
    {
        for(auto y = 0; y <= 3; y++)
        {
            auto test_pt = geom::Point{x, y};
            auto contains = surface.input_area_contains(test_pt);
            if (std::find(contained_pt.begin(), contained_pt.end(), test_pt) != contained_pt.end())
            {
                EXPECT_TRUE(contains);
            }
            else
            {
                EXPECT_FALSE(contains);
            }
        }
    }
}

TEST_F(BasicSurfaceTest, set_input_region)
{
    std::vector<geom::Rectangle> const rectangles = {
        {{geom::X{0}, geom::Y{0}}, {geom::Width{1}, geom::Height{1}}}, //region0
        {{geom::X{1}, geom::Y{1}}, {geom::Width{1}, geom::Height{1}}}  //region1
    };

    ms::BasicSurface surface{
        name,
        rect,
        false,
        mock_buffer_stream,
        std::shared_ptr<mi::InputChannel>(),
        stub_configurator,
        std::shared_ptr<mg::CursorImage>(),
        report};

    surface.add_observer(observer);

    surface.set_input_region(rectangles);

    std::vector<geom::Point> contained_pt
    {
        //region0 points
        geom::Point{geom::X{4}, geom::Y{7}},
        //region1 points
        geom::Point{geom::X{5}, geom::Y{8}},
    };

    for(auto x = 0; x <= 3; x++)
    {
        for(auto y = 0; y <= 3; y++)
        {
<<<<<<< HEAD
            auto test_pt = geom::Point{rect.top_left.x.as_uint32_t() + x, rect.top_left.y.as_uint32_t() + y};
=======
            auto test_pt = rect.top_left + geom::Displacement{x, y};
>>>>>>> 49592876
            auto contains = surface.input_area_contains(test_pt);
            if (std::find(contained_pt.begin(), contained_pt.end(), test_pt) != contained_pt.end())
            {
                EXPECT_TRUE(contains);
            }
            else
            {
                EXPECT_FALSE(contains);
            }
        }
    }
}


TEST_F(BasicSurfaceTest, reception_mode_is_normal_by_default)
{
    ms::BasicSurface surface{
        name,
        rect,
        false,
        mock_buffer_stream,
        std::shared_ptr<mi::InputChannel>(),
        stub_configurator,
        nullptr,
        report};

    EXPECT_EQ(mi::InputReceptionMode::normal, surface.reception_mode());
}

TEST_F(BasicSurfaceTest, reception_mode_can_be_changed)
{
    ms::BasicSurface surface{
        name,
        rect,
        false,
        mock_buffer_stream,
        std::shared_ptr<mi::InputChannel>(),
        stub_configurator,
        nullptr,
        report};

    surface.set_reception_mode(mi::InputReceptionMode::receives_all_input);

    EXPECT_EQ(mi::InputReceptionMode::receives_all_input, surface.reception_mode());
}<|MERGE_RESOLUTION|>--- conflicted
+++ resolved
@@ -465,11 +465,7 @@
     {
         for(auto y = 0; y <= 3; y++)
         {
-<<<<<<< HEAD
-            auto test_pt = geom::Point{rect.top_left.x.as_uint32_t() + x, rect.top_left.y.as_uint32_t() + y};
-=======
             auto test_pt = rect.top_left + geom::Displacement{x, y};
->>>>>>> 49592876
             auto contains = surface.input_area_contains(test_pt);
             if (std::find(contained_pt.begin(), contained_pt.end(), test_pt) != contained_pt.end())
             {
