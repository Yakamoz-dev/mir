/*
 * Copyright © 2013 Canonical Ltd.
 *
 * This program is free software: you can redistribute it and/or modify
 * it under the terms of the GNU General Public License version 3 as
 * published by the Free Software Foundation.
 *
 * This program is distributed in the hope that it will be useful,
 * but WITHOUT ANY WARRANTY; without even the implied warranty of
 * MERCHANTABILITY or FITNESS FOR A PARTICULAR PURPOSE.  See the
 * GNU General Public License for more details.
 *
 * You should have received a copy of the GNU General Public License
 * along with this program.  If not, see <http://www.gnu.org/licenses/>.
 *
 * Authored by: Robert Carr <robert.carr@canonical.com>
 */

#define MIR_INCLUDE_DEPRECATED_EVENT_HEADER

#include "src/common/input/android/android_input_receiver.h"
#include "mir/input/null_input_receiver_report.h"
#include "mir/input/xkb_mapper.h"
#include "mir_toolkit/event.h"

#include "mir_test/fd_utils.h"

#include <androidfw/InputTransport.h>

#include <gmock/gmock.h>
#include <gtest/gtest.h>

#include <poll.h>
#include <unistd.h>
#include <memory>
#include <system_error>
#include <boost/throw_exception.hpp>

namespace mircv = mir::input::receiver;
namespace mircva = mircv::android;
namespace md = mir::dispatch;
namespace mt = mir::test;

namespace droidinput = android;

namespace
{

class TestingInputProducer
{
public:
    TestingInputProducer(int fd) :
        input_publisher(std::make_shared<droidinput::InputPublisher>(new droidinput::InputChannel("", fd))),
        incrementing_seq_id(1), // Sequence id must be > 0 or publisher will reject
        testing_key_event_scan_code(13)
    {
    }


    // The input publisher does not care about event semantics so we only highlight
    // a few fields for transport verification
    void produce_a_key_event()
    {
        input_publisher->publishKeyEvent(
            incrementing_seq_id,
            filler_device_id,
            0 /* source */,
            0 /* action */,
            0 /* flags */,
            0 /* key_code */,
            testing_key_event_scan_code,
            0 /* meta_state */,
            0 /* repeat_count */,
            std::chrono::nanoseconds(0) /* down_time */,
            std::chrono::nanoseconds(0) /* event_time */);
    }
    void produce_a_pointer_event(float x, float y, std::chrono::nanoseconds t)
    {
        droidinput::PointerProperties filler_pointer_properties;
        droidinput::PointerCoords filler_pointer_coordinates;

        memset(&filler_pointer_properties, 0, sizeof(droidinput::PointerProperties));
        memset(&filler_pointer_coordinates, 0, sizeof(droidinput::PointerCoords));

        filler_pointer_coordinates.setAxisValue(AMOTION_EVENT_AXIS_X, x);
        filler_pointer_coordinates.setAxisValue(AMOTION_EVENT_AXIS_Y, y);

        input_publisher->publishMotionEvent(
            incrementing_seq_id,
            filler_device_id,
            0 /* source */,
            motion_event_action_flags,
            0 /* flags */,
            0 /* edge_flags */,
            0 /* meta_state */,
            0 /* button_state */,
            0 /* x_offset */, 0 /* y_offset */,
            0 /* x_precision */, 0 /* y_precision */,
            std::chrono::nanoseconds(0) /* down_time */,
            t,
            default_pointer_count,
            &filler_pointer_properties,
            &filler_pointer_coordinates);
    }

    bool must_receive_handled_signal()
    {
        uint32_t seq;
        bool handled;

        auto status = input_publisher->receiveFinishedSignal(&seq, &handled);
        return (status == droidinput::OK) && handled;
    }

    std::shared_ptr<droidinput::InputPublisher> input_publisher;

    int incrementing_seq_id;
    int32_t testing_key_event_scan_code;

    // Some default values
    // device_id must be > 0 or input publisher will reject
    static const int32_t filler_device_id = 1;
    // event_action_move is necessary to engage batching behavior
    static const int32_t motion_event_action_flags = mir_motion_action_move;
    // We have to have at least 1 pointer or the publisher will fail to marshal a motion event
    static const int32_t default_pointer_count = 1;
};

class AndroidInputReceiverSetup : public testing::Test
{
public:
    AndroidInputReceiverSetup()
        : event_handler{[this](MirEvent* ev) { last_event = *ev; }}
    {
        auto status = droidinput::InputChannel::openInputFdPair(server_fd, client_fd);
        EXPECT_EQ(droidinput::OK, status);
    }
    ~AndroidInputReceiverSetup()
    {
        close(server_fd);
        close(client_fd);
    }

    void flush_channels()
    {
        fsync(server_fd);
        fsync(client_fd);
    }

    int server_fd, client_fd;

    static std::chrono::milliseconds const next_event_timeout;
    MirEvent last_event;
    std::function<void(MirEvent*)> event_handler;
};

std::chrono::milliseconds const AndroidInputReceiverSetup::next_event_timeout(1000);

}

<<<<<<< HEAD
TEST_F(AndroidInputReceiverSetup, receiver_receives_key_events)
{
    mircva::InputReceiver receiver{client_fd, event_handler, std::make_shared<mircv::NullInputReceiverReport>()};
    TestingInputProducer producer{server_fd};
=======
TEST_F(AndroidInputReceiverSetup, receiever_takes_channel_fd)
{
    mircva::InputReceiver receiver(client_fd,
       std::make_shared<mircv::XKBMapper>(), std::make_shared<mircv::NullInputReceiverReport>());

    EXPECT_EQ(client_fd, receiver.fd());
}

TEST_F(AndroidInputReceiverSetup, receiver_receives_key_events)
{
    mircva::InputReceiver receiver(client_fd, std::make_shared<mircv::XKBMapper>(), std::make_shared<mircv::NullInputReceiverReport>());
    TestingInputProducer producer(server_fd);
>>>>>>> 0e081312

    producer.produce_a_key_event();

    flush_channels();

    EXPECT_TRUE(mt::fd_becomes_readable(receiver.watch_fd(), next_event_timeout));
    receiver.dispatch(md::FdEvent::readable);

    EXPECT_EQ(mir_event_type_key, last_event.type);
    EXPECT_EQ(producer.testing_key_event_scan_code, last_event.key.scan_code);
}

TEST_F(AndroidInputReceiverSetup, receiver_handles_events)
{
<<<<<<< HEAD
    mircva::InputReceiver receiver(client_fd, event_handler, std::make_shared<mircv::NullInputReceiverReport>());
=======
    mircva::InputReceiver receiver(client_fd,
        std::make_shared<mircv::XKBMapper>(), std::make_shared<mircv::NullInputReceiverReport>());
>>>>>>> 0e081312
    TestingInputProducer producer(server_fd);

    producer.produce_a_key_event();
    flush_channels();

    EXPECT_TRUE(mt::fd_becomes_readable(receiver.watch_fd(), next_event_timeout));
    receiver.dispatch(md::FdEvent::readable);

    flush_channels();

    EXPECT_TRUE (producer.must_receive_handled_signal());
}

TEST_F(AndroidInputReceiverSetup, receiver_consumes_batched_motion_events)
{
<<<<<<< HEAD
    mircva::InputReceiver receiver(client_fd, event_handler, std::make_shared<mircv::NullInputReceiverReport>());
=======
    mircva::InputReceiver receiver(client_fd,
        std::make_shared<mircv::XKBMapper>(),
        std::make_shared<mircv::NullInputReceiverReport>());
>>>>>>> 0e081312
    TestingInputProducer producer(server_fd);

    // Produce 3 motion events before client handles any.
    producer.produce_a_pointer_event(0, 0, std::chrono::nanoseconds(0));
    producer.produce_a_pointer_event(0, 0, std::chrono::nanoseconds(0));
    producer.produce_a_pointer_event(0, 0, std::chrono::nanoseconds(0));

    flush_channels();

    EXPECT_TRUE(mt::fd_becomes_readable(receiver.watch_fd(), next_event_timeout));
    receiver.dispatch(md::FdEvent::readable);

    // Now there should be no events
    EXPECT_FALSE(mt::fd_is_readable(receiver.watch_fd()));
}

TEST_F(AndroidInputReceiverSetup, slow_raw_input_doesnt_cause_frameskipping)
{   // Regression test for LP: #1372300
    using namespace testing;
    using namespace std::chrono;

    std::chrono::nanoseconds t = std::chrono::nanoseconds(0);

<<<<<<< HEAD
    MirEvent ev;
    bool handler_called{false};

    mircva::InputReceiver receiver{
        client_fd,
        [&ev, &handler_called](MirEvent* event) { ev = *event; handler_called = true; },
=======
    mircva::InputReceiver receiver(
        client_fd,
        std::make_shared<mircv::XKBMapper>(),
>>>>>>> 0e081312
        std::make_shared<mircv::NullInputReceiverReport>(),
        [&t](int) { return t; }
    };
    TestingInputProducer producer(server_fd);

    std::chrono::milliseconds const one_millisecond = std::chrono::milliseconds(1);
    std::chrono::seconds const one_second = std::chrono::seconds(1);
    std::chrono::nanoseconds const one_frame =
        std::chrono::nanoseconds(std::chrono::duration_cast<nanoseconds>(one_second).count() / 60);

    producer.produce_a_pointer_event(123, 456, t);
    producer.produce_a_key_event();
    flush_channels();

    std::chrono::milliseconds const max_timeout(1);

    // Key events don't get resampled. Will be reported first.
    EXPECT_TRUE(mt::fd_becomes_readable(receiver.watch_fd(), next_event_timeout));
    receiver.dispatch(md::FdEvent::readable);
    EXPECT_TRUE(handler_called);
    ASSERT_EQ(mir_event_type_key, ev.type);

    // The motion is still too new. Won't be reported yet, but is batched.
    auto start = high_resolution_clock::now();

    EXPECT_TRUE(mt::fd_becomes_readable(receiver.watch_fd(), max_timeout));
    handler_called = false;
    receiver.dispatch(md::FdEvent::readable);
    // We've processed the data, but no new event has been generated.
    EXPECT_FALSE(handler_called);

    auto end = high_resolution_clock::now();
    auto duration = end - start;

    // Verify we timed out in under a frame (LP: #1372300)
    // Sadly using real time as droidinput::Looper doesn't use a mocked clock.
    ASSERT_LT(duration_cast<nanoseconds>(duration), one_frame);

    // Verify we don't use all the CPU by not sleeping (LP: #1373809)
    EXPECT_GT(duration_cast<nanoseconds>(duration), one_millisecond);

    // But later in a frame or so, the motion will be reported:
    t += 2 * one_frame;  // Account for the new slower 55Hz event rate
    EXPECT_TRUE(mt::fd_becomes_readable(receiver.watch_fd(), next_event_timeout));
    receiver.dispatch(md::FdEvent::readable);

    EXPECT_TRUE(handler_called);
    EXPECT_EQ(mir_event_type_motion, ev.type);
}

TEST_F(AndroidInputReceiverSetup, rendering_does_not_lag_behind_input)
{
    using namespace testing;

    std::chrono::nanoseconds t;

<<<<<<< HEAD
    int frames_triggered = 0;

    mircva::InputReceiver receiver{
        client_fd,
        [&frames_triggered](MirEvent*) { ++frames_triggered;},
=======
    mircva::InputReceiver receiver(
        client_fd,
        std::make_shared<mircv::XKBMapper>(),
>>>>>>> 0e081312
        std::make_shared<mircv::NullInputReceiverReport>(),
        [&t](int) { return t; }
    };
    TestingInputProducer producer(server_fd);

    std::chrono::milliseconds const one_millisecond = std::chrono::milliseconds(1);
    std::chrono::seconds const one_second = std::chrono::seconds(1);
    std::chrono::nanoseconds const device_sample_interval = one_second / 250;
    std::chrono::nanoseconds const frame_interval = one_second / 60;
    std::chrono::nanoseconds const gesture_duration = 1 * one_second;

    std::chrono::nanoseconds last_produced = std::chrono::nanoseconds(0);

    for (t = std::chrono::nanoseconds(0); t < gesture_duration; t += one_millisecond)
    {
        if (!t.count() || t >= (last_produced + device_sample_interval))
        {
            last_produced = t;
            float a = t.count() * M_PI / 1000000.0f;
            float x = 500.0f * sinf(a);
            float y = 1000.0f * cosf(a);
            producer.produce_a_pointer_event(x, y, t);
            flush_channels();
        }

        if (mt::fd_is_readable(receiver.watch_fd()))
        {
            receiver.dispatch(md::FdEvent::readable);
        }
    }

    // If the rendering time resulting from the gesture is longer than the
    // gesture itself then that's laggy...
    std::chrono::nanoseconds render_duration = frame_interval * frames_triggered;
    EXPECT_THAT(render_duration, Le(gesture_duration));

    int average_lag_milliseconds = (render_duration - gesture_duration) /
                                   (frames_triggered * one_millisecond);
    EXPECT_THAT(average_lag_milliseconds, Le(1));
}

TEST_F(AndroidInputReceiverSetup, input_comes_in_phase_with_rendering)
{
    using namespace testing;

    std::chrono::nanoseconds t;

    mircva::InputReceiver receiver(
<<<<<<< HEAD
        client_fd, event_handler, std::make_shared<mircv::NullInputReceiverReport>(),
=======
        client_fd,
        std::make_shared<mircv::XKBMapper>(),
        std::make_shared<mircv::NullInputReceiverReport>(),
>>>>>>> 0e081312
        [&t](int) { return t; }
        );
    TestingInputProducer producer(server_fd);

    std::chrono::nanoseconds const one_millisecond = std::chrono::nanoseconds(1000000ULL);
    std::chrono::nanoseconds const one_second = 1000 * one_millisecond;
    std::chrono::nanoseconds const device_sample_interval = one_second / 125;
    std::chrono::nanoseconds const frame_interval = one_second / 60;
    std::chrono::nanoseconds const gesture_duration = 10 * one_second;

    std::chrono::nanoseconds last_produced = std::chrono::nanoseconds(0);
    std::chrono::nanoseconds last_consumed = std::chrono::nanoseconds(0);
    std::chrono::nanoseconds last_rendered = std::chrono::nanoseconds(0);
    std::chrono::nanoseconds last_in_phase = std::chrono::nanoseconds(0);

    for (t = std::chrono::nanoseconds(0); t < gesture_duration; t += one_millisecond)
    {
        if (!t.count() || t >= (last_produced + device_sample_interval))
        {
            last_produced = t;
            float a = t.count() * M_PI / 1000000.0f;
            float x = 500.0f * sinf(a);
            float y = 1000.0f * cosf(a);
            producer.produce_a_pointer_event(x, y, t);
            flush_channels();
        }

        if (mt::fd_is_readable(receiver.watch_fd()))
        {
            receiver.dispatch(md::FdEvent::readable);
            last_consumed = t;
        }

        if (t >= (last_rendered + frame_interval))
        {
            last_rendered = t;

            if (last_consumed.count())
            {
                auto lag = last_rendered - last_consumed;

                // How often does vsync drift in phase (very close) with the
                // time that we emitted/consumed input events?
                if (lag < 4*one_millisecond)
                    last_in_phase = t;
                last_consumed = std::chrono::nanoseconds(0);
            }
        }

        // Verify input and vsync come into phase at least a few times every
        // second (if not always). This ensure visible lag is minimized.
        ASSERT_GE(250*one_millisecond, (t - last_in_phase));
    }
}
<|MERGE_RESOLUTION|>--- conflicted
+++ resolved
@@ -49,30 +49,28 @@
 class TestingInputProducer
 {
 public:
-    TestingInputProducer(int fd) :
-        input_publisher(std::make_shared<droidinput::InputPublisher>(new droidinput::InputChannel("", fd))),
-        incrementing_seq_id(1), // Sequence id must be > 0 or publisher will reject
-        testing_key_event_scan_code(13)
-    {
-    }
-
+    TestingInputProducer(int fd)
+        : input_publisher(std::make_shared<droidinput::InputPublisher>(new droidinput::InputChannel("", fd))),
+          incrementing_seq_id(1),  // Sequence id must be > 0 or publisher will reject
+          testing_key_event_scan_code(13)
+    {
+    }
 
     // The input publisher does not care about event semantics so we only highlight
     // a few fields for transport verification
     void produce_a_key_event()
     {
-        input_publisher->publishKeyEvent(
-            incrementing_seq_id,
-            filler_device_id,
-            0 /* source */,
-            0 /* action */,
-            0 /* flags */,
-            0 /* key_code */,
-            testing_key_event_scan_code,
-            0 /* meta_state */,
-            0 /* repeat_count */,
-            std::chrono::nanoseconds(0) /* down_time */,
-            std::chrono::nanoseconds(0) /* event_time */);
+        input_publisher->publishKeyEvent(incrementing_seq_id,
+                                         filler_device_id,
+                                         0 /* source */,
+                                         0 /* action */,
+                                         0 /* flags */,
+                                         0 /* key_code */,
+                                         testing_key_event_scan_code,
+                                         0 /* meta_state */,
+                                         0 /* repeat_count */,
+                                         std::chrono::nanoseconds(0) /* down_time */,
+                                         std::chrono::nanoseconds(0) /* event_time */);
     }
     void produce_a_pointer_event(float x, float y, std::chrono::nanoseconds t)
     {
@@ -85,22 +83,23 @@
         filler_pointer_coordinates.setAxisValue(AMOTION_EVENT_AXIS_X, x);
         filler_pointer_coordinates.setAxisValue(AMOTION_EVENT_AXIS_Y, y);
 
-        input_publisher->publishMotionEvent(
-            incrementing_seq_id,
-            filler_device_id,
-            0 /* source */,
-            motion_event_action_flags,
-            0 /* flags */,
-            0 /* edge_flags */,
-            0 /* meta_state */,
-            0 /* button_state */,
-            0 /* x_offset */, 0 /* y_offset */,
-            0 /* x_precision */, 0 /* y_precision */,
-            std::chrono::nanoseconds(0) /* down_time */,
-            t,
-            default_pointer_count,
-            &filler_pointer_properties,
-            &filler_pointer_coordinates);
+        input_publisher->publishMotionEvent(incrementing_seq_id,
+                                            filler_device_id,
+                                            0 /* source */,
+                                            motion_event_action_flags,
+                                            0 /* flags */,
+                                            0 /* edge_flags */,
+                                            0 /* meta_state */,
+                                            0 /* button_state */,
+                                            0 /* x_offset */,
+                                            0 /* y_offset */,
+                                            0 /* x_precision */,
+                                            0 /* y_precision */,
+                                            std::chrono::nanoseconds(0) /* down_time */,
+                                            t,
+                                            default_pointer_count,
+                                            &filler_pointer_properties,
+                                            &filler_pointer_coordinates);
     }
 
     bool must_receive_handled_signal()
@@ -130,7 +129,10 @@
 {
 public:
     AndroidInputReceiverSetup()
-        : event_handler{[this](MirEvent* ev) { last_event = *ev; }}
+        : event_handler{[this](MirEvent* ev)
+                        {
+                            last_event = *ev;
+                        }}
     {
         auto status = droidinput::InputChannel::openInputFdPair(server_fd, client_fd);
         EXPECT_EQ(droidinput::OK, status);
@@ -155,28 +157,15 @@
 };
 
 std::chrono::milliseconds const AndroidInputReceiverSetup::next_event_timeout(1000);
-
-}
-
-<<<<<<< HEAD
+}
+
 TEST_F(AndroidInputReceiverSetup, receiver_receives_key_events)
 {
-    mircva::InputReceiver receiver{client_fd, event_handler, std::make_shared<mircv::NullInputReceiverReport>()};
+    mircva::InputReceiver receiver{client_fd,
+                                   std::make_shared<mircv::XKBMapper>(),
+                                   event_handler,
+                                   std::make_shared<mircv::NullInputReceiverReport>()};
     TestingInputProducer producer{server_fd};
-=======
-TEST_F(AndroidInputReceiverSetup, receiever_takes_channel_fd)
-{
-    mircva::InputReceiver receiver(client_fd,
-       std::make_shared<mircv::XKBMapper>(), std::make_shared<mircv::NullInputReceiverReport>());
-
-    EXPECT_EQ(client_fd, receiver.fd());
-}
-
-TEST_F(AndroidInputReceiverSetup, receiver_receives_key_events)
-{
-    mircva::InputReceiver receiver(client_fd, std::make_shared<mircv::XKBMapper>(), std::make_shared<mircv::NullInputReceiverReport>());
-    TestingInputProducer producer(server_fd);
->>>>>>> 0e081312
 
     producer.produce_a_key_event();
 
@@ -191,12 +180,10 @@
 
 TEST_F(AndroidInputReceiverSetup, receiver_handles_events)
 {
-<<<<<<< HEAD
-    mircva::InputReceiver receiver(client_fd, event_handler, std::make_shared<mircv::NullInputReceiverReport>());
-=======
-    mircva::InputReceiver receiver(client_fd,
-        std::make_shared<mircv::XKBMapper>(), std::make_shared<mircv::NullInputReceiverReport>());
->>>>>>> 0e081312
+    mircva::InputReceiver receiver{client_fd,
+                                   std::make_shared<mircv::XKBMapper>(),
+                                   event_handler,
+                                   std::make_shared<mircv::NullInputReceiverReport>()};
     TestingInputProducer producer(server_fd);
 
     producer.produce_a_key_event();
@@ -207,18 +194,16 @@
 
     flush_channels();
 
-    EXPECT_TRUE (producer.must_receive_handled_signal());
+    EXPECT_TRUE(producer.must_receive_handled_signal());
 }
 
 TEST_F(AndroidInputReceiverSetup, receiver_consumes_batched_motion_events)
 {
-<<<<<<< HEAD
-    mircva::InputReceiver receiver(client_fd, event_handler, std::make_shared<mircv::NullInputReceiverReport>());
-=======
-    mircva::InputReceiver receiver(client_fd,
-        std::make_shared<mircv::XKBMapper>(),
-        std::make_shared<mircv::NullInputReceiverReport>());
->>>>>>> 0e081312
+    mircva::InputReceiver receiver{client_fd,
+                                   std::make_shared<mircv::XKBMapper>(),
+                                   event_handler,
+                                   std::make_shared<mircv::NullInputReceiverReport>()};
+
     TestingInputProducer producer(server_fd);
 
     // Produce 3 motion events before client handles any.
@@ -236,40 +221,36 @@
 }
 
 TEST_F(AndroidInputReceiverSetup, slow_raw_input_doesnt_cause_frameskipping)
-{   // Regression test for LP: #1372300
+{  // Regression test for LP: #1372300
     using namespace testing;
     using namespace std::chrono;
-
-    std::chrono::nanoseconds t = std::chrono::nanoseconds(0);
-
-<<<<<<< HEAD
+    using namespace std::literals::chrono_literals;
+
+    auto t = 0ns;
+
     MirEvent ev;
     bool handler_called{false};
 
-    mircva::InputReceiver receiver{
-        client_fd,
-        [&ev, &handler_called](MirEvent* event) { ev = *event; handler_called = true; },
-=======
-    mircva::InputReceiver receiver(
-        client_fd,
-        std::make_shared<mircv::XKBMapper>(),
->>>>>>> 0e081312
-        std::make_shared<mircv::NullInputReceiverReport>(),
-        [&t](int) { return t; }
-    };
+    mircva::InputReceiver receiver{client_fd,
+                                   std::make_shared<mircv::XKBMapper>(),
+                                   [&ev, &handler_called](MirEvent* event)
+                                   {
+                                       ev = *event;
+                                       handler_called = true;
+                                   },
+                                   std::make_shared<mircv::NullInputReceiverReport>(),
+                                   [&t](int)
+                                   {
+                                       return t;
+                                   }};
     TestingInputProducer producer(server_fd);
 
-    std::chrono::milliseconds const one_millisecond = std::chrono::milliseconds(1);
-    std::chrono::seconds const one_second = std::chrono::seconds(1);
-    std::chrono::nanoseconds const one_frame =
-        std::chrono::nanoseconds(std::chrono::duration_cast<nanoseconds>(one_second).count() / 60);
+    auto const one_frame = nanoseconds{duration_cast<nanoseconds>(1s).count() / 60};
 
     producer.produce_a_pointer_event(123, 456, t);
     producer.produce_a_key_event();
     flush_channels();
 
-    std::chrono::milliseconds const max_timeout(1);
-
     // Key events don't get resampled. Will be reported first.
     EXPECT_TRUE(mt::fd_becomes_readable(receiver.watch_fd(), next_event_timeout));
     receiver.dispatch(md::FdEvent::readable);
@@ -279,7 +260,7 @@
     // The motion is still too new. Won't be reported yet, but is batched.
     auto start = high_resolution_clock::now();
 
-    EXPECT_TRUE(mt::fd_becomes_readable(receiver.watch_fd(), max_timeout));
+    EXPECT_TRUE(mt::fd_becomes_readable(receiver.watch_fd(), 1ms));
     handler_called = false;
     receiver.dispatch(md::FdEvent::readable);
     // We've processed the data, but no new event has been generated.
@@ -293,7 +274,7 @@
     ASSERT_LT(duration_cast<nanoseconds>(duration), one_frame);
 
     // Verify we don't use all the CPU by not sleeping (LP: #1373809)
-    EXPECT_GT(duration_cast<nanoseconds>(duration), one_millisecond);
+    EXPECT_GT(duration_cast<nanoseconds>(duration), 1ms);
 
     // But later in a frame or so, the motion will be reported:
     t += 2 * one_frame;  // Account for the new slower 55Hz event rate
@@ -307,34 +288,32 @@
 TEST_F(AndroidInputReceiverSetup, rendering_does_not_lag_behind_input)
 {
     using namespace testing;
+    using namespace std::literals::chrono_literals;
 
     std::chrono::nanoseconds t;
 
-<<<<<<< HEAD
     int frames_triggered = 0;
 
-    mircva::InputReceiver receiver{
-        client_fd,
-        [&frames_triggered](MirEvent*) { ++frames_triggered;},
-=======
-    mircva::InputReceiver receiver(
-        client_fd,
-        std::make_shared<mircv::XKBMapper>(),
->>>>>>> 0e081312
-        std::make_shared<mircv::NullInputReceiverReport>(),
-        [&t](int) { return t; }
-    };
+    mircva::InputReceiver receiver{client_fd,
+                                   std::make_shared<mircv::XKBMapper>(),
+                                   [&frames_triggered](MirEvent*)
+                                   {
+                                       ++frames_triggered;
+                                   },
+                                   std::make_shared<mircv::NullInputReceiverReport>(),
+                                   [&t](int)
+                                   {
+                                       return t;
+                                   }};
     TestingInputProducer producer(server_fd);
 
-    std::chrono::milliseconds const one_millisecond = std::chrono::milliseconds(1);
-    std::chrono::seconds const one_second = std::chrono::seconds(1);
-    std::chrono::nanoseconds const device_sample_interval = one_second / 250;
-    std::chrono::nanoseconds const frame_interval = one_second / 60;
-    std::chrono::nanoseconds const gesture_duration = 1 * one_second;
-
-    std::chrono::nanoseconds last_produced = std::chrono::nanoseconds(0);
-
-    for (t = std::chrono::nanoseconds(0); t < gesture_duration; t += one_millisecond)
+    std::chrono::nanoseconds const device_sample_interval = 1s / 250;
+    std::chrono::nanoseconds const frame_interval = 1s / 60;
+    std::chrono::nanoseconds const gesture_duration = 1s;
+
+    std::chrono::nanoseconds last_produced = 0ns;
+
+    for (t = 0ns; t < gesture_duration; t += 1ms)
     {
         if (!t.count() || t >= (last_produced + device_sample_interval))
         {
@@ -357,8 +336,7 @@
     std::chrono::nanoseconds render_duration = frame_interval * frames_triggered;
     EXPECT_THAT(render_duration, Le(gesture_duration));
 
-    int average_lag_milliseconds = (render_duration - gesture_duration) /
-                                   (frames_triggered * one_millisecond);
+    int average_lag_milliseconds = (render_duration - gesture_duration) / (frames_triggered * 1ms);
     EXPECT_THAT(average_lag_milliseconds, Le(1));
 }
 
@@ -368,16 +346,12 @@
 
     std::chrono::nanoseconds t;
 
-    mircva::InputReceiver receiver(
-<<<<<<< HEAD
-        client_fd, event_handler, std::make_shared<mircv::NullInputReceiverReport>(),
-=======
+    mircva::InputReceiver receiver{
         client_fd,
         std::make_shared<mircv::XKBMapper>(),
+        event_handler,
         std::make_shared<mircv::NullInputReceiverReport>(),
->>>>>>> 0e081312
-        [&t](int) { return t; }
-        );
+    };
     TestingInputProducer producer(server_fd);
 
     std::chrono::nanoseconds const one_millisecond = std::chrono::nanoseconds(1000000ULL);
@@ -419,7 +393,7 @@
 
                 // How often does vsync drift in phase (very close) with the
                 // time that we emitted/consumed input events?
-                if (lag < 4*one_millisecond)
+                if (lag < 4 * one_millisecond)
                     last_in_phase = t;
                 last_consumed = std::chrono::nanoseconds(0);
             }
@@ -427,6 +401,6 @@
 
         // Verify input and vsync come into phase at least a few times every
         // second (if not always). This ensure visible lag is minimized.
-        ASSERT_GE(250*one_millisecond, (t - last_in_phase));
-    }
-}
+        ASSERT_GE(250 * one_millisecond, (t - last_in_phase));
+    }
+}