/*
 * Copyright © 2012 Canonical Ltd.
 *
 * This program is free software: you can redistribute it and/or modify
 * it under the terms of the GNU General Public License version 3 as
 * published by the Free Software Foundation.
 *
 * This program is distributed in the hope that it will be useful,
 * but WITHOUT ANY WARRANTY; without even the implied warranty of
 * MERCHANTABILITY or FITNESS FOR A PARTICULAR PURPOSE.  See the
 * GNU General Public License for more details.
 *
 * You should have received a copy of the GNU General Public License
 * along with this program.  If not, see <http://www.gnu.org/licenses/>.
 *
 * Authored by: Alexandros Frantzis <alexandros.frantzis@canonical.com>
 */

#include "mir/geometry/rectangle.h"
#include "src/client/client_platform.h"
#include "src/client/client_platform_factory.h"
#include "src/client/mir_connection.h"
#include "src/client/default_connection_configuration.h"
#include "src/client/rpc/mir_basic_rpc_channel.h"
#include "src/client/display_configuration.h"

#include "mir/frontend/resource_cache.h" /* needed by test_server.h */
#include "mir_test/test_protobuf_server.h"
#include "mir_test/stub_server_tool.h"

#include "mir_protobuf.pb.h"

#include <google/protobuf/descriptor.h>

#include <gtest/gtest.h>
#include <gmock/gmock.h>

namespace mcl = mir::client;
namespace mp = mir::protobuf;
namespace geom = mir::geometry;

namespace
{

struct MockRpcChannel : public mir::client::rpc::MirBasicRpcChannel
{
    void CallMethod(const google::protobuf::MethodDescriptor* method,
                    google::protobuf::RpcController*,
                    const google::protobuf::Message* parameters,
                    google::protobuf::Message* response,
                    google::protobuf::Closure* complete)
    {
        if (method->name() == "drm_auth_magic")
        {
            drm_auth_magic(static_cast<const mp::DRMMagic*>(parameters));
        }
        else if (method->name() == "connect")
        {
            static_cast<mp::Connection*>(response)->clear_error();
            connect(static_cast<mp::ConnectParameters const*>(parameters),
                    static_cast<mp::Connection*>(response));
        }
        else if (method->name() == "configure_display")
        {
            auto b = static_cast<mp::DisplayConfiguration const*>(parameters);
            configure_display_sent(b);
        }

        complete->Run();
    }

    MOCK_METHOD1(drm_auth_magic, void(const mp::DRMMagic*));
    MOCK_METHOD2(connect, void(mp::ConnectParameters const*,mp::Connection*));
<<<<<<< HEAD
    MOCK_METHOD1(configure_display_sent, void(mp::DisplayConfiguration const*));

    void set_event_handler(mir::events::EventSink *) {}
=======
>>>>>>> 430835c0
};

struct MockClientPlatform : public mcl::ClientPlatform
{
    MockClientPlatform()
    {
        using namespace testing;

        auto native_display = std::make_shared<EGLNativeDisplayType>();
        *native_display = reinterpret_cast<EGLNativeDisplayType>(0x0);

        ON_CALL(*this, create_egl_native_display())
            .WillByDefault(Return(native_display));
    }

    MOCK_CONST_METHOD0(platform_type, MirPlatformType()); 
    MOCK_METHOD0(create_buffer_factory, std::shared_ptr<mcl::ClientBufferFactory>());
    MOCK_METHOD1(create_egl_native_window, std::shared_ptr<EGLNativeWindowType>(mcl::ClientSurface*));
    MOCK_METHOD0(create_egl_native_display, std::shared_ptr<EGLNativeDisplayType>());
};

struct StubClientPlatformFactory : public mcl::ClientPlatformFactory
{
    StubClientPlatformFactory(std::shared_ptr<mcl::ClientPlatform> const& platform)
        : platform{platform}
    {
    }

    std::shared_ptr<mcl::ClientPlatform> create_client_platform(mcl::ClientContext*)
    {
        return platform;
    }

    std::shared_ptr<mcl::ClientPlatform> platform;
};

void connected_callback(MirConnection* /*connection*/, void * /*client_context*/)
{
}

void drm_auth_magic_callback(int status, void* client_context)
{
    auto status_ptr = static_cast<int*>(client_context);
    *status_ptr = status;
}

class TestConnectionConfiguration : public mcl::DefaultConnectionConfiguration
{
public:
    TestConnectionConfiguration(
        std::shared_ptr<mcl::ClientPlatform> const& platform,
        std::shared_ptr<mcl::rpc::MirBasicRpcChannel> const& channel)
        : DefaultConnectionConfiguration(""),
          platform{platform},
          channel{channel}
    {
    }

    std::shared_ptr<mcl::rpc::MirBasicRpcChannel> the_rpc_channel() override
    {
        return channel;
    }

    std::shared_ptr<mcl::ClientPlatformFactory> the_client_platform_factory() override
    {
        return std::make_shared<StubClientPlatformFactory>(platform);
    }

private:
    std::shared_ptr<mcl::ClientPlatform> const platform;
    std::shared_ptr<mcl::rpc::MirBasicRpcChannel> const channel;
};

}

struct MirConnectionTest : public testing::Test
{
    void SetUp()
    {
        using namespace testing;

        mock_platform = std::make_shared<NiceMock<MockClientPlatform>>();
        mock_channel = std::make_shared<NiceMock<MockRpcChannel>>();

        TestConnectionConfiguration conf{mock_platform, mock_channel};

        connection = std::make_shared<MirConnection>(conf);
    }

    std::shared_ptr<testing::NiceMock<MockClientPlatform>> mock_platform;
    std::shared_ptr<testing::NiceMock<MockRpcChannel>> mock_channel;
    std::shared_ptr<MirConnection> connection;
};

TEST_F(MirConnectionTest, returns_correct_egl_native_display)
{
    using namespace testing;

    EGLNativeDisplayType native_display_raw = reinterpret_cast<EGLNativeDisplayType>(0xabcdef);
    auto native_display = std::make_shared<EGLNativeDisplayType>();
    *native_display = native_display_raw;

    EXPECT_CALL(*mock_platform, create_egl_native_display())
        .WillOnce(Return(native_display));

    MirWaitHandle* wait_handle = connection->connect("MirClientSurfaceTest",
                                                     connected_callback, 0);
    wait_handle->wait_for_all();

    EGLNativeDisplayType connection_native_display = connection->egl_native_display();

    ASSERT_EQ(native_display_raw, connection_native_display);
}

MATCHER_P(has_drm_magic, magic, "")
{
    return arg->magic() == magic;
}

TEST_F(MirConnectionTest, client_drm_auth_magic_calls_server_drm_auth_magic)
{
    using namespace testing;

    unsigned int const drm_magic{0x10111213};

    EXPECT_CALL(*mock_channel, drm_auth_magic(has_drm_magic(drm_magic)))
        .Times(1);

    MirWaitHandle* wait_handle = connection->connect("MirClientSurfaceTest",
                                                     connected_callback, 0);
    wait_handle->wait_for_all();

    int const no_error{0};
    int status{67};

    wait_handle = connection->drm_auth_magic(drm_magic, drm_auth_magic_callback, &status);
    wait_handle->wait_for_all();

    EXPECT_EQ(no_error, status);
}

namespace
{

std::vector<MirPixelFormat> const supported_output_formats{
    mir_pixel_format_abgr_8888,
    mir_pixel_format_xbgr_8888
};

unsigned int const number_of_displays = 4;
geom::Rectangle rects[number_of_displays] = {
    geom::Rectangle{geom::Point(1,2), geom::Size(14,15)},
    geom::Rectangle{geom::Point(3,4), geom::Size(12,13)},
    geom::Rectangle{geom::Point(5,6), geom::Size(10,11)},
    geom::Rectangle{geom::Point(7,8), geom::Size(9,10)},
};

void fill_display_output(mp::ConnectParameters const*, mp::Connection* response)
{
    for (auto i=0u; i < number_of_displays; i++)
    {
        auto output = response->add_display_output();
        auto const& rect = rects[i];
        output->set_position_x(rect.top_left.x.as_uint32_t());
        output->set_position_y(rect.top_left.y.as_uint32_t());
        auto mode = output->add_mode();
        mode->set_horizontal_resolution(rect.size.width.as_uint32_t());
        mode->set_vertical_resolution(rect.size.height.as_uint32_t());
        for (auto pf : supported_output_formats)
            output->add_pixel_format(static_cast<uint32_t>(pf));
    }
}

}

TEST_F(MirConnectionTest, populates_display_output_correctly_on_startup)
{
    using namespace testing;

    EXPECT_CALL(*mock_channel, connect(_,_))
        .WillOnce(Invoke(fill_display_output));

    MirWaitHandle* wait_handle = connection->connect("MirClientSurfaceTest",
                                                     connected_callback, 0);
    wait_handle->wait_for_all();

    auto configuration = connection->create_copy_of_display_config();

    ASSERT_EQ(number_of_displays, configuration->num_displays);
    for(auto i=0u; i < number_of_displays; i++)
    {
        auto output = configuration->displays[i];
        auto rect = rects[i];

        ASSERT_EQ(1u, output.num_modes);
        ASSERT_NE(nullptr, output.modes);
        EXPECT_EQ(rect.size.width.as_uint32_t(), output.modes[0].horizontal_resolution);
        EXPECT_EQ(rect.size.height.as_uint32_t(), output.modes[0].vertical_resolution);

        EXPECT_EQ(output.position_x, static_cast<int>(rect.top_left.x.as_uint32_t()));
        EXPECT_EQ(output.position_y, static_cast<int>(rect.top_left.y.as_uint32_t()));
 
        ASSERT_EQ(supported_output_formats.size(),
                  static_cast<uint32_t>(output.num_output_formats));

        for (size_t i = 0; i < supported_output_formats.size(); ++i)
        {
            EXPECT_EQ(supported_output_formats[i], output.output_formats[i]);
        }
    }

    mcl::delete_config_storage(configuration);
}

TEST_F(MirConnectionTest, populates_pfs_correctly)
{
    using namespace testing;

    EXPECT_CALL(*mock_channel, connect(_,_))
        .WillOnce(Invoke(fill_display_output));
    MirWaitHandle* wait_handle = connection->connect("MirClientSurfaceTest",
                                                     connected_callback, 0);
    wait_handle->wait_for_all();

    unsigned int const formats_size = 5;
    unsigned int valid_formats = 0;
    MirPixelFormat formats[formats_size]; 

    connection->possible_pixel_formats(&formats[0], formats_size, valid_formats);

    ASSERT_EQ(2u, valid_formats);
    for (auto i=0u; i < valid_formats; i++)
    {
        EXPECT_EQ(supported_output_formats[i], formats[i]);
    }
}

TEST_F(MirConnectionTest, valid_display_configure_sent)
{
    using namespace testing;

    MirDisplayOutput output;
    output.current_mode = 5;
    output.used = 0;
    output.position_x = 4;
    output.position_y = 6;
    MirDisplayConfiguration user_config{1, &output};

    auto verify_display_change = [&](mp::DisplayConfiguration const* config)
    {
        ASSERT_NE(nullptr, config);
        ASSERT_EQ(1u, config->display_output_size());
        auto const& disp1 = config->display_output(0);
        EXPECT_EQ(output.used, disp1.used());
        EXPECT_EQ(output.current_mode, disp1.current_mode());
        EXPECT_EQ(output.position_x, disp1.position_x());
        EXPECT_EQ(output.position_y, disp1.position_y());
    };

    EXPECT_CALL(*mock_channel, configure_display_sent(_))
        .Times(1)
        .WillOnce(Invoke(verify_display_change));

    MirWaitHandle* wait_handle = connection->connect("MirClientSurfaceTest", connected_callback, 0);
    wait_handle->wait_for_all();

    auto config_wait_handle = connection->configure_display(&user_config);
    config_wait_handle->wait_for_all();
}<|MERGE_RESOLUTION|>--- conflicted
+++ resolved
@@ -71,12 +71,7 @@
 
     MOCK_METHOD1(drm_auth_magic, void(const mp::DRMMagic*));
     MOCK_METHOD2(connect, void(mp::ConnectParameters const*,mp::Connection*));
-<<<<<<< HEAD
     MOCK_METHOD1(configure_display_sent, void(mp::DisplayConfiguration const*));
-
-    void set_event_handler(mir::events::EventSink *) {}
-=======
->>>>>>> 430835c0
 };
 
 struct MockClientPlatform : public mcl::ClientPlatform
