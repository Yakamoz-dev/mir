--- conflicted
+++ resolved
@@ -48,26 +48,16 @@
 {
 
 ACTION(RunProtobufClosure)
-<<<<<<< HEAD
 {
     arg2->Run();
 }
 
 struct MockProtobufServer : public mclr::DisplayServer
 {
-=======
-{
-    arg2->Run();
-}
-
-struct MockProtobufServer : public mclr::DisplayServer
-{
->>>>>>> 8a7ee391
     MockProtobufServer() : mclr::DisplayServer(nullptr)
     {
         ON_CALL(*this, submit_buffer(_,_,_))
             .WillByDefault(RunProtobufClosure());
-<<<<<<< HEAD
         ON_CALL(*this, allocate_buffers(_,_,_))
             .WillByDefault(RunProtobufClosure());
     }
@@ -88,24 +78,6 @@
         mp::BufferRequest const* /*request*/,
         mp::Buffer* /*response*/,
         google::protobuf::Closure* /*done*/));
-=======
-    }
-    MOCK_METHOD3(screencast_buffer,
-                 void(
-                      mp::ScreencastId const* /*request*/,
-                      mp::Buffer* /*response*/,
-                      google::protobuf::Closure* /*done*/));
-    MOCK_METHOD3(submit_buffer,
-                 void(
-                      mp::BufferRequest const* /*request*/,
-                      mp::Void* /*response*/,
-                      google::protobuf::Closure* /*done*/));
-    MOCK_METHOD3(exchange_buffer,
-                 void(
-                      mp::BufferRequest const* /*request*/,
-                      mp::Buffer* /*response*/,
-                      google::protobuf::Closure* /*done*/));
->>>>>>> 8a7ee391
 };
 
 // TODO: Deduplicate this class
@@ -204,8 +176,6 @@
     mb->set_height(buffer_package.height);
 }
     
-<<<<<<< HEAD
-=======
 struct ClientBufferStream : TestWithParam<bool>
 {
     mp::BufferStream a_protobuf_buffer_stream(MirPixelFormat format, MirBufferUsage usage, MirBufferPackage const& package)
@@ -239,8 +209,6 @@
     mp::BufferStream response = a_protobuf_buffer_stream(
         default_pixel_format, default_buffer_usage, buffer_package);
 };
-
->>>>>>> 8a7ee391
 MATCHER_P(BufferPackageMatches, package, "")
 {
     if (package.data_items != arg->data_items)
@@ -272,43 +240,6 @@
 
 }
 
-<<<<<<< HEAD
-struct ClientBufferStream : TestWithParam<bool>
-{
-    mp::BufferStream a_protobuf_buffer_stream(MirPixelFormat format, MirBufferUsage usage, MirBufferPackage const& package)
-    {
-        mp::BufferStream protobuf_bs;
-        mp::BufferStreamId bs_id;
-        
-        bs_id.set_value(1);
-        *protobuf_bs.mutable_id() = bs_id;
-
-        protobuf_bs.set_pixel_format(format);
-        protobuf_bs.set_buffer_usage(usage);
-        if (GetParam())
-            fill_protobuf_buffer_from_package(protobuf_bs.mutable_buffer(), package);
-        return protobuf_bs;
-    }
-
-    testing::NiceMock<mtd::MockClientBufferFactory> mock_factory;
-    mtd::StubClientBufferFactory stub_factory;
-
-    testing::NiceMock<MockProtobufServer> mock_protobuf_server;
-
-    MirPixelFormat const default_pixel_format = mir_pixel_format_argb_8888;
-    MirBufferUsage const default_buffer_usage = mir_buffer_usage_hardware;
-
-    std::shared_ptr<mcl::PerfReport> const perf_report = std::make_shared<mcl::NullPerfReport>();
-
-    mcl::BufferStreamMode mode = mcl::BufferStreamMode::Producer;
-    MirBufferPackage buffer_package = a_buffer_package();
-    mp::BufferStream response = a_protobuf_buffer_stream(
-        default_pixel_format, default_buffer_usage, buffer_package);
-};
-
-
-=======
->>>>>>> 8a7ee391
 TEST_P(ClientBufferStream, protobuf_requirements)
 {
     auto valid_bs = a_protobuf_buffer_stream(default_pixel_format, default_buffer_usage, a_buffer_package());
@@ -320,20 +251,12 @@
     });
 
     valid_bs.clear_buffer();
-<<<<<<< HEAD
     EXPECT_NO_THROW({
-=======
-    EXPECT_THROW({
->>>>>>> 8a7ee391
         mcl::BufferStream bs(
             nullptr, mock_protobuf_server, mode,
             std::make_shared<StubClientPlatform>(mt::fake_shared(stub_factory)),
             valid_bs, perf_report, "");
-<<<<<<< HEAD
     });
-=======
-    }, std::runtime_error);
->>>>>>> 8a7ee391
 
     auto error_bs = valid_bs;
     error_bs.set_error("An error");
@@ -358,24 +281,18 @@
 {
     EXPECT_CALL(mock_factory, create_buffer(BufferPackageMatches(buffer_package),_,_))
         .WillOnce(Return(std::make_shared<mtd::NullClientBuffer>()));
-<<<<<<< HEAD
-
-=======
->>>>>>> 8a7ee391
+
     mcl::BufferStream bs(
         nullptr, mock_protobuf_server, mode,
         std::make_shared<StubClientPlatform>(mt::fake_shared(mock_factory)),
         response, perf_report, "");
-<<<<<<< HEAD
-
-    if (!GetParam())
-    {
-        mp::Buffer buffer;
-        fill_protobuf_buffer_from_package(&buffer, a_buffer_package());
-        bs.buffer_available(buffer);
-    }
-=======
->>>>>>> 8a7ee391
+
+    if (!GetParam())
+    {
+        mp::Buffer buffer;
+        fill_protobuf_buffer_from_package(&buffer, a_buffer_package());
+        bs.buffer_available(buffer);
+    }
 }
 
 TEST_P(ClientBufferStream, producer_streams_call_submit_buffer_on_next_buffer)
@@ -386,7 +303,6 @@
         nullptr, mock_protobuf_server, mode,
         std::make_shared<StubClientPlatform>(mt::fake_shared(stub_factory)),
         response, perf_report, ""};
-<<<<<<< HEAD
     if (!GetParam())
     {
         mp::Buffer buffer;
@@ -396,12 +312,6 @@
     bs.next_buffer([]{});
 }
 
-=======
-    bs.next_buffer([]{});
-}
-
-
->>>>>>> 8a7ee391
 TEST_P(ClientBufferStream, consumer_streams_call_screencast_buffer_on_next_buffer)
 {
     EXPECT_CALL(mock_protobuf_server, screencast_buffer(_,_,_))
@@ -420,25 +330,16 @@
         nullptr, mock_protobuf_server, mode,
         std::make_shared<StubClientPlatform>(mt::fake_shared(stub_factory)),
         response, perf_report, ""};
-<<<<<<< HEAD
-    if (!GetParam())
-    {
-        mp::Buffer buffer;
-        fill_protobuf_buffer_from_package(&buffer, a_buffer_package());
-        bs.buffer_available(buffer);
-    }
-    ON_CALL(mock_protobuf_server, submit_buffer(_,_,_))
-        .WillByDefault(DoAll(
-            RunProtobufClosure(),
-            InvokeWithoutArgs([&bs, &buffer]{
-        printf("RUN RUN\n");
-        bs.buffer_available(buffer);}))); 
-=======
+    if (!GetParam())
+    {
+        mp::Buffer buffer;
+        fill_protobuf_buffer_from_package(&buffer, a_buffer_package());
+        bs.buffer_available(buffer);
+    }
     ON_CALL(mock_protobuf_server, submit_buffer(_,_,_))
         .WillByDefault(DoAll(
             RunProtobufClosure(),
             InvokeWithoutArgs([&bs, &buffer]{ bs.buffer_available(buffer);})));
->>>>>>> 8a7ee391
 
     bool callback_invoked = false;
     bs.next_buffer([&callback_invoked](){ callback_invoked = true; })->wait_for_all();
@@ -490,15 +391,12 @@
         nullptr, mock_protobuf_server, mode,
         std::make_shared<StubClientPlatform>(mt::fake_shared(mock_factory)),
         protobuf_bs, perf_report, "");
-<<<<<<< HEAD
-    if (!GetParam())
-    {
-        mp::Buffer buffer;
-        fill_protobuf_buffer_from_package(&buffer, a_buffer_package());
-        bs.buffer_available(buffer);
-    }
-=======
->>>>>>> 8a7ee391
+    if (!GetParam())
+    {
+        mp::Buffer buffer;
+        fill_protobuf_buffer_from_package(&buffer, a_buffer_package());
+        bs.buffer_available(buffer);
+    }
     EXPECT_EQ(client_buffer_1, bs.get_current_buffer());
     bs.buffer_available(protobuf_buffer_2);
     bs.next_buffer([]{});
@@ -528,15 +426,12 @@
         nullptr, mock_protobuf_server, mode,
         std::make_shared<StubClientPlatform>(mt::fake_shared(mock_factory)),
         protobuf_bs, perf_report, "");
-<<<<<<< HEAD
     if (!GetParam())
     {
         mp::Buffer buffer;
         fill_protobuf_buffer_from_package(&buffer, buffer_package_1);
         bs.buffer_available(buffer);
     }
-=======
->>>>>>> 8a7ee391
     EXPECT_EQ(client_buffer_1, bs.get_current_buffer());
     bs.buffer_available(protobuf_buffer_2);
     bs.next_buffer([]{});
@@ -562,15 +457,12 @@
         nullptr, mock_protobuf_server, mode,
         std::make_shared<StubClientPlatform>(mt::fake_shared(mock_factory)),
         response, perf_report, "");
-<<<<<<< HEAD
-    if (!GetParam())
-    {
-        mp::Buffer buffer;
-        fill_protobuf_buffer_from_package(&buffer, a_buffer_package());
-        bs.buffer_available(buffer);
-    }
-=======
->>>>>>> 8a7ee391
+    if (!GetParam())
+    {
+        mp::Buffer buffer;
+        fill_protobuf_buffer_from_package(&buffer, a_buffer_package());
+        bs.buffer_available(buffer);
+    }
 
     mcl::MemoryRegion expected_memory_region;
     EXPECT_CALL(mock_client_buffer, secure_for_cpu_write())
@@ -601,15 +493,12 @@
         nullptr, mock_protobuf_server, mode,
         std::make_shared<StubClientPlatform>(mt::fake_shared(mock_factory)),
         response, perf_report, "");
-<<<<<<< HEAD
-    if (!GetParam())
-    {
-        mp::Buffer buffer;
-        fill_protobuf_buffer_from_package(&buffer, a_buffer_package());
-        bs.buffer_available(buffer);
-    }
-=======
->>>>>>> 8a7ee391
+    if (!GetParam())
+    {
+        mp::Buffer buffer;
+        fill_protobuf_buffer_from_package(&buffer, a_buffer_package());
+        bs.buffer_available(buffer);
+    }
 
     mir::protobuf::Buffer another_buffer_package;
     another_buffer_package.set_buffer_id(id);
@@ -641,15 +530,12 @@
         nullptr, mock_protobuf_server, mode,
         std::make_shared<StubClientPlatform>(mt::fake_shared(mock_factory)),
         response, perf_report, "");
-<<<<<<< HEAD
-    if (!GetParam())
-    {
-        mp::Buffer buffer;
-        fill_protobuf_buffer_from_package(&buffer, a_buffer_package());
-        bs.buffer_available(buffer);
-    }
-=======
->>>>>>> 8a7ee391
+    if (!GetParam())
+    {
+        mp::Buffer buffer;
+        fill_protobuf_buffer_from_package(&buffer, a_buffer_package());
+        bs.buffer_available(buffer);
+    }
 
     auto never_serviced_request = std::async(std::launch::async,[&] {
         {
@@ -669,29 +555,17 @@
 
     EXPECT_THROW({
         bs.request_and_wait_for_next_buffer();
-<<<<<<< HEAD
     }, std::exception);
 }
-
 #if 0
-=======
-    }, std::runtime_error);
-}
-
->>>>>>> 8a7ee391
 TEST_P(ClientBufferStream, invokes_callback_on_buffer_available_before_wait_handle_has_result)
 {
     MirWaitHandle* wh{nullptr};
     bool wait_handle_has_result_in_callback = false;
-<<<<<<< HEAD
-=======
-
->>>>>>> 8a7ee391
     mcl::BufferStream bs{
         nullptr, mock_protobuf_server, mode,
         std::make_shared<StubClientPlatform>(mt::fake_shared(stub_factory)),
         response, perf_report, ""};
-<<<<<<< HEAD
     if (!GetParam())
     {
         mp::Buffer buffer;
@@ -701,34 +575,22 @@
     wh = bs.next_buffer([&] {
             wait_handle_has_result_in_callback = wh->has_result();
         });
-=======
-
-    wh = bs.next_buffer(
-        [&]
-        {
-            wait_handle_has_result_in_callback = wh->has_result();
-        });
-
->>>>>>> 8a7ee391
+
     bs.buffer_available(mp::Buffer{});
     EXPECT_FALSE(wait_handle_has_result_in_callback);
 }
 
 TEST_P(ClientBufferStream, invokes_callback_on_buffer_unavailable_before_wait_handle_has_result)
 {
-<<<<<<< HEAD
 //    MirWaitHandle* wh{nullptr};
 //    bool wait_handle_has_result_in_callback = false;
-=======
     MirWaitHandle* wh{nullptr};
     bool wait_handle_has_result_in_callback = false;
 
->>>>>>> 8a7ee391
     mcl::BufferStream bs{
         nullptr, mock_protobuf_server, mode,
         std::make_shared<StubClientPlatform>(mt::fake_shared(stub_factory)),
         response, perf_report, ""};
-<<<<<<< HEAD
     if (!GetParam())
     {
         mp::Buffer buffer;
@@ -742,10 +604,6 @@
 //        printf("OK>.\n");
 //    bs.buffer_unavailable();
 //    EXPECT_FALSE(wait_handle_has_result_in_callback);
-}
-#endif
-INSTANTIATE_TEST_CASE_P(TT, ClientBufferStream, Bool());
-=======
 
     wh = bs.next_buffer(
         [&]
@@ -756,6 +614,5 @@
     bs.buffer_unavailable();
     EXPECT_FALSE(wait_handle_has_result_in_callback);
 }
-
-INSTANTIATE_TEST_CASE_P(BufferSemanticsMode, ClientBufferStream, Values(true));
->>>>>>> 8a7ee391
+#endif
+INSTANTIATE_TEST_CASE_P(TT, ClientBufferStream, Bool());