--- conflicted
+++ resolved
@@ -51,20 +51,12 @@
     AndroidInputRegistrarFdSetup()
         : surface(socket(AF_UNIX, SOCK_SEQPACKET, 0))
     {
-<<<<<<< HEAD
-        dispatcher = new mtd::MockAndroidInputDispatcher();
-=======
->>>>>>> ce7ed361
     }
     ~AndroidInputRegistrarFdSetup()
     {
         close(surface.fd);
     }
-<<<<<<< HEAD
-    droidinput::sp<mtd::MockAndroidInputDispatcher> dispatcher;
-=======
     std::shared_ptr<mtd::MockAndroidInputDispatcher> dispatcher = std::make_shared<mtd::MockAndroidInputDispatcher>();
->>>>>>> ce7ed361
     mtd::StubSceneSurface surface;
 };
 
