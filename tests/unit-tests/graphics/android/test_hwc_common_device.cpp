/*
 * Copyright © 2013 Canonical Ltd.
 *
 * This program is free software: you can redistribute it and/or modify
 * it under the terms of the GNU General Public License version 3 as
 * published by the Free Software Foundation.
 *
 * This program is distributed in the hope that it will be useful,
 * but WITHOUT ANY WARRANTY; without even the implied warranty of
 * MERCHANTABILITY or FITNESS FOR A PARTICULAR PURPOSE.  See the
 * GNU General Public License for more details.
 *
 * You should have received a copy of the GNU General Public License
 * along with this program.  If not, see <http://www.gnu.org/licenses/>.
 *
 * Authored by: Kevin DuBois <kevin.dubois@canonical.com>
 */

#include "mir/graphics/android/sync_fence.h"
#include "src/platforms/android/hwc_fb_device.h"
#include "src/platforms/android/hwc_device.h"
#include "src/platforms/android/hwc_wrapper.h"
#include "src/platforms/android/hwc_layerlist.h"
#include "src/platforms/android/hwc_vsync_coordinator.h"
#include "src/platforms/android/hwc_configuration.h"
#include "mir_test_doubles/mock_hwc_composer_device_1.h"
#include "mir_test_doubles/mock_hwc_vsync_coordinator.h"
#include "mir_test_doubles/mock_hwc_device_wrapper.h"
#include "mir_test_doubles/mock_buffer.h"
#include "mir_test_doubles/mock_egl.h"
#include "mir_test_doubles/mock_display_device.h"
#include "mir_test_doubles/mock_fb_hal_device.h"

#include <thread>
#include <chrono>
#include <stdexcept>
#include <memory>
#include <gtest/gtest.h>

namespace mga=mir::graphics::android;
namespace mtd=mir::test::doubles;
namespace geom=mir::geometry;

<<<<<<< HEAD
=======
namespace
{
struct MockDisplayConfiguration : mga::HwcConfiguration
{
    MOCK_METHOD2(power_mode, void(mga::DisplayName, MirPowerMode));
    MOCK_METHOD1(active_attribs_for, mga::DisplayAttribs(mga::DisplayName));
};
}

>>>>>>> 9ae7a3f7
template<typename T>
class HWCCommon : public ::testing::Test
{
protected:
    virtual void SetUp()
    {
        mock_fbdev = std::make_shared<mtd::MockFBHalDevice>();
        mock_device = std::make_shared<testing::NiceMock<mtd::MockHWCDeviceWrapper>>();
        mock_vsync = std::make_shared<testing::NiceMock<mtd::MockVsyncCoordinator>>();
    }

    std::shared_ptr<mga::DisplayDevice> make_display_device();

    testing::NiceMock<mtd::MockEGL> mock_egl;
    std::shared_ptr<mtd::MockVsyncCoordinator> mock_vsync;
    std::shared_ptr<mtd::MockHWCDeviceWrapper> mock_device;
    std::shared_ptr<mtd::MockFBHalDevice> mock_fbdev;
};

template <>
std::shared_ptr<mga::DisplayDevice> HWCCommon<mga::HwcFbDevice>::make_display_device()
{
    return std::make_shared<mga::HwcFbDevice>(mock_device, mock_fbdev, mock_vsync);
}

template <>
std::shared_ptr<mga::DisplayDevice> HWCCommon<mga::HwcDevice>::make_display_device()
{
    return std::make_shared<mga::HwcDevice>(mock_device, mock_vsync, std::make_shared<mga::IntegerSourceCrop>());
}

typedef ::testing::Types<mga::HwcFbDevice, mga::HwcDevice> HWCDeviceTestTypes;
TYPED_TEST_CASE(HWCCommon, HWCDeviceTestTypes);

TYPED_TEST(HWCCommon, test_proc_registration)
{
    using namespace testing;
    std::shared_ptr<mga::HWCCallbacks> callbacks;
    EXPECT_CALL(*(this->mock_device), register_hooks(_))
        .Times(1)
        .WillOnce(SaveArg<0>(&callbacks));

    auto device = this->make_display_device();

    ASSERT_THAT(callbacks, Ne(nullptr));
    EXPECT_THAT(callbacks->hooks.invalidate, Ne(nullptr));
    EXPECT_THAT(callbacks->hooks.vsync, Ne(nullptr));
    EXPECT_THAT(callbacks->hooks.hotplug, Ne(nullptr));
}

TYPED_TEST(HWCCommon, test_device_destruction_unregisters_self_from_hooks)
{
    using namespace testing;
    std::shared_ptr<mga::HWCCallbacks> callbacks;
    EXPECT_CALL(*(this->mock_device), register_hooks(_))
        .Times(1)
        .WillOnce(SaveArg<0>(&callbacks));

    auto device = this->make_display_device();

    ASSERT_THAT(callbacks, Ne(nullptr));
    EXPECT_THAT(callbacks->self, Eq(device.get()));
    device = nullptr;
    EXPECT_THAT(callbacks->self, Eq(nullptr));    
}

TYPED_TEST(HWCCommon, callback_calls_hwcvsync)
{
    using namespace testing;
    std::shared_ptr<mga::HWCCallbacks> callbacks;
    EXPECT_CALL(*(this->mock_device), register_hooks(_))
        .Times(1)
        .WillOnce(SaveArg<0>(&callbacks));

    auto device = this->make_display_device();

    EXPECT_CALL(*this->mock_vsync, notify_vsync())
        .Times(1);
    ASSERT_THAT(callbacks, Ne(nullptr));
    callbacks->hooks.vsync(&callbacks->hooks, 0, 0);

    callbacks->self = nullptr;
    callbacks->hooks.vsync(&callbacks->hooks, 0, 0);
<<<<<<< HEAD
=======
}

TYPED_TEST(HWCCommon, first_power_on_is_not_fatal) //lp:1345533
{
    ON_CALL(*this->mock_config, power_mode(testing::_, mir_power_mode_on))
        .WillByDefault(testing::Throw(std::runtime_error("error")));
    EXPECT_NO_THROW({
        auto device = this->make_display_device();
    });
>>>>>>> 9ae7a3f7
}<|MERGE_RESOLUTION|>--- conflicted
+++ resolved
@@ -41,18 +41,6 @@
 namespace mtd=mir::test::doubles;
 namespace geom=mir::geometry;
 
-<<<<<<< HEAD
-=======
-namespace
-{
-struct MockDisplayConfiguration : mga::HwcConfiguration
-{
-    MOCK_METHOD2(power_mode, void(mga::DisplayName, MirPowerMode));
-    MOCK_METHOD1(active_attribs_for, mga::DisplayAttribs(mga::DisplayName));
-};
-}
-
->>>>>>> 9ae7a3f7
 template<typename T>
 class HWCCommon : public ::testing::Test
 {
@@ -117,35 +105,4 @@
     EXPECT_THAT(callbacks->self, Eq(device.get()));
     device = nullptr;
     EXPECT_THAT(callbacks->self, Eq(nullptr));    
-}
-
-TYPED_TEST(HWCCommon, callback_calls_hwcvsync)
-{
-    using namespace testing;
-    std::shared_ptr<mga::HWCCallbacks> callbacks;
-    EXPECT_CALL(*(this->mock_device), register_hooks(_))
-        .Times(1)
-        .WillOnce(SaveArg<0>(&callbacks));
-
-    auto device = this->make_display_device();
-
-    EXPECT_CALL(*this->mock_vsync, notify_vsync())
-        .Times(1);
-    ASSERT_THAT(callbacks, Ne(nullptr));
-    callbacks->hooks.vsync(&callbacks->hooks, 0, 0);
-
-    callbacks->self = nullptr;
-    callbacks->hooks.vsync(&callbacks->hooks, 0, 0);
-<<<<<<< HEAD
-=======
-}
-
-TYPED_TEST(HWCCommon, first_power_on_is_not_fatal) //lp:1345533
-{
-    ON_CALL(*this->mock_config, power_mode(testing::_, mir_power_mode_on))
-        .WillByDefault(testing::Throw(std::runtime_error("error")));
-    EXPECT_NO_THROW({
-        auto device = this->make_display_device();
-    });
->>>>>>> 9ae7a3f7
 }