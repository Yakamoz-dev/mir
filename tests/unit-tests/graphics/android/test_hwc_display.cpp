--- conflicted
+++ resolved
@@ -41,50 +41,6 @@
 
 namespace
 {
-<<<<<<< HEAD
-struct TransformedRenderable : public mtd::StubRenderable
-{
-    glm::mat4 transformation() const override
-    {
-        glm::mat4 transform(1.0);
-        glm::vec3 vec(1.0, 0.0, 0.0);
-        transform = glm::rotate(transform, 33.0f, vec);
-        return transform;
-    }
-};
-
-//hopefully the alpha representation gets condensed at some point
-struct ShapedRenderable : public mtd::StubRenderable
-{
-    bool shaped() const override
-    {
-        return true;
-    }
-};
-
-struct TranslucentRenderable : public mtd::StubRenderable
-{
-    bool alpha_enabled() const override
-    {
-        return true;
-    }
-};
-
-struct PlaneAlphaRenderable : public mtd::StubRenderable
-{
-    bool alpha_enabled() const override
-    {
-        return true;
-    }
-    float alpha() const override
-    {
-        //approx 99% alpha 
-        return 1.0f - ( 3.0f / 1024.0f );
-    }
-};
-
-=======
->>>>>>> 2532d92e
 class AndroidDisplayBuffer : public ::testing::Test
 {
 protected:
@@ -147,71 +103,7 @@
     db.post_update();
 }
 
-<<<<<<< HEAD
-TEST_F(AndroidDisplayBuffer, rejects_empty_list)
-{
-    using namespace testing;
-    mga::DisplayBuffer db(
-        mock_fb_bundle, mock_display_device, native_window, *gl_context, stub_program_factory, mga::OverlayOptimization::enabled);
-
-    std::list<std::shared_ptr<mg::Renderable>> renderlist{};
-    EXPECT_FALSE(db.post_renderables_if_optimizable(renderlist));
-}
-
-TEST_F(AndroidDisplayBuffer, reject_list_if_option_disabled)
-{
-    using namespace testing;
-
-    mga::DisplayBuffer db(
-        mock_fb_bundle, mock_display_device, native_window, *gl_context, stub_program_factory, mga::OverlayOptimization::disabled);
-
-    mg::RenderableList renderlist{std::make_shared<mtd::StubRenderable>()};
-    EXPECT_FALSE(db.post_renderables_if_optimizable(renderlist));
-}
-
-//TODO: we could accept a 90 degree transform
-TEST_F(AndroidDisplayBuffer, rejects_list_containing_transformed)
-{
-    using namespace testing;
-
-    mga::DisplayBuffer db(
-        mock_fb_bundle, mock_display_device, native_window, *gl_context, stub_program_factory, mga::OverlayOptimization::enabled);
-
-    auto renderable = std::make_shared<TransformedRenderable>();
-    mg::RenderableList renderlist{renderable};
-    EXPECT_FALSE(db.post_renderables_if_optimizable(renderlist));
-}
-
-TEST_F(AndroidDisplayBuffer, accepts_list_containing_alpha)
-{
-    using namespace testing;
-
-    mga::DisplayBuffer db(
-        mock_fb_bundle, mock_display_device, native_window, *gl_context, stub_program_factory, mga::OverlayOptimization::enabled);
-
-    mg::RenderableList renderlist{std::make_shared<TranslucentRenderable>()};
-    EXPECT_TRUE(db.post_renderables_if_optimizable(renderlist));
-
-    mg::RenderableList renderlist2{std::make_shared<ShapedRenderable>()};
-    EXPECT_TRUE(db.post_renderables_if_optimizable(renderlist2));
-}
-
-//TODO: support plane alpha for hwc 1.2 and later
-TEST_F(AndroidDisplayBuffer, rejects_list_containing_plane_alpha)
-{
-    using namespace testing;
-
-    mga::DisplayBuffer db(
-        mock_fb_bundle, mock_display_device, native_window, *gl_context, stub_program_factory, mga::OverlayOptimization::enabled);
-
-    mg::RenderableList renderlist{std::make_shared<PlaneAlphaRenderable>()};
-    EXPECT_FALSE(db.post_renderables_if_optimizable(renderlist));
-}
-
-TEST_F(AndroidDisplayBuffer, posts_overlay_list)
-=======
 TEST_F(AndroidDisplayBuffer, posts_overlay_list_returns_display_device_decision)
->>>>>>> 2532d92e
 {
     using namespace testing;
     mg::RenderableList renderlist{
