--- conflicted
+++ resolved
@@ -21,11 +21,8 @@
 #include "src/server/graphics/gbm/gbm_platform.h"
 #include "src/server/graphics/gbm/internal_client.h"
 #include "mir_test_doubles/null_virtual_terminal.h"
-<<<<<<< HEAD
 #include "mir_test_doubles/mock_buffer.h"
-=======
 #include "mir_test_doubles/stub_surface.h"
->>>>>>> 887b62c9
 
 #include "mir/graphics/null_display_report.h"
 #include "mir_protobuf.pb.h"
@@ -148,7 +145,6 @@
     }, std::runtime_error);
 }
 
-<<<<<<< HEAD
 /* ipc packaging tests */
 TEST_F(GBMGraphicsPlatform, test_ipc_data_packed_correctly)
 {
@@ -175,24 +171,8 @@
         EXPECT_EQ(native_handle->fd[i], response.fd(i));
     for (int i = 0; i < response.data_size(); ++i)
         EXPECT_EQ(native_handle->data[i], response.data(i));
+}
 
-#if 0
-    ASSERT_NE(nullptr, package);
-    ASSERT_EQ(native_handle->data_items, static_cast<int>(package->ipc_data.size()));
-    ASSERT_EQ(native_handle->fd_items, static_cast<int>(package->ipc_fds.size()));
-    EXPECT_EQ(dummy_stride, package->stride);
-
-    for(auto i=0; i < native_handle->fd_items; i++)
-    {
-        EXPECT_EQ(native_handle->fd[i], package->ipc_fds[i]);
-    }
-
-    for(auto i=0; i < native_handle->data_items; i++)
-    {
-        EXPECT_EQ(native_handle->data[i], package->ipc_data[i]);
-    }
-#endif
-=======
 /* TODO: this function is a bit fragile because libmirserver and libmirclient both have very different
  *       implementations and both have symbols for it. If the linking order of the test changes,
  *       specifically, if mir_egl_mesa_display_is_valid resolves into libmirclient, then this test will break. 
@@ -209,5 +189,4 @@
         EXPECT_EQ(1, mir_server_internal_display_is_valid(native_display));
     }
     EXPECT_EQ(0, mir_server_internal_display_is_valid(native_display));
->>>>>>> 887b62c9
 }