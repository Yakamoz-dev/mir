--- conflicted
+++ resolved
@@ -18,15 +18,8 @@
 
 #include "mir_native_window.h"
 #include "mir/client_platform.h"
-<<<<<<< HEAD
 #include "mir/fd.h"
 #include "mir_toolkit/extensions/fenced_buffers.h"
-#include "mir/test/doubles/mock_client_context.h"
-#include "mir/test/doubles/mock_egl_native_surface.h"
-#include "mir/test/doubles/mock_egl.h"
-#include "mir/test/doubles/mock_buffer_registrar.h"
-#include "mir/test/doubles/mock_android_native_buffer.h"
-=======
 #include "src/client/mir_connection.h"
 #include "mir/dispatch/dispatchable.h"
 #include "src/client/rpc/mir_basic_rpc_channel.h"
@@ -35,8 +28,9 @@
 #include "mir/test/doubles/mock_client_context.h"
 #include "mir/test/doubles/mock_egl_native_surface.h"
 #include "mir/test/doubles/mock_egl.h"
+#include "mir/test/doubles/mock_buffer_registrar.h"
+#include "mir/test/doubles/mock_android_native_buffer.h"
 #include "mir/test/doubles/mock_android_hw.h"
->>>>>>> f58cf421
 #include "mir_test_framework/client_platform_factory.h"
 #include "src/platforms/android/client/buffer.h"
 #include "src/client/buffer.h"
@@ -123,7 +117,6 @@
     EXPECT_EQ(mir_pixel_format_invalid, platform->get_egl_pixel_format(d, c));
 }
 
-<<<<<<< HEAD
 //TODO: platform helper uses anon namespace in header
 struct ClientExtensions : Test
 {
@@ -196,34 +189,10 @@
 {
     ASSERT_THAT(extension, Ne(nullptr)); 
     ASSERT_THAT(extension->wait_for_access, Ne(nullptr));
-
-    using namespace std::literals::chrono_literals;
-    Sequence seq;
-    EXPECT_CALL(*mock_native_buffer, ensure_available_for(mga::BufferAccess::read, 0ms))
-        .InSequence(seq)
-        .WillOnce(Return(false));
-    EXPECT_CALL(*mock_native_buffer, ensure_available_for(mga::BufferAccess::write, 10ms))
-        .InSequence(seq)
-        .WillOnce(Return(true));
-    EXPECT_CALL(*mock_native_buffer, ensure_available_for(mga::BufferAccess::write, 10ms))
-        .InSequence(seq)
-        .WillOnce(Return(true));
-    EXPECT_CALL(*mock_native_buffer, ensure_available_for(mga::BufferAccess::write, 10ms))
-        .InSequence(seq)
-        .WillOnce(Return(true));
-    EXPECT_CALL(*mock_native_buffer, ensure_available_for(mga::BufferAccess::write, 11ms))
-        .InSequence(seq)
-        .WillOnce(Return(true));
-
-    EXPECT_FALSE(extension->wait_for_access(mir_buffer, mir_read, 150));
-    EXPECT_TRUE(extension->wait_for_access(mir_buffer, mir_read_write, 10499999));
-    EXPECT_TRUE(extension->wait_for_access(mir_buffer, mir_read_write, 10500001));
-    EXPECT_TRUE(extension->wait_for_access(mir_buffer, mir_read_write, 10999999));
-    EXPECT_TRUE(extension->wait_for_access(mir_buffer, mir_read_write, 11000001));
-=======
+}
+
 TEST_F(AndroidClientPlatformTest, can_allocate_buffer)
 {
-    using namespace std::literals::chrono_literals;
     struct DummyChannel : rpc::MirBasicRpcChannel,
         mir::dispatch::Dispatchable
     {
@@ -309,5 +278,4 @@
         GRALLOC_USAGE_HW_RENDER | GRALLOC_USAGE_HW_TEXTURE,
         [] (::MirBuffer*, void*) {}, nullptr);
     EXPECT_THAT(channel->channel_call_count, Eq(call_count+1));
->>>>>>> f58cf421
 }