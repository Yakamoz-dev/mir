/*
 * Copyright © 2013 Canonical Ltd.
 *
 * This program is free software: you can redistribute it and/or modify
 * it under the terms of the GNU General Public License version 3 as
 * published by the Free Software Foundation.
 *
 * This program is distributed in the hope that it will be useful,
 * but WITHOUT ANY WARRANTY; without even the implied warranty of
 * MERCHANTABILITY or FITNESS FOR A PARTICULAR PURPOSE.  See the
 * GNU General Public License for more details.
 *
 * You should have received a copy of the GNU General Public License
 * along with this program.  If not, see <http://www.gnu.org/licenses/>.
 *
 * Authored by: Kevin DuBois <kevin.dubois@canonical.com>
 */

#include "mir_toolkit/mir_native_buffer.h"
#include "native_buffer.h"
#include "mir/egl_native_surface.h"
#include "mir/client_buffer.h"
#include "mir/frontend/client_constants.h"
#include "src/platforms/android/client/egl_native_surface_interpreter.h"
#include "mir/test/doubles/stub_android_native_buffer.h"
#include "mir/test/doubles/mock_client_buffer.h"
#include "mir/test/fake_shared.h"
#include <system/window.h>
#include <hardware/gralloc.h>
#include <gmock/gmock.h>
#include <gtest/gtest.h>

namespace mcl=mir::client;
namespace mcla=mir::client::android;
namespace mga=mir::graphics::android;
namespace geom=mir::geometry;
namespace mt=mir::test;
namespace mtd=mir::test::doubles;

struct MockMirSurface : public mcl::EGLNativeSurface
{
    MockMirSurface(MirWindowParameters params) :
        params(params),
        client_buffer(std::make_shared<mtd::MockClientBuffer>()),
        buffer(std::make_shared<mtd::StubAndroidNativeBuffer>())
    {
        using namespace testing;
        ON_CALL(*this, get_parameters())
            .WillByDefault(Return(params));
        ON_CALL(*client_buffer, native_buffer_handle())
            .WillByDefault(Return(buffer)); 
        ON_CALL(*this, get_current_buffer())
            .WillByDefault(Return(
                std::make_shared<NiceMock<mtd::MockClientBuffer>>()));
    }

    MOCK_CONST_METHOD0(get_parameters, MirWindowParameters());
    MOCK_METHOD0(get_current_buffer, std::shared_ptr<mcl::ClientBuffer>());
    MOCK_METHOD0(swap_buffers_sync, void());
    MOCK_METHOD2(request_and_wait_for_configure, void(MirWindowAttrib, int));
    MOCK_METHOD1(set_buffer_cache_size, void(unsigned int));
<<<<<<< HEAD
    MirWindowParameters params;
=======
    MOCK_METHOD1(set_size, void(geom::Size));
    MirSurfaceParameters params;
>>>>>>> e060b4ac
    std::shared_ptr<mtd::MockClientBuffer> client_buffer;
    std::shared_ptr<mir::graphics::NativeBuffer> buffer;
};

class AndroidInterpreter : public ::testing::Test
{
protected:
    virtual void SetUp()
    {
        using namespace testing;
        surf_params.width = 530;
        surf_params.height = 715;
        surf_params.pixel_format = mir_pixel_format_abgr_8888;

        mock_client_buffer = std::make_shared<NiceMock<mtd::MockClientBuffer>>();
        ON_CALL(*mock_client_buffer, native_buffer_handle())
            .WillByDefault(Return(std::make_shared<mtd::StubAndroidNativeBuffer>()));
    }

    MirWindowParameters surf_params;
    std::shared_ptr<mtd::MockClientBuffer> mock_client_buffer;
};

TEST_F(AndroidInterpreter, gets_buffer_via_the_surface_on_request)
{
    using namespace testing;
    testing::NiceMock<MockMirSurface> mock_surface{surf_params};
    mcla::EGLNativeSurfaceInterpreter interpreter(mock_surface);

    EXPECT_CALL(mock_surface, get_current_buffer())
        .Times(1)
        .WillOnce(Return(mock_client_buffer));

    interpreter.driver_requests_buffer();
}

TEST_F(AndroidInterpreter, gets_native_handle_from_returned_buffer)
{
    using namespace testing;
    auto buffer = std::make_shared<mtd::StubAndroidNativeBuffer>();

    testing::NiceMock<MockMirSurface> mock_surface{surf_params};
    mcla::EGLNativeSurfaceInterpreter interpreter(mock_surface);

    EXPECT_CALL(*mock_client_buffer, native_buffer_handle())
        .Times(1)
        .WillOnce(Return(buffer));
    EXPECT_CALL(mock_surface, get_current_buffer())
        .Times(1)
        .WillOnce(Return(mock_client_buffer));

    auto returned_buffer = interpreter.driver_requests_buffer();
    EXPECT_EQ(buffer.get(), returned_buffer);
}

TEST_F(AndroidInterpreter, advances_surface_on_buffer_return)
{
    using namespace testing;
    ANativeWindowBuffer buffer;

    testing::NiceMock<MockMirSurface> mock_surface{surf_params};
    mcla::EGLNativeSurfaceInterpreter interpreter(mock_surface);

    EXPECT_CALL(mock_surface, swap_buffers_sync())
        .Times(1);

    interpreter.driver_returns_buffer(&buffer, -1);
}

/* format is an int that is set by the driver. these are not the HAL_PIXEL_FORMATS in android */
TEST_F(AndroidInterpreter, remembers_format)
{
    int format = 945;
    testing::NiceMock<MockMirSurface> mock_surface{surf_params};
    mcla::EGLNativeSurfaceInterpreter interpreter(mock_surface);

    interpreter.dispatch_driver_request_format(format);
    auto tmp_format = interpreter.driver_requests_info(NATIVE_WINDOW_FORMAT);

    EXPECT_EQ(format, tmp_format);
}

TEST_F(AndroidInterpreter, returns_no_transform_for_transform_hint_query)
{
    testing::NiceMock<MockMirSurface> mock_surface{surf_params};
    mcla::EGLNativeSurfaceInterpreter interpreter(mock_surface);
    /* transform hint is a bitmask of a few options for rotation/flipping buffer. a value
       of zero is no transform */
    int transform_hint_zero = 0;
    auto transform = interpreter.driver_requests_info(NATIVE_WINDOW_TRANSFORM_HINT);

    EXPECT_EQ(transform_hint_zero, transform);
}

TEST_F(AndroidInterpreter, returns_width_as_default_width)
{
    testing::NiceMock<MockMirSurface> mock_surface{surf_params};
    mcla::EGLNativeSurfaceInterpreter interpreter(mock_surface);

    auto default_width = interpreter.driver_requests_info(NATIVE_WINDOW_DEFAULT_WIDTH);

    EXPECT_EQ(surf_params.width, default_width);
}

TEST_F(AndroidInterpreter, returns_height_as_default_height)
{
    testing::NiceMock<MockMirSurface> mock_surface{surf_params};
    mcla::EGLNativeSurfaceInterpreter interpreter(mock_surface);

    auto default_height = interpreter.driver_requests_info(NATIVE_WINDOW_DEFAULT_HEIGHT);

    EXPECT_EQ(surf_params.height, default_height);
}

TEST_F(AndroidInterpreter, returns_surface_as_concrete_type)
{
    testing::NiceMock<MockMirSurface> mock_surface{surf_params};
    mcla::EGLNativeSurfaceInterpreter interpreter(mock_surface);

    auto concrete_type = interpreter.driver_requests_info(NATIVE_WINDOW_CONCRETE_TYPE);
    EXPECT_EQ(NATIVE_WINDOW_SURFACE, concrete_type);
}

TEST_F(AndroidInterpreter, returns_width)
{
    testing::NiceMock<MockMirSurface> mock_surface{surf_params};
    mcla::EGLNativeSurfaceInterpreter interpreter(mock_surface);

    auto width = interpreter.driver_requests_info(NATIVE_WINDOW_WIDTH);

    EXPECT_EQ(surf_params.width, width);
}

TEST_F(AndroidInterpreter, returns_height)
{
    testing::NiceMock<MockMirSurface> mock_surface{surf_params};
    mcla::EGLNativeSurfaceInterpreter interpreter(mock_surface);

    auto height = interpreter.driver_requests_info(NATIVE_WINDOW_HEIGHT);

    EXPECT_EQ(surf_params.height, height);
}

/* this is query key is a bit confusing from the system/window.h description.
   what it means is the minimum number of buffers that the server reserves for its own use in steady
   state. The drivers consider 'steady state' to begin after the first call to queueBuffer.
   So, for instance, if a driver requires 3 buffers to run at steady state, and the server needs
   to keep 2 buffers on hand at all time, the driver might dequeue 5 buffers, then cancel those 5 buffers.
   After the first call to queueBuffer however, the client may never own more than the number it has
   reserved (in this case, 3 buffers) */
TEST_F(AndroidInterpreter, returns_2_for_min_undequeued_query)
{
    testing::NiceMock<MockMirSurface> mock_surface{surf_params};
    mcla::EGLNativeSurfaceInterpreter interpreter(mock_surface);

    auto num_buffers = interpreter.driver_requests_info(NATIVE_WINDOW_MIN_UNDEQUEUED_BUFFERS);
    EXPECT_EQ(2, num_buffers);
}

TEST_F(AndroidInterpreter, requests_swapinterval_change)
{
    testing::NiceMock<MockMirSurface> mock_surface{surf_params};
    testing::InSequence seq;
    EXPECT_CALL(mock_surface, request_and_wait_for_configure(mir_window_attrib_swapinterval, 1));
    EXPECT_CALL(mock_surface, request_and_wait_for_configure(mir_window_attrib_swapinterval, 0));

    mcla::EGLNativeSurfaceInterpreter interpreter(mock_surface);
    interpreter.sync_to_display(true); 
    interpreter.sync_to_display(false); 
}

TEST_F(AndroidInterpreter, request_to_set_buffer_count_sets_cache_size)
{
    int new_size = 5;
    testing::NiceMock<MockMirSurface> mock_surface{surf_params};
    EXPECT_CALL(mock_surface, set_buffer_cache_size(new_size));
    mcla::EGLNativeSurfaceInterpreter interpreter(mock_surface);
    interpreter.dispatch_driver_request_buffer_count(new_size); 
}

TEST_F(AndroidInterpreter, returns_proper_usage_bits_based_on_surface)
{
    using namespace testing;
    MirWindowParameters const software = { "", 1, 2, mir_pixel_format_abgr_8888, mir_buffer_usage_software, 0 };
    MirWindowParameters const hardware = { "", 1, 2, mir_pixel_format_abgr_8888, mir_buffer_usage_hardware, 0 };

    testing::NiceMock<MockMirSurface> mock_surface{surf_params};
    mcla::EGLNativeSurfaceInterpreter interpreter(mock_surface);

    EXPECT_CALL(mock_surface, get_parameters())
        .Times(2)
        .WillOnce(Return(software))
        .WillOnce(Return(hardware));

    auto const hardware_bits = GRALLOC_USAGE_HW_TEXTURE | GRALLOC_USAGE_HW_RENDER;
    auto const software_bits =
        GRALLOC_USAGE_SW_WRITE_OFTEN | GRALLOC_USAGE_SW_READ_OFTEN |
        GRALLOC_USAGE_HW_COMPOSER | GRALLOC_USAGE_HW_TEXTURE;
    EXPECT_THAT(interpreter.driver_requests_info(NATIVE_WINDOW_CONSUMER_USAGE_BITS), Eq(software_bits));
    EXPECT_THAT(interpreter.driver_requests_info(NATIVE_WINDOW_CONSUMER_USAGE_BITS), Eq(hardware_bits));
}

TEST_F(AndroidInterpreter, request_to_set_buffer_size_ignores_duplicate_sizing_requests)
{
    geom::Size new_size { 10, 12 };
    testing::NiceMock<MockMirSurface> mock_surface{surf_params};
    EXPECT_CALL(mock_surface, set_size(new_size));
    mcla::EGLNativeSurfaceInterpreter interpreter(mock_surface);
    interpreter.dispatch_driver_request_buffer_size({surf_params.width, surf_params.height}); 
    interpreter.dispatch_driver_request_buffer_size(new_size); 
}<|MERGE_RESOLUTION|>--- conflicted
+++ resolved
@@ -59,12 +59,8 @@
     MOCK_METHOD0(swap_buffers_sync, void());
     MOCK_METHOD2(request_and_wait_for_configure, void(MirWindowAttrib, int));
     MOCK_METHOD1(set_buffer_cache_size, void(unsigned int));
-<<<<<<< HEAD
-    MirWindowParameters params;
-=======
     MOCK_METHOD1(set_size, void(geom::Size));
     MirSurfaceParameters params;
->>>>>>> e060b4ac
     std::shared_ptr<mtd::MockClientBuffer> client_buffer;
     std::shared_ptr<mir::graphics::NativeBuffer> buffer;
 };
