--- conflicted
+++ resolved
@@ -819,10 +819,8 @@
     }, std::logic_error);
 }
 
-<<<<<<< HEAD
 TEST_F(SessionMediator, exchange_buffer_different_for_different_surfaces)
 {
-    using namespace testing;
     mp::SurfaceParameters surface_request;
     mp::BufferRequest req1;
     mp::BufferRequest req2;
@@ -839,6 +837,7 @@
         .InSequence(seq);
 
     mediator.connect(nullptr, &connect_parameters, &connection, null_callback.get());
+
     mediator.create_surface(nullptr, &surface_request, &surface_response, null_callback.get());
     *req1.mutable_id() = surface_response.id();
     *req1.mutable_buffer() = surface_response.buffer();
@@ -848,7 +847,8 @@
     mediator.exchange_buffer(nullptr, &req2, &buffer_response, null_callback.get());
     mediator.exchange_buffer(nullptr, &req1, &buffer_response, null_callback.get());
     mediator.disconnect(nullptr, nullptr, nullptr, null_callback.get());
-=======
+}
+
 TEST_F(SessionMediator, buffer_fd_resources_are_put_in_resource_cache)
 {
     using namespace testing;
@@ -889,5 +889,4 @@
     mediator.exchange_buffer(nullptr, &buffer_request, &exchanged_buffer, null_callback.get());
     buffer_request.mutable_buffer()->set_buffer_id(exchanged_buffer.buffer_id());
     buffer_request.mutable_buffer()->clear_fd();
->>>>>>> dacd0d9f
 }