/*
 * Copyright © 2012-2014 Canonical Ltd.
 *
 * This program is free software: you can redistribute it and/or modify
 * it under the terms of the GNU General Public License version 3 as
 * published by the Free Software Foundation.
 *
 * This program is distributed in the hope that it will be useful,
 * but WITHOUT ANY WARRANTY; without even the implied warranty of
 * MERCHANTABILITY or FITNESS FOR A PARTICULAR PURPOSE.  See the
 * GNU General Public License for more details.
 *
 * You should have received a copy of the GNU General Public License
 * along with this program.  If not, see <http://www.gnu.org/licenses/>.
 *
 * Authored by: Alexandros Frantzis <alexandros.frantzis@canonical.com>
 */

#include "mir/compositor/buffer_stream.h"
#include "src/server/frontend/session_mediator.h"
#include "src/server/report/null_report_factory.h"
#include "src/server/frontend/resource_cache.h"
#include "src/server/scene/application_session.h"
#include "src/server/frontend/event_sender.h"
#include "src/server/frontend/protobuf_buffer_packer.h"
#include "mir/graphics/display.h"
#include "mir/graphics/display_configuration.h"
#include "mir/graphics/platform.h"
#include "mir/graphics/platform_ipc_package.h"
#include "mir/graphics/buffer_ipc_message.h"
#include "mir/graphics/platform_operation_message.h"
#include "mir/input/cursor_images.h"
#include "mir/graphics/platform_ipc_operations.h"
#include "src/server/scene/basic_surface.h"
#include "mir/test/doubles/mock_display.h"
#include "mir/test/doubles/mock_display_changer.h"
#include "mir/test/doubles/null_display.h"
#include "mir/test/doubles/null_event_sink.h"
#include "mir/test/doubles/null_event_sink_factory.h"
#include "mir/test/doubles/null_display_changer.h"
#include "mir/test/doubles/mock_buffer_stream.h"
#include "mir/test/doubles/mock_display.h"
#include "mir/test/doubles/mock_shell.h"
#include "mir/test/doubles/mock_frontend_surface.h"
#include "mir/test/doubles/mock_event_sink.h"
#include "mir/test/doubles/mock_event_sink_factory.h"
#include "mir/test/doubles/stub_buffer.h"
#include "mir/test/doubles/mock_buffer.h"
#include "mir/test/doubles/stub_session.h"
#include "mir/test/doubles/stub_display_configuration.h"
#include "mir/test/doubles/stub_buffer_allocator.h"
#include "mir/test/doubles/null_screencast.h"
#include "mir/test/doubles/null_application_not_responding_detector.h"
#include "mir/test/doubles/mock_platform_ipc_operations.h"
#include "mir/test/doubles/null_message_sender.h"
#include "mir/test/doubles/mock_message_sender.h"
#include "mir/test/doubles/mock_input_device_hub.h"
#include "mir/test/doubles/stub_input_device.h"
#include "mir/test/display_config_matchers.h"
#include "mir/test/input_devices_matcher.h"
#include "mir/test/fake_shared.h"
#include "mir/test/signal.h"
#include "mir/frontend/connector.h"
#include "mir/frontend/event_sink.h"
#include "mir/cookie/authority.h"
#include "mir_protobuf.pb.h"
#include "mir_protobuf_wire.pb.h"

#include "gmock_set_arg.h"
#include <boost/exception/errinfo_errno.hpp>
#include <boost/throw_exception.hpp>
#include <gtest/gtest.h>
#include <gmock/gmock.h>

#include <stdexcept>
#include <algorithm>

namespace mf = mir::frontend;
namespace mg = mir::graphics;
namespace mi = mir::input;
namespace mc = mir::compositor;
namespace ms = mir::scene;
namespace geom = mir::geometry;
namespace mp = mir::protobuf;
namespace msh = mir::shell;
namespace mt = mir::test;
namespace mtd = mt::doubles;
namespace mr = mir::report;

namespace
{

struct MockResourceCache : public mf::MessageResourceCache
{
    MOCK_METHOD2(save_resource, void(google::protobuf::MessageLite*, std::shared_ptr<void> const&));
    MOCK_METHOD2(save_fd, void(google::protobuf::MessageLite*, mir::Fd const&));
    MOCK_METHOD1(free_resource, void(google::protobuf::MessageLite*));
};

struct MockConnector : public mf::Connector
{
public:
    void start() override {}
    void stop() override {}

    int client_socket_fd() const override { return 0; }

    MOCK_CONST_METHOD1(client_socket_fd, int (std::function<void(std::shared_ptr<mf::Session> const&)> const&));
};

class StubbedSession : public mtd::StubSession
{
public:
    std::shared_ptr<mf::Surface> get_surface(mf::SurfaceId surface) const
    {
        if (mock_surfaces.find(surface) == mock_surfaces.end())
            BOOST_THROW_EXCEPTION(std::logic_error("Invalid SurfaceId"));
        return mock_surfaces.at(surface);
    }

    std::shared_ptr<mf::BufferStream> get_buffer_stream(mf::BufferStreamId stream) const override
    {
        if (mock_streams.find(stream) == mock_streams.end())
            BOOST_THROW_EXCEPTION(std::logic_error("Invalid StreamId"));
        return mock_streams.at(stream);
    }

    std::shared_ptr<mtd::MockFrontendSurface> mock_surface_at(mf::SurfaceId id)
    {
        if (mock_surfaces.end() == mock_surfaces.find(id))
            return create_mock_surface(id); 
        return mock_surfaces.at(id);
    }

    std::shared_ptr<mtd::MockBufferStream> mock_stream_at(mf::BufferStreamId id)
    {
        if (mock_streams.end() == mock_streams.find(id))
            return create_mock_stream(id); 
        return mock_streams.at(id);
    }

    std::shared_ptr<mtd::MockFrontendSurface> create_mock_surface(mf::SurfaceId id)
    {
        using namespace testing;
        mg::BufferProperties properties;
        create_buffer_stream(properties);
        auto surface = std::make_shared<testing::NiceMock<mtd::MockFrontendSurface>>(testing_client_input_fd);
        mock_surfaces[id] = surface;
        return surface;
    }

    std::shared_ptr<mtd::MockBufferStream> create_mock_stream(mf::BufferStreamId id)
    {
        mock_streams[id] = std::make_shared<testing::NiceMock<mtd::MockBufferStream>>();
        auto buffer1 = std::make_shared<mtd::StubBuffer>();
        auto buffer2 = std::make_shared<mtd::StubBuffer>();
        ON_CALL(*mock_streams[id], swap_buffers(testing::_,testing::_))
            .WillByDefault(testing::Invoke(
            [buffer1, buffer2](mg::Buffer* b, std::function<void(mg::Buffer* new_buffer)> complete)
            {
                if ((!b) || (b == buffer1.get()))
                    complete(buffer2.get());
                if (b == buffer2.get())
                    complete(buffer1.get());
            }));
        return mock_streams[id];
    }

    mf::SurfaceId create_surface(
        ms::SurfaceCreationParameters const&,
        std::shared_ptr<mf::EventSink> const&)
    {
        mf::SurfaceId id{last_surface_id};
        if (mock_surfaces.end() == mock_surfaces.find(id))
            create_mock_surface(id);
        last_surface_id++;
        return id;
    }

    mf::BufferStreamId create_buffer_stream(mg::BufferProperties const&)
    {
        mf::BufferStreamId id{last_stream_id};
        if (mock_streams.end() == mock_streams.find(id))
            create_mock_stream(id);
        last_stream_id++;
        return id;
    }

    void destroy_surface(mf::SurfaceId surface)
    {
        mock_surfaces.erase(surface);
    }

    
    mg::BufferID create_buffer(mg::BufferProperties const&)
    {
        buffer_count++;
        return mg::BufferID{3};
    }

    void destroy_buffer(mg::BufferID)
    {
        destroy_buffers++;
    }

    int num_alloc_requests()
    {
        return buffer_count;
    }

    int num_destroy_requests()
    {
        return destroy_buffers;
    }

    std::map<mf::BufferStreamId, std::shared_ptr<mtd::MockBufferStream>> mock_streams;
    std::map<mf::SurfaceId, std::shared_ptr<mtd::MockFrontendSurface>> mock_surfaces;
    static int const testing_client_input_fd;
<<<<<<< HEAD
    int last_surface_id;
    int buffer_count = 0;
    int destroy_buffers = 0;
=======
    int last_surface_id = 0;
    int last_stream_id = 0;
>>>>>>> 3cbd8ea8
};

int const StubbedSession::testing_client_input_fd{11};

struct StubScreencast : mtd::NullScreencast
{
    std::shared_ptr<mg::Buffer> capture(mf::ScreencastSessionId)
    {
        return mt::fake_shared(stub_buffer);
    }

    mtd::StubBuffer stub_buffer;
};

mp::BufferRequest request_from_surface_response(mp::Surface const& surface)
{
    mp::BufferRequest request;
    request.mutable_id()->set_value(surface.buffer_stream().id().value());
    request.mutable_buffer()->set_buffer_id(surface.buffer_stream().buffer().buffer_id());
    return request;
}

struct SessionMediator : public ::testing::Test
{
    SessionMediator()
        : shell{std::make_shared<testing::NiceMock<mtd::MockShell>>()},
          graphics_changer{std::make_shared<mtd::NullDisplayChanger>()},
          surface_pixel_formats{mir_pixel_format_argb_8888, mir_pixel_format_xrgb_8888},
          report{mr::null_session_mediator_report()},
          resource_cache{std::make_shared<mf::ResourceCache>()},
          stub_screencast{std::make_shared<StubScreencast>()},
          stubbed_session{std::make_shared<StubbedSession>()},
          null_callback{google::protobuf::NewPermanentCallback(google::protobuf::DoNothing)},
          mediator{
            shell, mt::fake_shared(mock_ipc_operations), graphics_changer,
            surface_pixel_formats, report,
            std::make_shared<mtd::NullEventSinkFactory>(),
            std::make_shared<mtd::NullMessageSender>(),
            resource_cache, stub_screencast, &connector, nullptr, nullptr,
            std::make_shared<mtd::NullANRDetector>(),
            mir::cookie::Authority::create(),
            mt::fake_shared(mock_hub)}
    {
        using namespace ::testing;

        ON_CALL(*shell, open_session(_, _, _)).WillByDefault(Return(stubbed_session));

        ON_CALL(*shell, create_surface( _, _, _)).WillByDefault(
            WithArgs<1, 2>(Invoke(stubbed_session.get(), &StubbedSession::create_surface)));

        ON_CALL(*shell, destroy_surface( _, _)).WillByDefault(
            WithArg<1>(Invoke(stubbed_session.get(), &StubbedSession::destroy_surface)));
    }


    std::shared_ptr<mf::SessionMediator> create_session_mediator_with_display_changer(
        std::shared_ptr<mf::DisplayChanger> const& display_changer)
    {
        return std::make_shared<mf::SessionMediator>(
            shell, mt::fake_shared(mock_ipc_operations), display_changer,
            surface_pixel_formats, report,
            std::make_shared<mtd::NullEventSinkFactory>(),
            std::make_shared<mtd::NullMessageSender>(),
            resource_cache, std::make_shared<mtd::NullScreencast>(),
            nullptr, nullptr, nullptr,
            std::make_shared<mtd::NullANRDetector>(),
            mir::cookie::Authority::create(),
            mt::fake_shared(mock_hub));
    }

    MockConnector connector;
    testing::NiceMock<mtd::MockPlatformIpcOperations> mock_ipc_operations;
    testing::NiceMock<mtd::MockInputDeviceHub> mock_hub;
    std::shared_ptr<testing::NiceMock<mtd::MockShell>> const shell;
    std::shared_ptr<mf::DisplayChanger> const graphics_changer;
    std::vector<MirPixelFormat> const surface_pixel_formats;
    std::shared_ptr<mf::SessionMediatorReport> const report;
    std::shared_ptr<mf::ResourceCache> const resource_cache;
    std::shared_ptr<StubScreencast> const stub_screencast;
    std::shared_ptr<StubbedSession> const stubbed_session;
    std::unique_ptr<google::protobuf::Closure> null_callback;
    mf::SessionMediator mediator;

    mp::ConnectParameters connect_parameters;
    mp::Connection connection;
    mp::SurfaceParameters surface_parameters;
    mp::Surface surface_response;
    mp::Void void_response;
    mp::SurfaceId surface_id_request;
    mp::Buffer buffer_response;
    mp::BufferRequest buffer_request;
};

}

TEST_F(SessionMediator, disconnect_releases_session)
{
    using namespace ::testing;
    EXPECT_CALL(*shell, close_session(_))
        .Times(1);

    mediator.connect(&connect_parameters, &connection, null_callback.get());
    mediator.disconnect(nullptr, nullptr, null_callback.get());
}

TEST_F(SessionMediator, connect_calls_connect_handler)
{
    using namespace ::testing;
    int connects_handled_count = 0;

    mf::ConnectionContext const context
    {
        [&](std::shared_ptr<mf::Session> const&) { ++connects_handled_count; },
        nullptr
    };

    mf::SessionMediator mediator{
        shell, mt::fake_shared(mock_ipc_operations), graphics_changer,
        surface_pixel_formats, report,
        std::make_shared<mtd::NullEventSinkFactory>(),
        std::make_shared<mtd::NullMessageSender>(),
        resource_cache, stub_screencast, context, nullptr, nullptr,
        std::make_shared<mtd::NullANRDetector>(),
        mir::cookie::Authority::create(),
        mt::fake_shared(mock_hub)};

    EXPECT_THAT(connects_handled_count, Eq(0));

    mediator.connect(&connect_parameters, &connection, null_callback.get());
    EXPECT_THAT(connects_handled_count, Eq(1));

    mediator.disconnect(nullptr, nullptr, null_callback.get());
    EXPECT_THAT(connects_handled_count, Eq(1));
}

TEST_F(SessionMediator, calling_methods_before_connect_throws)
{
    EXPECT_THROW({
        mediator.create_surface(&surface_parameters, &surface_response, null_callback.get());
    }, std::logic_error);

    EXPECT_THROW({
        mediator.exchange_buffer(&buffer_request, &buffer_response, null_callback.get());
    }, std::logic_error);

    EXPECT_THROW({
        mediator.release_surface(&surface_id_request, nullptr, null_callback.get());
    }, std::logic_error);

    EXPECT_THROW({
        mediator.disconnect(nullptr, nullptr, null_callback.get());
    }, std::logic_error);
}

TEST_F(SessionMediator, calling_methods_after_connect_works)
{
    mediator.connect(&connect_parameters, &connection, null_callback.get());

    EXPECT_NO_THROW({
        mediator.create_surface(&surface_parameters, &surface_response, null_callback.get());
        *buffer_request.mutable_buffer() = surface_response.buffer_stream().buffer();
        buffer_request.mutable_id()->set_value(surface_response.id().value());
        mediator.exchange_buffer(&buffer_request, &buffer_response, null_callback.get());
        mediator.release_surface(&surface_id_request, nullptr, null_callback.get());
    });

    mediator.disconnect(nullptr, nullptr, null_callback.get());
}

TEST_F(SessionMediator, calling_methods_after_disconnect_throws)
{
    mediator.connect(&connect_parameters, &connection, null_callback.get());
    mediator.disconnect(nullptr, nullptr, null_callback.get());

    EXPECT_THROW({
        mediator.create_surface(&surface_parameters, &surface_response, null_callback.get());
    }, std::logic_error);

    EXPECT_THROW({
        mediator.exchange_buffer(&buffer_request, &buffer_response, null_callback.get());
    }, std::logic_error);

    EXPECT_THROW({
        mediator.release_surface(&surface_id_request, nullptr, null_callback.get());
    }, std::logic_error);

    EXPECT_THROW({
        mediator.disconnect(nullptr, nullptr, null_callback.get());
    }, std::logic_error);
}

//How does this test fail? consider removal
TEST_F(SessionMediator, can_reconnect_after_disconnect)
{
    mediator.connect(&connect_parameters, &connection, null_callback.get());
    mediator.disconnect(nullptr, nullptr, null_callback.get());
    mediator.connect(&connect_parameters, &connection, null_callback.get());
}

TEST_F(SessionMediator, connect_packs_display_configuration)
{
    using namespace testing;
    mtd::StubDisplayConfig config;
    auto mock_display_changer = std::make_shared<NiceMock<mtd::MockDisplayChanger>>();
    ON_CALL(*mock_display_changer, base_configuration())
        .WillByDefault(Return(mt::fake_shared(config)));

    auto const mediator = create_session_mediator_with_display_changer(mock_display_changer);
    mediator->connect(&connect_parameters, &connection, null_callback.get());

    EXPECT_THAT(connection.display_configuration(), mt::DisplayConfigMatches(std::cref(config)));
}

TEST_F(SessionMediator, creating_surface_packs_response_with_input_fds)
{
    mediator.connect(&connect_parameters, &connection, null_callback.get());

    mediator.create_surface(&surface_parameters, &surface_response, null_callback.get());
    ASSERT_THAT(surface_response.fd().size(), testing::Ge(1));
    EXPECT_EQ(StubbedSession::testing_client_input_fd, surface_response.fd(0));

    mediator.disconnect(nullptr, nullptr, null_callback.get());
}

TEST_F(SessionMediator, no_input_channel_returns_no_fds)
{
    using namespace testing;

    auto surface = stubbed_session->mock_surface_at(mf::SurfaceId{0});
    EXPECT_CALL(*surface, supports_input())
        .WillOnce(Return(false));
    EXPECT_CALL(*surface, client_input_fd())
        .Times(0);

    mediator.connect(&connect_parameters, &connection, null_callback.get());

    mediator.create_surface(&surface_parameters, &surface_response, null_callback.get());
    EXPECT_THAT(surface_response.fd().size(), Eq(0));

    mediator.disconnect(nullptr, nullptr, null_callback.get());
}

TEST_F(SessionMediator, session_with_multiple_surfaces_only_sends_needed_buffers)
{
    using namespace testing;
    EXPECT_CALL(mock_ipc_operations, pack_buffer(_,_,mg::BufferIpcMsgType::full_msg))
        .Times(4);
    EXPECT_CALL(mock_ipc_operations, pack_buffer(_,_,mg::BufferIpcMsgType::update_msg))
        .Times(4);

    mediator.connect(&connect_parameters, &connection, null_callback.get());

    mp::Surface surface_response[2];
    mediator.create_surface(&surface_parameters, &surface_response[0], null_callback.get());
    mediator.create_surface(&surface_parameters, &surface_response[1], null_callback.get());

    mp::BufferRequest buffer_request[2] {
        request_from_surface_response(surface_response[0]),
        request_from_surface_response(surface_response[1])
    };

    mediator.exchange_buffer(&buffer_request[0], &buffer_response, null_callback.get());
    mediator.exchange_buffer(&buffer_request[1], &buffer_response, null_callback.get());
    mediator.exchange_buffer(&buffer_request[0], &buffer_response, null_callback.get());
    mediator.exchange_buffer(&buffer_request[1], &buffer_response, null_callback.get());
    mediator.exchange_buffer(&buffer_request[0], &buffer_response, null_callback.get());
    mediator.exchange_buffer(&buffer_request[1], &buffer_response, null_callback.get());

    mediator.disconnect(nullptr, nullptr, null_callback.get());
}

TEST_F(SessionMediator, destroys_tracker_associated_with_destroyed_surface)
{
    using namespace testing;
    mf::SurfaceId first_id{0};
    mp::Surface surface_response;

    EXPECT_CALL(mock_ipc_operations, pack_buffer(_,_,mg::BufferIpcMsgType::full_msg))
        .Times(2);

    mediator.connect(&connect_parameters, &connection, null_callback.get());
    mediator.create_surface(&surface_parameters, &surface_response, null_callback.get());
    surface_id_request.set_value(first_id.as_value());
    mediator.release_surface(&surface_id_request, nullptr, null_callback.get());

    stubbed_session->last_surface_id = first_id.as_value();

    mediator.create_surface(&surface_parameters, &surface_response, null_callback.get());
    surface_id_request.set_value(first_id.as_value());
    mediator.release_surface(&surface_id_request, nullptr, null_callback.get());
    mediator.disconnect(nullptr, nullptr, null_callback.get());
}

TEST_F(SessionMediator, buffer_resource_for_surface_unaffected_by_other_surfaces)
{
    using namespace testing;
    mtd::StubBuffer buffer;
    mediator.connect(&connect_parameters, &connection, null_callback.get());
    mp::SurfaceParameters surface_request;
    mp::Surface surface_response;

    auto stream1 = stubbed_session->mock_stream_at(mf::BufferStreamId{0});
    ON_CALL(*stream1, swap_buffers(_,_))
        .WillByDefault(InvokeArgument<1>(&buffer));

    mediator.create_surface(&surface_request, &surface_response, null_callback.get());
    auto our_buffer_request = request_from_surface_response(surface_response);

    /* Creating a new surface should not affect our surfaces' buffers */
    EXPECT_CALL(*stream1, swap_buffers(_, _)).Times(0);
    mediator.create_surface(&surface_request, &surface_response, null_callback.get());
    Mock::VerifyAndClearExpectations(stream1.get());

    auto new_buffer_request = request_from_surface_response(surface_response);

    /* Getting the next buffer of new surface should not affect our surfaces' buffers */
    mediator.exchange_buffer(&new_buffer_request, &buffer_response, null_callback.get());

    /* Getting the next buffer of our surface should post the original */
    EXPECT_CALL(*stream1, swap_buffers(Eq(&buffer),_)).Times(1);

    mediator.exchange_buffer(&our_buffer_request, &buffer_response, null_callback.get());
    mediator.disconnect(nullptr, nullptr, null_callback.get());
}

TEST_F(SessionMediator, display_config_request)
{
    using namespace testing;
    mp::ConnectParameters connect_parameters;
    mp::Connection connection;

    bool used0 = false, used1 = true;
    geom::Point pt0{44,22}, pt1{3,2};
    size_t mode_index0 = 1, mode_index1 = 3;
    MirPixelFormat format0{mir_pixel_format_invalid};
    MirPixelFormat format1{mir_pixel_format_argb_8888};
    mg::DisplayConfigurationOutputId id0{6}, id1{3};

    mtd::StubDisplayConfig stub_display_config;
    auto mock_display_changer = std::make_shared<mtd::MockDisplayChanger>();

    Sequence seq;
    EXPECT_CALL(*mock_display_changer, base_configuration())
        .InSequence(seq)
        .WillOnce(Return(mt::fake_shared(stub_display_config)));
    EXPECT_CALL(*mock_display_changer, base_configuration())
        .InSequence(seq)
        .WillOnce(Return(mt::fake_shared(stub_display_config)));
    EXPECT_CALL(*mock_display_changer, configure(_,_))
        .InSequence(seq);
    EXPECT_CALL(*mock_display_changer, base_configuration())
        .InSequence(seq)
        .WillOnce(Return(mt::fake_shared(stub_display_config)));

    auto const mediator = create_session_mediator_with_display_changer(mock_display_changer);

    mediator->connect(&connect_parameters, &connection, null_callback.get());

    mp::DisplayConfiguration configuration_response;
    mp::DisplayConfiguration configuration;
    auto disp0 = configuration.add_display_output();
    disp0->set_output_id(id0.as_value());
    disp0->set_used(used0);
    disp0->set_position_x(pt0.x.as_uint32_t());
    disp0->set_position_y(pt0.y.as_uint32_t());
    disp0->set_current_mode(mode_index0);
    disp0->set_current_format(format0);
    disp0->set_power_mode(static_cast<uint32_t>(mir_power_mode_on));
    disp0->set_orientation(mir_orientation_left);

    auto disp1 = configuration.add_display_output();
    disp1->set_output_id(id1.as_value());
    disp1->set_used(used1);
    disp1->set_position_x(pt1.x.as_uint32_t());
    disp1->set_position_y(pt1.y.as_uint32_t());
    disp1->set_current_mode(mode_index1);
    disp1->set_current_format(format1);
    disp1->set_power_mode(static_cast<uint32_t>(mir_power_mode_off));
    disp1->set_orientation(mir_orientation_inverted);

    mediator->configure_display(&configuration,
                                &configuration_response, null_callback.get());

    EXPECT_THAT(configuration_response, mt::DisplayConfigMatches(std::cref(stub_display_config)));

    mediator->disconnect(nullptr, nullptr, null_callback.get());
}

TEST_F(SessionMediator, fully_packs_buffer_for_create_screencast)
{
    using namespace testing;

    mp::ScreencastParameters screencast_parameters;
    mp::Screencast screencast;
    auto const& stub_buffer = stub_screencast->stub_buffer;

    EXPECT_CALL(mock_ipc_operations, pack_buffer(_, Ref(stub_buffer), _));

    mediator.create_screencast(&screencast_parameters,
                               &screencast, null_callback.get());
    EXPECT_EQ(stub_buffer.id().as_value(), screencast.buffer_stream().buffer().buffer_id());
}

TEST_F(SessionMediator, partially_packs_buffer_for_screencast_buffer)
{
    using namespace testing;

    mp::ScreencastId screencast_id;
    mp::Buffer protobuf_buffer;
    auto const& stub_buffer = stub_screencast->stub_buffer;

    EXPECT_CALL(mock_ipc_operations,
        pack_buffer(_, Ref(stub_buffer), mg::BufferIpcMsgType::update_msg))
        .Times(1);

    mediator.screencast_buffer(&screencast_id,
                               &protobuf_buffer, null_callback.get());
    EXPECT_EQ(stub_buffer.id().as_value(), protobuf_buffer.buffer_id());
}

TEST_F(SessionMediator, prompt_provider_fds_allocated_by_connector)
{
    using namespace ::testing;
    int const fd_count{11};
    int const dummy_fd{__LINE__};
    mp::SocketFDRequest request;
    mp::SocketFD response;
    request.set_number(fd_count);

    EXPECT_CALL(connector, client_socket_fd(_))
        .Times(fd_count)
        .WillRepeatedly(Return(dummy_fd));

    mediator.connect(&connect_parameters, &connection, null_callback.get());

    mediator.new_fds_for_prompt_providers(&request, &response, null_callback.get());
    EXPECT_THAT(response.fd_size(), Eq(fd_count));

    mediator.disconnect(nullptr, nullptr, null_callback.get());
}

TEST_F(SessionMediator, exchange_buffer)
{
    using namespace testing;
    auto mock_stream = stubbed_session->mock_stream_at(mf::BufferStreamId{0});
    mp::Buffer exchanged_buffer;
    mtd::StubBuffer stub_buffer1;
    mtd::StubBuffer stub_buffer2;

    //create
    Sequence seq;
    EXPECT_CALL(*mock_stream, swap_buffers(_, _))
        .InSequence(seq)
        .WillOnce(InvokeArgument<1>(&stub_buffer1));
    //exchange
    EXPECT_CALL(*mock_stream, swap_buffers(&stub_buffer1,_))
        .InSequence(seq)
        .WillOnce(InvokeArgument<1>(&stub_buffer2));

    mediator.connect(&connect_parameters, &connection, null_callback.get());
    mediator.create_surface(&surface_parameters, &surface_response, null_callback.get());
    EXPECT_THAT(surface_response.buffer_stream().buffer().buffer_id(), Eq(stub_buffer1.id().as_value()));

    buffer_request.mutable_id()->set_value(surface_response.id().value());
    buffer_request.mutable_buffer()->set_buffer_id(surface_response.buffer_stream().buffer().buffer_id());
    mediator.exchange_buffer(&buffer_request, &exchanged_buffer, null_callback.get());
    EXPECT_THAT(exchanged_buffer.buffer_id(), Eq(stub_buffer2.id().as_value()));
}

TEST_F(SessionMediator, session_exchange_buffer_sends_minimum_information)
{
    using namespace testing;
    mp::Buffer exchanged_buffer;
    mf::BufferStreamId stream_id{0};
    mtd::StubBuffer buffer1;
    mtd::StubBuffer buffer2;
    auto stream = stubbed_session->mock_stream_at(mf::BufferStreamId{0});
    ON_CALL(*stream, swap_buffers(nullptr,_))
        .WillByDefault(InvokeArgument<1>(&buffer2));
    ON_CALL(*stream, swap_buffers(&buffer1,_))
        .WillByDefault(InvokeArgument<1>(&buffer2));
    ON_CALL(*stream, swap_buffers(&buffer2,_))
        .WillByDefault(InvokeArgument<1>(&buffer1));

    Sequence seq;
    //create
    EXPECT_CALL(mock_ipc_operations, pack_buffer(_, Ref(buffer2), mg::BufferIpcMsgType::full_msg))
        .InSequence(seq);
    //swap1
    EXPECT_CALL(mock_ipc_operations, unpack_buffer(_, Ref(buffer2)))
        .InSequence(seq);
    EXPECT_CALL(mock_ipc_operations, pack_buffer(_, Ref(buffer1), mg::BufferIpcMsgType::full_msg))
        .InSequence(seq);
    //swap2
    EXPECT_CALL(mock_ipc_operations, unpack_buffer(_, Ref(buffer1)))
        .InSequence(seq);
    EXPECT_CALL(mock_ipc_operations, pack_buffer(_, Ref(buffer2), mg::BufferIpcMsgType::update_msg))
        .InSequence(seq);
    //swap3
    EXPECT_CALL(mock_ipc_operations, unpack_buffer(_, Ref(buffer2)))
        .InSequence(seq);
    EXPECT_CALL(mock_ipc_operations, pack_buffer(_, Ref(buffer1), mg::BufferIpcMsgType::update_msg))
        .InSequence(seq);

    mediator.connect(&connect_parameters, &connection, null_callback.get());

    mediator.create_surface(&surface_parameters, &surface_response, null_callback.get());
    buffer_request.mutable_id()->set_value(surface_response.id().value());
    buffer_request.mutable_buffer()->set_buffer_id(surface_response.buffer_stream().buffer().buffer_id());

    mediator.exchange_buffer(&buffer_request, &exchanged_buffer, null_callback.get());
    buffer_request.mutable_buffer()->set_buffer_id(exchanged_buffer.buffer_id());

    mediator.exchange_buffer(&buffer_request, &exchanged_buffer, null_callback.get());
    buffer_request.mutable_buffer()->set_buffer_id(exchanged_buffer.buffer_id());

    mediator.exchange_buffer(&buffer_request, &exchanged_buffer, null_callback.get());
    mediator.disconnect(nullptr, nullptr, null_callback.get());
}

TEST_F(SessionMediator, exchange_buffer_throws_if_client_submits_bad_request)
{
    using namespace testing;
    auto mock_stream = stubbed_session->mock_stream_at(mf::BufferStreamId{0});
    mp::Buffer exchanged_buffer;
    mtd::StubBuffer stub_buffer1;
    mtd::StubBuffer stub_buffer2;

    EXPECT_CALL(*mock_stream, swap_buffers(_, _))
        .WillOnce(InvokeArgument<1>(&stub_buffer1));

    mediator.connect(&connect_parameters, &connection, null_callback.get());
    mediator.create_surface(&surface_parameters, &surface_response, null_callback.get());
    EXPECT_THAT(surface_response.buffer_stream().buffer().buffer_id(), Eq(stub_buffer1.id().as_value()));

    buffer_request.mutable_id()->set_value(surface_response.id().value());
    //client doesnt own stub_buffer2
    buffer_request.mutable_buffer()->set_buffer_id(stub_buffer2.id().as_value());
    EXPECT_THROW({
        mediator.exchange_buffer(&buffer_request, &exchanged_buffer, null_callback.get());
    }, std::logic_error);

    //client made up its own surface id.
    buffer_request.mutable_id()->set_value(surface_response.id().value() + 2); 
    buffer_request.mutable_buffer()->set_buffer_id(stub_buffer1.id().as_value());
    EXPECT_THROW({
        mediator.exchange_buffer(&buffer_request, &exchanged_buffer, null_callback.get());
    }, std::logic_error);
}

TEST_F(SessionMediator, exchange_buffer_different_for_different_surfaces)
{
    using namespace testing;
    mp::SurfaceParameters surface_request;
    mp::BufferRequest req1;
    mp::BufferRequest req2;
    auto mock_stream1 = stubbed_session->mock_stream_at(mf::BufferStreamId{0});
    auto mock_stream2 = stubbed_session->mock_stream_at(mf::BufferStreamId{2});
    Sequence seq;
    EXPECT_CALL(*mock_stream1, swap_buffers(_,_))
        .InSequence(seq);
    EXPECT_CALL(*mock_stream2, swap_buffers(_,_))
        .InSequence(seq);
    EXPECT_CALL(*mock_stream2, swap_buffers(_,_))
        .InSequence(seq);
    EXPECT_CALL(*mock_stream1, swap_buffers(_,_))
        .InSequence(seq);

    mediator.connect(&connect_parameters, &connection, null_callback.get());

    mediator.create_surface(&surface_request, &surface_response, null_callback.get());
    req1.mutable_id()->set_value(surface_response.buffer_stream().id().value());
    *req1.mutable_buffer() = surface_response.buffer_stream().buffer();
    mediator.create_surface(&surface_request, &surface_response, null_callback.get());
    req2.mutable_id()->set_value(surface_response.buffer_stream().id().value());
    *req2.mutable_buffer() = surface_response.buffer_stream().buffer();
    mediator.exchange_buffer(&req2, &buffer_response, null_callback.get());
    mediator.exchange_buffer(&req1, &buffer_response, null_callback.get());
    mediator.disconnect(nullptr, nullptr, null_callback.get());
}

TEST_F(SessionMediator, buffer_fd_resources_are_put_in_resource_cache)
{
    using namespace testing;
    NiceMock<MockResourceCache> mock_cache;
    mp::Buffer exchanged_buffer;

    mir::Fd fake_fd0(mir::IntOwnedFd{99});
    mir::Fd fake_fd1(mir::IntOwnedFd{100});
    mir::Fd fake_fd2(mir::IntOwnedFd{101});

    EXPECT_CALL(mock_ipc_operations, pack_buffer(_,_,_))
        .WillOnce(Invoke([&](mg::BufferIpcMessage& msg, mg::Buffer const&, mg::BufferIpcMsgType)
        { msg.pack_fd(fake_fd0); }))
        .WillOnce(Invoke([&](mg::BufferIpcMessage& msg, mg::Buffer const&, mg::BufferIpcMsgType)
        { msg.pack_fd(fake_fd1); }))
        .WillOnce(Invoke([&](mg::BufferIpcMessage& msg, mg::Buffer const&, mg::BufferIpcMsgType)
        { msg.pack_fd(fake_fd2); }));

    EXPECT_CALL(mock_cache, save_fd(_,fake_fd0));
    EXPECT_CALL(mock_cache, save_fd(_,fake_fd1));
    EXPECT_CALL(mock_cache, save_fd(_,fake_fd2));

    mf::SessionMediator mediator{
        shell, mt::fake_shared(mock_ipc_operations), graphics_changer,
        surface_pixel_formats, report,
        std::make_shared<mtd::NullEventSinkFactory>(),
        std::make_shared<mtd::NullMessageSender>(),
        mt::fake_shared(mock_cache), stub_screencast, &connector, nullptr, nullptr,
        std::make_shared<mtd::NullANRDetector>(),
        mir::cookie::Authority::create(),
        mt::fake_shared(mock_hub)};

    mediator.connect(&connect_parameters, &connection, null_callback.get());
    mediator.create_surface(&surface_parameters, &surface_response, null_callback.get());
    buffer_request.mutable_id()->set_value(surface_response.id().value());
    buffer_request.mutable_buffer()->set_buffer_id(surface_response.buffer_stream().buffer().buffer_id());

    mediator.exchange_buffer(&buffer_request, &exchanged_buffer, null_callback.get());
    buffer_request.mutable_buffer()->set_buffer_id(exchanged_buffer.buffer_id());
    exchanged_buffer.clear_fd();

    mediator.exchange_buffer(&buffer_request, &exchanged_buffer, null_callback.get());
    buffer_request.mutable_buffer()->set_buffer_id(exchanged_buffer.buffer_id());
    buffer_request.mutable_buffer()->clear_fd();
}

// Regression test for LP: #1441759
TEST_F(SessionMediator, completes_exchange_buffer_when_completion_is_invoked_asynchronously_from_thread_that_initiated_exchange)
{
    using namespace testing;
    auto const& mock_stream = stubbed_session->mock_stream_at(mf::BufferStreamId{0});
    mtd::StubBuffer stub_buffer1;
    mtd::StubBuffer stub_buffer2;
    std::function<void(mg::Buffer*)> completion_func;

    // create
    InSequence seq;
    EXPECT_CALL(*mock_stream, swap_buffers(_, _))
        .WillOnce(InvokeArgument<1>(&stub_buffer1));
    // exchange, steal completion function
    EXPECT_CALL(*mock_stream, swap_buffers(_,_))
        .WillOnce(SaveArg<1>(&completion_func));

    mediator.connect(&connect_parameters, &connection, null_callback.get());
    mediator.create_surface(&surface_parameters, &surface_response, null_callback.get());

    buffer_request.mutable_id()->set_value(surface_response.id().value());
    *buffer_request.mutable_buffer() = surface_response.buffer_stream().buffer();

    mediator.exchange_buffer(&buffer_request, &buffer_response, null_callback.get());

    // Execute completion function asynchronously (i.e. not as part of the exchange_buffer
    // call), but from the same thread that initiated the exchange_buffer operation
    completion_func(&stub_buffer2);
}

MATCHER(ConfigEq, "stream configurations are equivalent")
{
    return (std::get<0>(arg).stream_id == std::get<1>(arg).stream_id) &&
           (std::get<0>(arg).displacement == std::get<1>(arg).displacement);
}

namespace mir
{
namespace shell
{
void PrintTo(msh::StreamSpecification const& s, std::ostream* os)
{
    *os << "streams with id: " << s.stream_id.as_value(); 
}
}
}

MATCHER_P(StreamsAre, value, "configuration streams match")
{
    if(!arg.streams.is_set())
        return false;
    EXPECT_THAT(arg.streams.value(), testing::Pointwise(ConfigEq(), value));
    return !(::testing::Test::HasFailure());
}

TEST_F(SessionMediator, arranges_bufferstreams_via_shell)
{
    using namespace testing;
    mp::Void null;
    mp::SurfaceModifications mods;
    mp::BufferStreamParameters stream_request;
    std::array<mp::BufferStream,2> streams;
    std::array<geom::Displacement,2> displacement = { {
        geom::Displacement{-12,11}, geom::Displacement{4,-3} } };

    mediator.connect(&connect_parameters, &connection, null_callback.get());
    mediator.create_surface(&surface_parameters, &surface_response, null_callback.get());
    for (auto &stream : streams)
        mediator.create_buffer_stream(&stream_request, &stream, null_callback.get());
    mods.mutable_surface_id()->set_value(surface_response.id().value());
    for (auto i = 0u; i < streams.size(); i++)
    {
        auto stream = mods.mutable_surface_specification()->add_stream();
        stream->mutable_id()->set_value(streams[i].id().value());
        stream->set_displacement_x(displacement[i].dx.as_int());
        stream->set_displacement_y(displacement[i].dy.as_int());
    }

    EXPECT_CALL(*shell, modify_surface(_,
        mf::SurfaceId{surface_response.id().value()},
        StreamsAre(std::vector<msh::StreamSpecification>{
            {mf::BufferStreamId(streams[0].id().value()), displacement[0], {}},
            {mf::BufferStreamId(streams[1].id().value()), displacement[1], {}},
        })));

    mediator.modify_surface(&mods, &null, null_callback.get());
}

TEST_F(SessionMediator, sends_a_buffer_when_submit_buffer_is_called)
{
    using namespace testing;
    auto sink_factory = std::make_shared<mtd::MockEventSinkFactory>();
    auto mock_sink = sink_factory->the_mock_sink();

    auto buffer1 = std::make_shared<mtd::StubBuffer>();
    mf::SessionMediator mediator{
        shell,
        mt::fake_shared(mock_ipc_operations),
        graphics_changer,
        surface_pixel_formats,
        report,
        sink_factory,
        std::make_shared<mtd::NullMessageSender>(),
        resource_cache,
        stub_screencast,
        nullptr,
        nullptr,
        nullptr,
        std::make_shared<mtd::NullANRDetector>(),
        mir::cookie::Authority::create(),
        mt::fake_shared(mock_hub)};

    mp::Void null;
    mp::BufferRequest request;

    mediator.connect(&connect_parameters, &connection, null_callback.get());
    mediator.create_surface(&surface_parameters, &surface_response, null_callback.get());

    auto mock_stream = stubbed_session->mock_stream_at(mf::BufferStreamId{0});
    request.mutable_id()->set_value(surface_response.id().value());
    request.mutable_buffer()->set_buffer_id(buffer1->id().as_value());

    InSequence seq;
    EXPECT_CALL(mock_ipc_operations, unpack_buffer(_,_));
    EXPECT_CALL(*mock_stream, swap_buffers(_,_))
        .WillOnce(InvokeArgument<1>(buffer1.get()));
    EXPECT_CALL(*mock_sink, send_buffer(_, Ref(*buffer1), mg::BufferIpcMsgType::full_msg));

    mediator.submit_buffer(&request, &null, null_callback.get());
}

TEST_F(SessionMediator, allocates_from_the_session)
{
    using namespace testing;
    auto num_requests = 3u;
    mp::Void null;
    mp::BufferStreamId id;
    id.set_value(0);
    mp::BufferAllocation request;
    *request.mutable_id() = id;
    mg::BufferProperties properties(geom::Size{34, 84}, mir_pixel_format_abgr_8888, mg::BufferUsage::hardware);
    for(auto i = 0u; i < num_requests; i++)
    {
        auto buffer_request = request.add_buffer_requests();
        buffer_request->set_width(properties.size.width.as_int());
        buffer_request->set_height(properties.size.height.as_int());
        buffer_request->set_pixel_format(properties.format);
        buffer_request->set_buffer_usage((int)properties.usage);
    }

    mediator.connect(&connect_parameters, &connection, null_callback.get());
    mediator.create_surface(&surface_parameters, &surface_response, null_callback.get());

<<<<<<< HEAD
=======
    auto mock_stream = stubbed_session->mock_stream_at(mf::BufferStreamId{0});
    EXPECT_CALL(*mock_stream, allocate_buffer(properties))
        .Times(num_requests)
        .WillRepeatedly(Return(mg::BufferID{}));

>>>>>>> 3cbd8ea8
    mediator.allocate_buffers(&request, &null, null_callback.get());
    EXPECT_THAT(stubbed_session->num_alloc_requests(), Eq(num_requests));
}

TEST_F(SessionMediator, removes_buffer_from_the_session)
{
    using namespace testing;
    auto num_requests = 3u;
    mp::Void null;
    mp::BufferStreamId id;
    id.set_value(0);
    mp::BufferRelease request;
    *request.mutable_id() = id;
    auto buffer_id = 442u;
    for(auto i = 0u; i < num_requests; i++)
    {
        auto buffer_request = request.add_buffers();
        buffer_request->set_buffer_id(buffer_id);
    }

    mediator.connect(&connect_parameters, &connection, null_callback.get());
    mediator.create_surface(&surface_parameters, &surface_response, null_callback.get());
<<<<<<< HEAD
=======

    auto mock_stream = stubbed_session->mock_stream_at(mf::BufferStreamId{0});
    EXPECT_CALL(*mock_stream, remove_buffer(mg::BufferID{buffer_id}))
        .Times(num_requests);

>>>>>>> 3cbd8ea8
    mediator.release_buffers(&request, &null, null_callback.get());
    EXPECT_THAT(stubbed_session->num_destroy_requests(), Eq(num_requests));
}

TEST_F(SessionMediator, doesnt_mind_swap_buffers_returning_nullptr_in_submit)
{
    using namespace testing;
    auto mock_stream = stubbed_session->mock_stream_at(mf::BufferStreamId{0});
    ON_CALL(*mock_stream, swap_buffers(_,_))
        .WillByDefault(InvokeArgument<1>(nullptr));
    auto buffer1 = std::make_shared<mtd::StubBuffer>();
    mf::SessionMediator mediator{
        shell, mt::fake_shared(mock_ipc_operations), graphics_changer,
        surface_pixel_formats, report,
        std::make_shared<mtd::NullEventSinkFactory>(),
        std::make_shared<mtd::NullMessageSender>(),
        resource_cache, stub_screencast, nullptr, nullptr, nullptr,
        std::make_shared<mtd::NullANRDetector>(),
        mir::cookie::Authority::create(),
        mt::fake_shared(mock_hub)};

    mp::Void null;
    mp::BufferRequest request;

    mediator.connect(&connect_parameters, &connection, null_callback.get());
    mediator.create_surface(&surface_parameters, &surface_response, null_callback.get());

    request.mutable_id()->set_value(surface_response.id().value());
    request.mutable_buffer()->set_buffer_id(buffer1->id().as_value());

    InSequence seq;
    EXPECT_CALL(mock_ipc_operations, unpack_buffer(_,_));
    EXPECT_CALL(*mock_stream, swap_buffers(_,_))
        .WillOnce(InvokeArgument<1>(nullptr));

    mediator.submit_buffer(&request, &null, null_callback.get());
}

TEST_F(SessionMediator, doesnt_mind_swap_buffers_returning_nullptr_in_create)
{
    using namespace testing;
    mtd::StubBuffer buffer;

    auto stream = stubbed_session->mock_stream_at(mf::BufferStreamId{0});
    ON_CALL(*stream, swap_buffers(_,_))
        .WillByDefault(InvokeArgument<1>(nullptr));

    Sequence seq;
    EXPECT_CALL(*stream, swap_buffers(_,_))
        .InSequence(seq)
        .WillOnce(InvokeArgument<1>(nullptr));

    mediator.connect(&connect_parameters, &connection, null_callback.get());
    mediator.create_surface(&surface_parameters, &surface_response, null_callback.get());
}

TEST_F(SessionMediator, doesnt_mind_swap_buffers_returning_nullptr_in_bstream_create)
{
    using namespace testing;
    mtd::StubBuffer buffer;

    auto stream = stubbed_session->mock_stream_at(mf::BufferStreamId{0});
    ON_CALL(*stream, swap_buffers(_,_))
        .WillByDefault(InvokeArgument<1>(nullptr));

    Sequence seq;
    EXPECT_CALL(*stream, swap_buffers(_,_))
        .InSequence(seq)
        .WillOnce(InvokeArgument<1>(nullptr));

    mediator.connect(&connect_parameters, &connection, null_callback.get());
    mediator.create_surface(&surface_parameters, &surface_response, null_callback.get());
}

TEST_F(SessionMediator, configures_swap_intervals_on_streams)
{
    using namespace testing;
    mf::BufferStreamId stream_id{0};
    mp::StreamConfiguration request;
    mp::Void response;

    auto interval = 0u;
    mtd::StubBuffer buffer;

    auto stream = stubbed_session->mock_stream_at(stream_id);
    EXPECT_CALL(*stream, allow_framedropping(true));

    mediator.connect(&connect_parameters, &connection, null_callback.get());
    mediator.create_surface(&surface_parameters, &surface_response, null_callback.get());

    request.mutable_id()->set_value(stream_id.as_value());
    request.set_swapinterval(interval);
    mediator.configure_buffer_stream(&request, &response, null_callback.get());
}

namespace
{
MATCHER(IsReplyWithEvents, "")
{
    auto buffer = std::get<0>(arg);
    auto buffer_len = std::get<1>(arg);

    mir::protobuf::wire::Result result;
    if (!result.ParseFromArray(buffer, buffer_len))
    {
        *result_listener << "is not a protobuf Result";
        return false;
    }

    auto num_events = result.events_size();
    if (num_events > 0)
    {
        *result_listener << "has " << num_events << " events";
    }
    else
    {
        *result_listener << "has no events";
    }
    return num_events > 0;
}

void send_non_event(std::shared_ptr<mtd::MockMessageSender> sender)
{
    sender->send("hello", 5, {});
}
}

TEST_F(SessionMediator, events_sent_before_surface_creation_reply_are_buffered)
{
    using namespace testing;

    auto mock_sender = std::make_shared<mtd::MockMessageSender>();

    class EventSinkFactory : public mf::EventSinkFactory
    {
    public:
        EventSinkFactory(std::shared_ptr<mg::PlatformIpcOperations> const& ops)
            : ops{ops}
        {
        }

        std::unique_ptr<mf::EventSink> create_sink(
            std::shared_ptr<mf::MessageSender> const& sender)
        {
            return std::make_unique<mf::detail::EventSender>(sender, ops);
        }

    private:
        std::shared_ptr<mg::PlatformIpcOperations> const ops;
    };

    auto sink_factory = std::make_shared<EventSinkFactory>(mt::fake_shared(mock_ipc_operations));

    mf::SessionMediator mediator{
        shell, mt::fake_shared(mock_ipc_operations), graphics_changer,
        surface_pixel_formats, report, sink_factory,
        mock_sender,
        resource_cache, stub_screencast, nullptr, nullptr, nullptr,
        std::make_shared<mtd::NullANRDetector>(),
        mir::cookie::Authority::create(),
        mt::fake_shared(mock_hub)};

    ON_CALL(*shell, create_surface( _, _, _))
        .WillByDefault(
            Invoke([session = stubbed_session.get()](auto, auto params, auto sink)
                   {
                       sink->send_ping(0xdeadbeef);
                       return session->create_surface(params, sink);
                   }));

    InSequence seq;
    EXPECT_CALL(*mock_sender, send(_,_,_))
        .With(Args<0, 1>(Not(IsReplyWithEvents())));
    EXPECT_CALL(*mock_sender, send(_,_,_))
        .With(Args<0, 1>(IsReplyWithEvents()));

    mediator.connect(&connect_parameters, &connection, null_callback.get());
    mediator.create_surface(
        &surface_parameters,
        &surface_response,
        google::protobuf::NewCallback(&send_non_event, mock_sender));
}

TEST_F(SessionMediator, doesnt_inadventently_set_buffer_field_when_theres_no_buffer)
{
    mp::Void null;
    mp::BufferStreamParameters stream_request;
    mp::BufferStream stream_response;
    auto stream = stubbed_session->mock_stream_at(mf::BufferStreamId{0});
    ON_CALL(*stream, swap_buffers(nullptr,testing::_))
        .WillByDefault(testing::InvokeArgument<1>(nullptr));
    mediator.connect(&connect_parameters, &connection, null_callback.get());
    mediator.create_buffer_stream(&stream_request, &stream_response, null_callback.get());
    EXPECT_FALSE(stream_response.has_buffer());
}

TEST_F(SessionMediator, sets_base_display_configuration)
{
    using namespace testing;

    mtd::StubDisplayConfig display_config{2};
    mp::DisplayConfiguration request;
    mp::Void response;

    mf::detail::pack_protobuf_display_configuration(request, display_config);

    auto mock_display_changer = std::make_shared<NiceMock<mtd::MockDisplayChanger>>();

    ON_CALL(*mock_display_changer, base_configuration())
        .WillByDefault(Return(mt::fake_shared(display_config)));
    EXPECT_CALL(*mock_display_changer,
                mock_set_base_configuration(
                    mt::DisplayConfigMatches(std::cref(display_config))));

    auto const mediator = create_session_mediator_with_display_changer(mock_display_changer);

    mediator->connect(&connect_parameters, &connection, null_callback.get());
    mediator->set_base_display_configuration(&request, &response, null_callback.get());
}

TEST_F(SessionMediator, sanitizes_base_display_configuration_before_setting)
{
    using namespace testing;

    auto const set_second_mode =
        [] (mg::UserDisplayConfigurationOutput& output)
        {
            output.current_mode_index = 1;
        };

    mtd::StubDisplayConfig single_output_base_config{1};
    mtd::StubDisplayConfig dual_output_requested_config{2};
    mtd::StubDisplayConfig single_output_sanitized_config{1};

    dual_output_requested_config.for_each_output(set_second_mode);
    single_output_sanitized_config.for_each_output(set_second_mode);

    mp::DisplayConfiguration request;
    mp::Void response;

    mf::detail::pack_protobuf_display_configuration(request, dual_output_requested_config);

    auto mock_display_changer = std::make_shared<NiceMock<mtd::MockDisplayChanger>>();

    ON_CALL(*mock_display_changer, base_configuration())
        .WillByDefault(Return(mt::fake_shared(single_output_base_config)));

    EXPECT_CALL(*mock_display_changer,
                mock_set_base_configuration(
                    mt::DisplayConfigMatches(std::cref(single_output_sanitized_config))));

    auto const mediator = create_session_mediator_with_display_changer(mock_display_changer);

    mediator->connect(&connect_parameters, &connection, null_callback.get());
    mediator->set_base_display_configuration(&request, &response, null_callback.get());
}

TEST_F(SessionMediator, raise_with_invalid_cookie_throws)
{
    mp::RaiseRequest raise_request;
    mediator.connect(&connect_parameters, &connection, null_callback.get());

    EXPECT_THROW({
        mediator.raise_surface(&raise_request, &void_response, null_callback.get());
    }, mir::cookie::SecurityCheckError);
}

TEST_F(SessionMediator, connect_sends_input_devices_at_seat)
{
    using namespace testing;
    mtd::StubDevice dev1{MirInputDeviceId{3}, mi::DeviceCapability::keyboard, "kbd", "kbd-aaf474"};
    mtd::StubDevice dev2{MirInputDeviceId{7}, mi::DeviceCapability::touchscreen, "ts", "ts-ewrkw2"};
    std::vector<std::shared_ptr<mir::input::Device>> devices{mt::fake_shared(dev1), mt::fake_shared(dev2)};
    ON_CALL(mock_hub, for_each_input_device(_))
        .WillByDefault(Invoke(
            [&](std::function<void(mir::input::Device const&)> const& callback)
            {
                for(auto const& dev : devices)
                    callback(*dev);
            }));

    mediator.connect(&connect_parameters, &connection, null_callback.get());

    EXPECT_THAT(connection.input_devices(), mt::InputDevicesMatch(devices));
}<|MERGE_RESOLUTION|>--- conflicted
+++ resolved
@@ -216,14 +216,10 @@
     std::map<mf::BufferStreamId, std::shared_ptr<mtd::MockBufferStream>> mock_streams;
     std::map<mf::SurfaceId, std::shared_ptr<mtd::MockFrontendSurface>> mock_surfaces;
     static int const testing_client_input_fd;
-<<<<<<< HEAD
-    int last_surface_id;
+    int last_stream_id = 0;
+    int last_surface_id = 0;
     int buffer_count = 0;
     int destroy_buffers = 0;
-=======
-    int last_surface_id = 0;
-    int last_stream_id = 0;
->>>>>>> 3cbd8ea8
 };
 
 int const StubbedSession::testing_client_input_fd{11};
@@ -1004,14 +1000,6 @@
     mediator.connect(&connect_parameters, &connection, null_callback.get());
     mediator.create_surface(&surface_parameters, &surface_response, null_callback.get());
 
-<<<<<<< HEAD
-=======
-    auto mock_stream = stubbed_session->mock_stream_at(mf::BufferStreamId{0});
-    EXPECT_CALL(*mock_stream, allocate_buffer(properties))
-        .Times(num_requests)
-        .WillRepeatedly(Return(mg::BufferID{}));
-
->>>>>>> 3cbd8ea8
     mediator.allocate_buffers(&request, &null, null_callback.get());
     EXPECT_THAT(stubbed_session->num_alloc_requests(), Eq(num_requests));
 }
@@ -1034,14 +1022,7 @@
 
     mediator.connect(&connect_parameters, &connection, null_callback.get());
     mediator.create_surface(&surface_parameters, &surface_response, null_callback.get());
-<<<<<<< HEAD
-=======
-
-    auto mock_stream = stubbed_session->mock_stream_at(mf::BufferStreamId{0});
-    EXPECT_CALL(*mock_stream, remove_buffer(mg::BufferID{buffer_id}))
-        .Times(num_requests);
-
->>>>>>> 3cbd8ea8
+
     mediator.release_buffers(&request, &null, null_callback.get());
     EXPECT_THAT(stubbed_session->num_destroy_requests(), Eq(num_requests));
 }
