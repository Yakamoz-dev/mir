--- conflicted
+++ resolved
@@ -205,38 +205,6 @@
     MOCK_METHOD0(supported_pixel_formats, std::vector<MirPixelFormat>());
 };
 
-<<<<<<< HEAD
-
-class MockPlatform : public mg::Platform
-{
- public:
-    MockPlatform(std::shared_ptr<mg::PlatformIpcOperations> const& ipc_ops)
-    {
-        using namespace testing;
-        ON_CALL(*this, create_buffer_allocator())
-            .WillByDefault(Return(std::shared_ptr<mg::GraphicBufferAllocator>()));
-        ON_CALL(*this, create_display(_,_,_))
-            .WillByDefault(Return(std::make_shared<mtd::NullDisplay>()));
-        ON_CALL(*this, connection_ipc_package())
-            .WillByDefault(Return(std::make_shared<mg::PlatformIPCPackage>()));
-        ON_CALL(*this, make_ipc_operations())
-            .WillByDefault(Return(ipc_ops));
-    }
-
-    MOCK_METHOD0(create_buffer_allocator, std::shared_ptr<mg::GraphicBufferAllocator>());
-    MOCK_METHOD3(create_display,
-                 std::shared_ptr<mg::Display>(
-                     std::shared_ptr<mg::DisplayConfigurationPolicy> const&,
-                     std::shared_ptr<mg::GLProgramFactory> const&,
-                     std::shared_ptr<mg::GLConfig> const&));
-    MOCK_METHOD0(connection_ipc_package, std::shared_ptr<mg::PlatformIPCPackage>());
-    MOCK_CONST_METHOD0(make_ipc_operations, std::shared_ptr<mg::PlatformIpcOperations>());
-    MOCK_CONST_METHOD0(egl_native_display, EGLNativeDisplayType());
-    MOCK_METHOD0(make_buffer_writer, std::shared_ptr<mg::BufferWriter>());
-};
-
-=======
->>>>>>> f03b6d98
 struct StubScreencast : mtd::NullScreencast
 {
     std::shared_ptr<mg::Buffer> capture(mf::ScreencastSessionId)
