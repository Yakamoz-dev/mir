--- conflicted
+++ resolved
@@ -20,12 +20,9 @@
 #include "mir/asio_main_loop.h"
 #include "mir_test_doubles/stub_buffer_allocator.h"
 #include "mir_test_doubles/stub_buffer.h"
-<<<<<<< HEAD
 #include "mir_test_framework/semaphore.h"
 #include "mir_test_framework/watchdog.h"
-=======
 #include "mir_test/wait_condition.h"
->>>>>>> 86016dbb
 
 #include <gtest/gtest.h>
 
@@ -963,7 +960,6 @@
     }
 }
 
-<<<<<<< HEAD
 TEST_F(SwitchingBundleTest, uncomposited_client_swaps_at_given_rate)
 {
     for (int nbuffers = mc::SwitchingBundle::min_buffers;
@@ -1111,14 +1107,15 @@
         EXPECT_TRUE(has_dropped_frame);
         compositor_runner.stop();
     }
-=======
+}
+
 TEST_F(SwitchingBundleTest, framedropping_client_acquire_does_not_block_when_no_available_buffers)
 {
     /* Regression test for LP: #1306464 */
     using namespace testing;
 
     int const nbuffers{3};
-    mc::SwitchingBundle bundle{nbuffers, allocator, basic_properties};
+    mc::SwitchingBundle bundle{nbuffers, allocator, basic_properties, timer};
 
     bundle.allow_framedropping(true);
 
@@ -1166,5 +1163,4 @@
     client_acquire_complete.wait_for_at_most_seconds(5);
 
     EXPECT_TRUE(client_acquire_complete.woken());
->>>>>>> 86016dbb
 }