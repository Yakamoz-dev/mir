--- conflicted
+++ resolved
@@ -72,19 +72,11 @@
 
 TEST_F(BufferStreamTest, force_requests_to_complete)
 {
-<<<<<<< HEAD
-    EXPECT_CALL(*mock_bundle, force_client_completion())
+    EXPECT_CALL(*mock_bundle, force_requests_to_complete())
         .Times(1);
 
     mc::BufferStreamSurfaces buffer_stream(mock_bundle);
-    buffer_stream.force_client_completion();
-=======
-    EXPECT_CALL(*mock_director, force_requests_to_complete())
-        .Times(1);
-
-    mc::BufferStreamSurfaces buffer_stream(mock_director);
     buffer_stream.force_requests_to_complete();
->>>>>>> 605e80ab
 }
 
 TEST_F(BufferStreamTest, get_buffer_for_compositor_handles_resources)
