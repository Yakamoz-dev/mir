--- conflicted
+++ resolved
@@ -406,7 +406,105 @@
     compositor.composite();
 }
 
-<<<<<<< HEAD
+TEST_F(DefaultDisplayBufferCompositor, registers_and_unregisters_with_scene)
+{
+    using namespace testing;
+    mtd::MockScene scene;
+
+    InSequence s;
+    EXPECT_CALL(scene, register_compositor(_))
+        .Times(1);
+    EXPECT_CALL(scene, unregister_compositor(_))
+        .Times(1);
+
+    mc::DefaultDisplayBufferCompositor compositor(
+        display_buffer,
+        mt::fake_shared(scene),
+        mt::fake_shared(mock_renderer),
+        mr::null_compositor_report());
+}
+
+namespace
+{
+struct MockVisibilitySceneElement : mtd::StubSceneElement
+{
+    using mtd::StubSceneElement::StubSceneElement;
+
+    MOCK_METHOD1(rendered_in, void(mc::CompositorID));
+    MOCK_METHOD1(occluded_in, void(mc::CompositorID));
+};
+}
+
+TEST_F(DefaultDisplayBufferCompositor, marks_rendered_scene_elements)
+{
+    using namespace testing;
+
+    auto element0_rendered = std::make_shared<MockVisibilitySceneElement>(
+        std::make_shared<mtd::FakeRenderable>(geom::Rectangle{{99,99},{2,2}}));
+    auto element1_rendered = std::make_shared<MockVisibilitySceneElement>(
+        std::make_shared<mtd::FakeRenderable>(geom::Rectangle{{0,0},{100,100}}));
+
+    EXPECT_CALL(*element0_rendered, rendered_in(_));
+    EXPECT_CALL(*element1_rendered, rendered_in(_));
+
+    FakeScene scene({element0_rendered, element1_rendered});
+
+    mc::DefaultDisplayBufferCompositor compositor(
+        display_buffer,
+        mt::fake_shared(scene),
+        mt::fake_shared(mock_renderer),
+        mr::null_compositor_report());
+
+    compositor.composite();
+}
+
+TEST_F(DefaultDisplayBufferCompositor, marks_occluded_scene_elements)
+{
+    using namespace testing;
+
+    auto element0_occluded = std::make_shared<MockVisibilitySceneElement>(
+        std::make_shared<mtd::FakeRenderable>(geom::Rectangle{{10,10},{20,20}}));
+    auto element1_rendered = std::make_shared<MockVisibilitySceneElement>(
+        std::make_shared<mtd::FakeRenderable>(geom::Rectangle{{0,0},{100,100}}));
+    auto element2_occluded = std::make_shared<MockVisibilitySceneElement>(
+        std::make_shared<mtd::FakeRenderable>(geom::Rectangle{{10000,10000},{20,20}}));
+
+    EXPECT_CALL(*element0_occluded, occluded_in(_));
+    EXPECT_CALL(*element1_rendered, rendered_in(_));
+    EXPECT_CALL(*element2_occluded, occluded_in(_));
+
+    FakeScene scene({element0_occluded, element1_rendered, element2_occluded});
+
+    mc::DefaultDisplayBufferCompositor compositor(
+        display_buffer,
+        mt::fake_shared(scene),
+        mt::fake_shared(mock_renderer),
+        mr::null_compositor_report());
+
+    compositor.composite();
+}
+
+TEST_F(DefaultDisplayBufferCompositor, ignores_invisible_scene_elements)
+{
+    using namespace testing;
+
+    auto element0_invisible = std::make_shared<MockVisibilitySceneElement>(
+        std::make_shared<mtd::FakeRenderable>(geom::Rectangle{{0,0},{500,500}}, 1.0f, true, false, true));
+
+    EXPECT_CALL(*element0_invisible, occluded_in(_)).Times(0);
+    EXPECT_CALL(*element0_invisible, rendered_in(_)).Times(0);
+
+    FakeScene scene({element0_invisible});
+
+    mc::DefaultDisplayBufferCompositor compositor(
+        display_buffer,
+        mt::fake_shared(scene),
+        mt::fake_shared(mock_renderer),
+        mr::null_compositor_report());
+
+    compositor.composite();
+}
+
 TEST_F(DefaultDisplayBufferCompositor, zooms_to_correct_region)
 {
     using namespace testing;
@@ -443,58 +541,13 @@
 
     mg::RenderableList list;
     FakeScene scene(list);
-=======
-TEST_F(DefaultDisplayBufferCompositor, registers_and_unregisters_with_scene)
-{
-    using namespace testing;
-    mtd::MockScene scene;
-
-    InSequence s;
-    EXPECT_CALL(scene, register_compositor(_))
-        .Times(1);
-    EXPECT_CALL(scene, unregister_compositor(_))
-        .Times(1);
-
-    mc::DefaultDisplayBufferCompositor compositor(
-        display_buffer,
-        mt::fake_shared(scene),
-        mt::fake_shared(mock_renderer),
-        mr::null_compositor_report());
-}
-
-namespace
-{
-struct MockVisibilitySceneElement : mtd::StubSceneElement
-{
-    using mtd::StubSceneElement::StubSceneElement;
-
-    MOCK_METHOD1(rendered_in, void(mc::CompositorID));
-    MOCK_METHOD1(occluded_in, void(mc::CompositorID));
-};
-}
-
-TEST_F(DefaultDisplayBufferCompositor, marks_rendered_scene_elements)
-{
-    using namespace testing;
-
-    auto element0_rendered = std::make_shared<MockVisibilitySceneElement>(
-        std::make_shared<mtd::FakeRenderable>(geom::Rectangle{{99,99},{2,2}}));
-    auto element1_rendered = std::make_shared<MockVisibilitySceneElement>(
-        std::make_shared<mtd::FakeRenderable>(geom::Rectangle{{0,0},{100,100}}));
-
-    EXPECT_CALL(*element0_rendered, rendered_in(_));
-    EXPECT_CALL(*element1_rendered, rendered_in(_));
-
-    FakeScene scene({element0_rendered, element1_rendered});
->>>>>>> c4acb8c4
-
-    mc::DefaultDisplayBufferCompositor compositor(
-        display_buffer,
-        mt::fake_shared(scene),
-        mt::fake_shared(mock_renderer),
-        mr::null_compositor_report());
-
-<<<<<<< HEAD
+
+    mc::DefaultDisplayBufferCompositor compositor(
+        display_buffer,
+        mt::fake_shared(scene),
+        mt::fake_shared(mock_renderer),
+        mr::null_compositor_report());
+
     auto cursor = compositor.cursor().lock();
     ASSERT_NE(nullptr, cursor.get());
 
@@ -533,62 +586,13 @@
     auto report = std::make_shared<mtd::MockCompositorReport>();
     EXPECT_CALL(*report, began_frame(_));
     EXPECT_CALL(*report, finished_frame(false,_));
-=======
-    compositor.composite();
-}
-
-TEST_F(DefaultDisplayBufferCompositor, marks_occluded_scene_elements)
-{
-    using namespace testing;
-
-    auto element0_occluded = std::make_shared<MockVisibilitySceneElement>(
-        std::make_shared<mtd::FakeRenderable>(geom::Rectangle{{10,10},{20,20}}));
-    auto element1_rendered = std::make_shared<MockVisibilitySceneElement>(
-        std::make_shared<mtd::FakeRenderable>(geom::Rectangle{{0,0},{100,100}}));
-    auto element2_occluded = std::make_shared<MockVisibilitySceneElement>(
-        std::make_shared<mtd::FakeRenderable>(geom::Rectangle{{10000,10000},{20,20}}));
-
-    EXPECT_CALL(*element0_occluded, occluded_in(_));
-    EXPECT_CALL(*element1_rendered, rendered_in(_));
-    EXPECT_CALL(*element2_occluded, occluded_in(_));
-
-    FakeScene scene({element0_occluded, element1_rendered, element2_occluded});
-
-    mc::DefaultDisplayBufferCompositor compositor(
-        display_buffer,
-        mt::fake_shared(scene),
-        mt::fake_shared(mock_renderer),
-        mr::null_compositor_report());
-
-    compositor.composite();
-}
-
-TEST_F(DefaultDisplayBufferCompositor, ignores_invisible_scene_elements)
-{
-    using namespace testing;
-
-    auto element0_invisible = std::make_shared<MockVisibilitySceneElement>(
-        std::make_shared<mtd::FakeRenderable>(geom::Rectangle{{0,0},{500,500}}, 1.0f, true, false, true));
-
-    EXPECT_CALL(*element0_invisible, occluded_in(_)).Times(0);
-    EXPECT_CALL(*element0_invisible, rendered_in(_)).Times(0);
-
-    FakeScene scene({element0_invisible});
->>>>>>> c4acb8c4
-
-    mc::DefaultDisplayBufferCompositor compositor(
-        display_buffer,
-        mt::fake_shared(scene),
-        mt::fake_shared(mock_renderer),
-<<<<<<< HEAD
+
+    mc::DefaultDisplayBufferCompositor compositor(
+        display_buffer,
+        mt::fake_shared(scene),
+        mt::fake_shared(mock_renderer),
         report);
 
     compositor.zoom(5.0f);
     compositor.composite();
-}
-=======
-        mr::null_compositor_report());
-
-    compositor.composite();
-}
->>>>>>> c4acb8c4
+}