/*
 * Copyright © 2012 Canonical Ltd.
 *
 * This program is free software: you can redistribute it and/or modify
 * it under the terms of the GNU General Public License version 3 as
 * published by the Free Software Foundation.
 *
 * This program is distributed in the hope that it will be useful,
 * but WITHOUT ANY WARRANTY; without even the implied warranty of
 * MERCHANTABILITY or FITNESS FOR A PARTICULAR PURPOSE.  See the
 * GNU General Public License for more details.
 *
 * You should have received a copy of the GNU General Public License
 * along with this program.  If not, see <http://www.gnu.org/licenses/>.
 *
 * Authored by: Thomas Voss <thomas.voss@canonical.com>
 */

<<<<<<< HEAD
#include "../../end-to-end-tests/mock_input_event.h"

#include "mir/frontend/application.h"
=======
>>>>>>> 9f2a8325
#include "mir/input/event.h"
#include "mir/input/grab_filter.h"

#include <gmock/gmock.h>
#include <gtest/gtest.h>

namespace mf = mir::frontend;
namespace mi = mir::input;

namespace
{
<<<<<<< HEAD

class MockApplication : public mf::Application
{
 public:
    MOCK_METHOD1(on_event, void(mi::Event*));
=======
template<typename T>
class MockFilter : public T
{
public:
    MockFilter()
    {
        using namespace testing;

        ON_CALL(*this, accept(_)).WillByDefault(Invoke(this, &MockFilter::forward_accept));
    }

    template<typename... Types>
    MockFilter(Types&&... args) : T(std::forward<Types>(args)...)
    {
        using namespace testing;

        ON_CALL(*this, accept(_)).WillByDefault(Invoke(this, &MockFilter::forward_accept));
    }

    MOCK_CONST_METHOD1(accept, void(mi::Event*));

    void forward_accept(mi::Event* event) const
    {
        T::accept(event);
    }
>>>>>>> 9f2a8325
};

class MockEventHandler : public mi::EventHandler
{
public:

    MOCK_METHOD1(on_event, void(mi::Event*));
};

<<<<<<< HEAD
=======
class DummyEvent : public mi::Event {};
}


TEST(GrabFilter, register_and_deregister_a_grab)
{
    mi::GrabFilter grab_filter {std::make_shared<mi::NullFilter>()};

    std::shared_ptr<mi::EventHandler> event_handler {std::make_shared<MockEventHandler>()};

    mi::GrabHandle grab_handle(grab_filter.push_grab(event_handler));

    grab_filter.release_grab(grab_handle);
}

TEST(GrabFilter, events_are_forwarded_to_next_filter)
{
    using namespace testing;
    typedef MockFilter<mi::NullFilter> MockNullFilter;

    std::shared_ptr<MockNullFilter> mock_null_filter {std::make_shared<MockNullFilter>()};

    mi::GrabFilter grab_filter {mock_null_filter};

    EXPECT_CALL(*mock_null_filter, accept(_)).Times(1);

    DummyEvent dummy_event;
    mi::Event* event = &dummy_event;
    grab_filter.accept(event);
>>>>>>> 9f2a8325
}

TEST(GrabFilter, if_a_grab_is_registered_events_are_grabbed_not_forwarded)
{
    using namespace testing;
    typedef MockFilter<mi::NullFilter> MockNullFilter;

    std::shared_ptr<MockNullFilter> mock_null_filter {std::make_shared<MockNullFilter>()};

    mi::GrabFilter grab_filter {mock_null_filter};

    std::shared_ptr<MockEventHandler> mock_event_handler {std::make_shared<MockEventHandler>()};
    std::shared_ptr<mi::EventHandler> event_handler {mock_event_handler};

    mi::GrabHandle grab_handle(grab_filter.push_grab(event_handler));

    EXPECT_CALL(*mock_null_filter, accept(_)).Times(0);
    EXPECT_CALL(*mock_event_handler, on_event(_)).Times(1);

    DummyEvent dummy_event;
    mi::Event* event = &dummy_event;
    grab_filter.accept(event);

    grab_filter.release_grab(grab_handle);
}

TEST(GrabFilter, after_a_grab_is_released_events_are_forwarded_not_grabbed)
{
<<<<<<< HEAD
    mi::GrabFilter grab_filter{std::make_shared<mi::NullFilter>()};
    
    std::shared_ptr<mi::EventHandler> event_handler{std::make_shared<MockEventHandler>()};
    
    mi::GrabHandle grab_handle(grab_filter.push_grab(event_handler));

    grab_filter.release_grab(grab_handle);
=======
    using namespace testing;
    typedef MockFilter<mi::NullFilter> MockNullFilter;

    std::shared_ptr<MockNullFilter> mock_null_filter {std::make_shared<MockNullFilter>()};

    mi::GrabFilter grab_filter {mock_null_filter};

    std::shared_ptr<MockEventHandler> mock_event_handler {std::make_shared<MockEventHandler>()};
    std::shared_ptr<mi::EventHandler> event_handler {mock_event_handler};

    mi::GrabHandle grab_handle(grab_filter.push_grab(event_handler));

    grab_filter.release_grab(grab_handle);

    EXPECT_CALL(*mock_null_filter, accept(_)).Times(1);
    EXPECT_CALL(*mock_event_handler, on_event(_)).Times(0);

    DummyEvent dummy_event;
    mi::Event* event = &dummy_event;
    grab_filter.accept(event);
}

TEST(GrabFilter, a_2nd_grab_superceeds_1st)
{
    using namespace testing;
    typedef MockFilter<mi::NullFilter> MockNullFilter;

    std::shared_ptr<MockNullFilter> mock_null_filter {std::make_shared<MockNullFilter>()};

    mi::GrabFilter grab_filter {mock_null_filter};

    std::shared_ptr<MockEventHandler> mock_event_handler1 {std::make_shared<MockEventHandler>()};
    std::shared_ptr<mi::EventHandler> event_handler1 {mock_event_handler1};

    std::shared_ptr<MockEventHandler> mock_event_handler2 {std::make_shared<MockEventHandler>()};
    std::shared_ptr<mi::EventHandler> event_handler2 {mock_event_handler2};

    mi::GrabHandle grab_handle1(grab_filter.push_grab(event_handler1));
    mi::GrabHandle grab_handle2(grab_filter.push_grab(event_handler2));

    DummyEvent dummy_event;
    mi::Event* event = &dummy_event;

    EXPECT_CALL(*mock_null_filter, accept(_)).Times(0);
    EXPECT_CALL(*mock_event_handler1, on_event(_)).Times(0);
    EXPECT_CALL(*mock_event_handler2, on_event(_)).Times(1);

    grab_filter.accept(event);

    grab_filter.release_grab(grab_handle2);
    grab_filter.release_grab(grab_handle1);
}

TEST(GrabFilter, releasing_a_2nd_grab_restores_1st)
{
    using namespace testing;
    typedef MockFilter<mi::NullFilter> MockNullFilter;

    std::shared_ptr<MockNullFilter> mock_null_filter {std::make_shared<MockNullFilter>()};

    mi::GrabFilter grab_filter {mock_null_filter};

    std::shared_ptr<MockEventHandler> mock_event_handler1 {std::make_shared<MockEventHandler>()};
    std::shared_ptr<mi::EventHandler> event_handler1 {mock_event_handler1};

    std::shared_ptr<MockEventHandler> mock_event_handler2 {std::make_shared<MockEventHandler>()};
    std::shared_ptr<mi::EventHandler> event_handler2 {mock_event_handler2};

    mi::GrabHandle grab_handle1(grab_filter.push_grab(event_handler1));
    mi::GrabHandle grab_handle2(grab_filter.push_grab(event_handler2));

    DummyEvent dummy_event;
    mi::Event* event = &dummy_event;

    grab_filter.release_grab(grab_handle2);

    EXPECT_CALL(*mock_null_filter, accept(_)).Times(0);
    EXPECT_CALL(*mock_event_handler1, on_event(_)).Times(1);
    EXPECT_CALL(*mock_event_handler2, on_event(_)).Times(0);

    grab_filter.accept(event);

    grab_filter.release_grab(grab_handle1);
}

TEST(GrabFilter, releasing_1st_grab_leaves_2nd_working)
{
    using namespace testing;
    typedef MockFilter<mi::NullFilter> MockNullFilter;

    std::shared_ptr<MockNullFilter> mock_null_filter {std::make_shared<MockNullFilter>()};

    mi::GrabFilter grab_filter {mock_null_filter};

    std::shared_ptr<MockEventHandler> mock_event_handler1 {std::make_shared<MockEventHandler>()};
    std::shared_ptr<mi::EventHandler> event_handler1 {mock_event_handler1};

    std::shared_ptr<MockEventHandler> mock_event_handler2 {std::make_shared<MockEventHandler>()};
    std::shared_ptr<mi::EventHandler> event_handler2 {mock_event_handler2};

    mi::GrabHandle grab_handle1(grab_filter.push_grab(event_handler1));
    mi::GrabHandle grab_handle2(grab_filter.push_grab(event_handler2));

    DummyEvent dummy_event;
    mi::Event* event = &dummy_event;

    grab_filter.release_grab(grab_handle1);

    EXPECT_CALL(*mock_null_filter, accept(_)).Times(0);
    EXPECT_CALL(*mock_event_handler1, on_event(_)).Times(0);
    EXPECT_CALL(*mock_event_handler2, on_event(_)).Times(1);

    grab_filter.accept(event);

    grab_filter.release_grab(grab_handle2);
>>>>>>> 9f2a8325
}<|MERGE_RESOLUTION|>--- conflicted
+++ resolved
@@ -16,30 +16,16 @@
  * Authored by: Thomas Voss <thomas.voss@canonical.com>
  */
 
-<<<<<<< HEAD
-#include "../../end-to-end-tests/mock_input_event.h"
-
-#include "mir/frontend/application.h"
-=======
->>>>>>> 9f2a8325
 #include "mir/input/event.h"
 #include "mir/input/grab_filter.h"
 
 #include <gmock/gmock.h>
 #include <gtest/gtest.h>
 
-namespace mf = mir::frontend;
 namespace mi = mir::input;
 
 namespace
 {
-<<<<<<< HEAD
-
-class MockApplication : public mf::Application
-{
- public:
-    MOCK_METHOD1(on_event, void(mi::Event*));
-=======
 template<typename T>
 class MockFilter : public T
 {
@@ -65,7 +51,6 @@
     {
         T::accept(event);
     }
->>>>>>> 9f2a8325
 };
 
 class MockEventHandler : public mi::EventHandler
@@ -75,8 +60,6 @@
     MOCK_METHOD1(on_event, void(mi::Event*));
 };
 
-<<<<<<< HEAD
-=======
 class DummyEvent : public mi::Event {};
 }
 
@@ -106,7 +89,6 @@
     DummyEvent dummy_event;
     mi::Event* event = &dummy_event;
     grab_filter.accept(event);
->>>>>>> 9f2a8325
 }
 
 TEST(GrabFilter, if_a_grab_is_registered_events_are_grabbed_not_forwarded)
@@ -135,15 +117,6 @@
 
 TEST(GrabFilter, after_a_grab_is_released_events_are_forwarded_not_grabbed)
 {
-<<<<<<< HEAD
-    mi::GrabFilter grab_filter{std::make_shared<mi::NullFilter>()};
-    
-    std::shared_ptr<mi::EventHandler> event_handler{std::make_shared<MockEventHandler>()};
-    
-    mi::GrabHandle grab_handle(grab_filter.push_grab(event_handler));
-
-    grab_filter.release_grab(grab_handle);
-=======
     using namespace testing;
     typedef MockFilter<mi::NullFilter> MockNullFilter;
 
@@ -259,5 +232,4 @@
     grab_filter.accept(event);
 
     grab_filter.release_grab(grab_handle2);
->>>>>>> 9f2a8325
 }