--- conflicted
+++ resolved
@@ -61,12 +61,7 @@
 }
 
 std::shared_ptr<mga::AndroidBufferHandle> mga::AndroidAllocAdaptor::alloc_buffer(
-<<<<<<< HEAD
-    geometry::Size size, compositor::PixelFormat pf, BufferUsage usage)
-=======
-    geom::Width width, geom::Height height,
-    geom::PixelFormat pf, BufferUsage usage)
->>>>>>> 56d56c9b
+    geometry::Size size, geometry::PixelFormat pf, BufferUsage usage)
 {
     buffer_handle_t buf_handle = NULL;
 
