/*
 * Copyright © 2015 Canonical Ltd.
 *
 * This program is free software: you can redistribute it and/or modify
 * it under the terms of the GNU Lesser General Public License version 3 as
 * published by the Free Software Foundation.
 *
 * This program is distributed in the hope that it will be useful,
 * but WITHOUT ANY WARRANTY; without even the implied warranty of
 * MERCHANTABILITY or FITNESS FOR A PARTICULAR PURPOSE.  See the
 * GNU Lesser General Public License for more details.
 *
 * You should have received a copy of the GNU Lesser General Public License
 * along with this program.  If not, see <http://www.gnu.org/licenses/>.
 *
 * Authored by: Robert Carr <robert.carr@canonical.com>
 */

#ifndef MIR_CLIENT_BUFFER_STREAM_H
#define MIR_CLIENT_BUFFER_STREAM_H

#include "mir_protobuf.pb.h"

#include "mir_wait_handle.h"
#include "mir/egl_native_surface.h"
#include "mir/client_buffer.h"
#include "client_buffer_stream.h"
#include "client_buffer_depository.h"

#include "mir_toolkit/client_types.h"

#include <EGL/eglplatform.h>

#include <memory>
#include <mutex>

namespace mir
{
namespace logging
{
class Logger;
}
namespace client
{
class ClientBufferFactory;
class ClientBuffer;
class ClientPlatform;
class PerfReport;
struct MemoryRegion;

enum BufferStreamMode
{
Producer, // As in surfaces
Consumer // As in screencasts
};

class BufferStream : public EGLNativeSurface, public ClientBufferStream
{
public:
    BufferStream(
        MirConnection* connection,
        mir::protobuf::DisplayServer& server,
        BufferStreamMode mode,
        std::shared_ptr<ClientPlatform> const& native_window_factory,
        protobuf::BufferStream const& protobuf_bs,
        std::shared_ptr<PerfReport> const& perf_report,
        std::string const& surface_name);
    // For surfaceless buffer streams
    BufferStream(
        MirConnection* connection,
        mir::protobuf::DisplayServer& server,
        std::shared_ptr<ClientPlatform> const& native_window_factory,
        mir::protobuf::BufferStreamParameters const& parameters,
        std::shared_ptr<PerfReport> const& perf_report,
        mir_buffer_stream_callback callback,
        void *context);
        
    virtual ~BufferStream();

    MirWaitHandle *get_create_wait_handle() override;
    MirWaitHandle *release(mir_buffer_stream_callback callback, void* context) override;
    
    MirWaitHandle* next_buffer(std::function<void()> const& done) override;
    std::shared_ptr<mir::client::ClientBuffer> get_current_buffer() override;
    // Required by debug API
    uint32_t get_current_buffer_id() override;
    
    int swap_interval() const override;
    void set_swap_interval(int interval) override;
    void set_buffer_cache_size(unsigned int) override;

    EGLNativeWindowType egl_native_window() override;
    std::shared_ptr<MemoryRegion> secure_for_cpu_write() override;

    // mcl::EGLNativeSurface interface
    MirSurfaceParameters get_parameters() const override;
    void request_and_wait_for_next_buffer() override;
    // TODO: In this context it seems like a wart that this is a "SurfaceAttribute"
    void request_and_wait_for_configure(MirSurfaceAttrib attrib, int) override;

    MirNativeBuffer* get_current_buffer_package() override;

    MirPlatformType platform_type() override;

    frontend::BufferStreamId rpc_id() const override;
    bool valid() const override;
<<<<<<< HEAD
    
    void buffer_available(mir::protobuf::Buffer& buffer);
    
=======
>>>>>>> 327e0cf1
protected:
    BufferStream(BufferStream const&) = delete;
    BufferStream& operator=(BufferStream const&) = delete;

private:
    void created(mir_buffer_stream_callback callback, void* context);
    void process_buffer(protobuf::Buffer const& buffer);
    void next_buffer_received(
        std::function<void()> done);
    void on_configured();
    void release_cpu_region();

    mutable std::mutex mutex; // Protects all members of *this

    MirConnection* connection;
    mir::protobuf::DisplayServer& display_server;

    BufferStreamMode const mode;
    std::shared_ptr<ClientPlatform> const client_platform;

    mir::protobuf::BufferStream protobuf_bs;
    mir::client::ClientBufferDepository buffer_depository;
    
    int swap_interval_;

    std::shared_ptr<mir::client::PerfReport> const perf_report;
    
    std::shared_ptr<EGLNativeWindowType> egl_native_window_;

    MirWaitHandle create_wait_handle;
    MirWaitHandle release_wait_handle;
    MirWaitHandle next_buffer_wait_handle;
    MirWaitHandle configure_wait_handle;
    mir::protobuf::Void protobuf_void;
    
    std::shared_ptr<MemoryRegion> secured_region;
    
    geometry::Size cached_buffer_size;
};

}
}

#endif // MIR_CLIENT_BUFFER_STREAM_H<|MERGE_RESOLUTION|>--- conflicted
+++ resolved
@@ -104,12 +104,9 @@
 
     frontend::BufferStreamId rpc_id() const override;
     bool valid() const override;
-<<<<<<< HEAD
     
     void buffer_available(mir::protobuf::Buffer& buffer);
     
-=======
->>>>>>> 327e0cf1
 protected:
     BufferStream(BufferStream const&) = delete;
     BufferStream& operator=(BufferStream const&) = delete;
