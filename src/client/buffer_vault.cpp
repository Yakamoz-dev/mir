--- conflicted
+++ resolved
@@ -52,15 +52,6 @@
 
 mcl::BufferVault::~BufferVault()
 {
-<<<<<<< HEAD
-    try
-    {
-        for (auto& it : buffers)
-            server_requests->free_buffer(it.first);
-    } catch (...)
-    {
-        //ignore, server probably has died.
-=======
     if (disconnected_)
         return;
 
@@ -68,10 +59,8 @@
     try
     {
         server_requests->free_buffer(it.first);
-    }
-    catch (...)
-    {
->>>>>>> 1276aa05
+    } catch (...)
+    {
     }
 }
 
