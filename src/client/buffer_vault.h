/*
 * Copyright © 2015 Canonical Ltd.
 *
 * This program is free software: you can redistribute it and/or modify it
 * under the terms of the GNU Lesser General Public License version 3,
 * as published by the Free Software Foundation.
 *
 * This program is distributed in the hope that it will be useful,
 * but WITHOUT ANY WARRANTY; without even the implied warranty of
 * MERCHANTABILITY or FITNESS FOR A PARTICULAR PURPOSE.  See the
 * GNU Lesser General Public License for more details.
 *
 * You should have received a copy of the GNU Lesser General Public License
 * along with this program.  If not, see <http://www.gnu.org/licenses/>.
 *
 * Authored by: Kevin DuBois <kevin.dubois@canonical.com>
 */

#ifndef MIR_CLIENT_BUFFER_VAULT_H_
#define MIR_CLIENT_BUFFER_VAULT_H_

#include "mir/geometry/size.h"
#include "mir_toolkit/common.h"
#include "mir_toolkit/mir_native_buffer.h"
#include <memory>
#include "no_tls_future-inl.h"
#include <deque>
#include <map>

namespace mir
{
namespace protobuf { class Buffer; }
namespace client
{
class ServerBufferRequests
{
public:
    virtual void allocate_buffer(geometry::Size size, MirPixelFormat format, int usage) = 0;
    virtual void free_buffer(int buffer_id) = 0;
    virtual void submit_buffer(ClientBuffer&) = 0;
    virtual ~ServerBufferRequests() = default;
protected:
    ServerBufferRequests() = default;
    ServerBufferRequests(ServerBufferRequests const&) = delete;
    ServerBufferRequests& operator=(ServerBufferRequests const&) = delete;
};

class ClientBufferFactory;
class ClientBuffer;
class BufferVault
{
public:
    BufferVault(
        std::shared_ptr<ClientBufferFactory> const&,
        std::shared_ptr<ServerBufferRequests> const&,
        geometry::Size size, MirPixelFormat format, int usage,
        unsigned int initial_nbuffers);
    ~BufferVault();

    NoTLSFuture<std::shared_ptr<ClientBuffer>> withdraw();
    void deposit(std::shared_ptr<ClientBuffer> const& buffer);
    void wire_transfer_inbound(protobuf::Buffer const&);
    void wire_transfer_outbound(std::shared_ptr<ClientBuffer> const& buffer);
    void set_size(geometry::Size);

private:
    std::shared_ptr<ClientBufferFactory> const factory;
    std::shared_ptr<ServerBufferRequests> const server_requests;
    MirPixelFormat const format;
    int const usage;

    enum class Owner;
    struct BufferEntry
    {
        std::shared_ptr<ClientBuffer> buffer;
        Owner owner;
    };

    std::mutex mutex;
    std::map<int, BufferEntry> buffers;
<<<<<<< HEAD
    std::deque<NoTLSPromise<std::shared_ptr<ClientBuffer>>> promises;
=======
    std::deque<std::promise<std::shared_ptr<ClientBuffer>>> promises;
    geometry::Size size;
>>>>>>> 266ed941
};
}
}
#endif /* MIR_CLIENT_BUFFER_VAULT_H_ */<|MERGE_RESOLUTION|>--- conflicted
+++ resolved
@@ -78,12 +78,8 @@
 
     std::mutex mutex;
     std::map<int, BufferEntry> buffers;
-<<<<<<< HEAD
     std::deque<NoTLSPromise<std::shared_ptr<ClientBuffer>>> promises;
-=======
-    std::deque<std::promise<std::shared_ptr<ClientBuffer>>> promises;
     geometry::Size size;
->>>>>>> 266ed941
 };
 }
 }
