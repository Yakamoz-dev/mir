/*
 * Copyright © 2012-2016 Canonical Ltd.
 *
 * This program is free software: you can redistribute it and/or modify it
 * under the terms of the GNU Lesser General Public License version 3,
 * as published by the Free Software Foundation.
 *
 * This program is distributed in the hope that it will be useful,
 * but WITHOUT ANY WARRANTY; without even the implied warranty of
 * MERCHANTABILITY or FITNESS FOR A PARTICULAR PURPOSE.  See the
 * GNU Lesser General Public License for more details.
 *
 * You should have received a copy of the GNU Lesser General Public License
 * along with this program.  If not, see <http://www.gnu.org/licenses/>.
 *
 * Authored by: Thomas Guest <thomas.guest@canonical.com>
 */

#include "mir_connection.h"
#include "mir_surface.h"
#include "mir_prompt_session.h"
#include "mir_protobuf.pb.h"
#include "make_protobuf_object.h"
#include "mir_toolkit/mir_platform_message.h"
#include "mir/client_platform.h"
#include "mir/client_platform_factory.h"
#include "rpc/mir_basic_rpc_channel.h"
#include "mir/dispatch/dispatchable.h"
#include "mir/dispatch/threaded_dispatcher.h"
#include "mir/input/input_devices.h"
#include "connection_configuration.h"
#include "display_configuration.h"
#include "connection_surface_map.h"
#include "lifecycle_control.h"
#include "error_stream.h"
#include "buffer_stream.h"
#include "screencast_stream.h"
#include "perf_report.h"
#include "render_surface.h"
#include "error_render_surface.h"
#include "presentation_chain.h"
#include "error_chain.h"
#include "logging/perf_report.h"
#include "lttng/perf_report.h"
#include "buffer_factory.h"

#include "mir/events/event_builders.h"
#include "mir/logging/logger.h"
#include "mir_error.h"

#include <algorithm>
#include <cstddef>
#include <unistd.h>
#include <signal.h>

#include <boost/exception/diagnostic_information.hpp>
#include <boost/throw_exception.hpp>

namespace mcl = mir::client;
namespace md = mir::dispatch;
namespace mircv = mir::input::receiver;
namespace mev = mir::events;
namespace gp = google::protobuf;
namespace mf = mir::frontend;
namespace mp = mir::protobuf;
namespace ml = mir::logging;
namespace geom = mir::geometry;

namespace
{
void ignore()
{
}

std::shared_ptr<mcl::PerfReport>
make_perf_report(std::shared_ptr<ml::Logger> const& logger)
{
    // TODO: It seems strange that this directly uses getenv
    const char* report_target = getenv("MIR_CLIENT_PERF_REPORT");
    if (report_target && !strcmp(report_target, "log"))
    {
        return std::make_shared<mcl::logging::PerfReport>(logger);
    }
    else if (report_target && !strcmp(report_target, "lttng"))
    {
        return std::make_shared<mcl::lttng::PerfReport>();
    }
    else
    {
        return std::make_shared<mcl::NullPerfReport>();
    }
}

size_t get_nbuffers_from_env()
{
    //TODO: (kdub) cannot set nbuffers == 2 in production until we have client-side
    //      timeout-based overallocation for timeout-based framedropping.
    const char* nbuffers_opt = getenv("MIR_CLIENT_NBUFFERS");
    if (nbuffers_opt && !strcmp(nbuffers_opt, "2"))
        return 2u;
    return 3u;
}

struct OnScopeExit
{
    ~OnScopeExit() { f(); }
    std::function<void()> const f;
};

mir::protobuf::SurfaceParameters serialize_spec(MirSurfaceSpec const& spec)
{
    mp::SurfaceParameters message;

#define SERIALIZE_OPTION_IF_SET(option) \
    if (spec.option.is_set()) \
        message.set_##option(spec.option.value());

    SERIALIZE_OPTION_IF_SET(width);
    SERIALIZE_OPTION_IF_SET(height);
    SERIALIZE_OPTION_IF_SET(pixel_format);
    SERIALIZE_OPTION_IF_SET(buffer_usage);
    SERIALIZE_OPTION_IF_SET(surface_name);
    SERIALIZE_OPTION_IF_SET(output_id);
    SERIALIZE_OPTION_IF_SET(type);
    SERIALIZE_OPTION_IF_SET(state);
    SERIALIZE_OPTION_IF_SET(pref_orientation);
    SERIALIZE_OPTION_IF_SET(edge_attachment);
    SERIALIZE_OPTION_IF_SET(placement_hints);
    SERIALIZE_OPTION_IF_SET(surface_placement_gravity);
    SERIALIZE_OPTION_IF_SET(aux_rect_placement_gravity);
    SERIALIZE_OPTION_IF_SET(aux_rect_placement_offset_x);
    SERIALIZE_OPTION_IF_SET(aux_rect_placement_offset_y);
    SERIALIZE_OPTION_IF_SET(min_width);
    SERIALIZE_OPTION_IF_SET(min_height);
    SERIALIZE_OPTION_IF_SET(max_width);
    SERIALIZE_OPTION_IF_SET(max_height);
    SERIALIZE_OPTION_IF_SET(width_inc);
    SERIALIZE_OPTION_IF_SET(height_inc);
    SERIALIZE_OPTION_IF_SET(shell_chrome);
    SERIALIZE_OPTION_IF_SET(confine_pointer);
    // min_aspect is a special case (below)
    // max_aspect is a special case (below)

    if (spec.parent.is_set() && spec.parent.value() != nullptr)
        message.set_parent_id(spec.parent.value()->id());

    if (spec.parent_id)
    {
        auto id = message.mutable_parent_persistent_id();
        id->set_value(spec.parent_id->as_string());
    }

    if (spec.aux_rect.is_set())
    {
        message.mutable_aux_rect()->set_left(spec.aux_rect.value().left);
        message.mutable_aux_rect()->set_top(spec.aux_rect.value().top);
        message.mutable_aux_rect()->set_width(spec.aux_rect.value().width);
        message.mutable_aux_rect()->set_height(spec.aux_rect.value().height);
    }

    if (spec.min_aspect.is_set())
    {
        message.mutable_min_aspect()->set_width(spec.min_aspect.value().width);
        message.mutable_min_aspect()->set_height(spec.min_aspect.value().height);
    }

    if (spec.max_aspect.is_set())
    {
        message.mutable_max_aspect()->set_width(spec.max_aspect.value().width);
        message.mutable_max_aspect()->set_height(spec.max_aspect.value().height);
    }

    if (spec.input_shape.is_set())
    {
        for (auto const& rect : spec.input_shape.value())
        {
            auto const new_shape = message.add_input_shape();
            new_shape->set_left(rect.left);
            new_shape->set_top(rect.top);
            new_shape->set_width(rect.width);
            new_shape->set_height(rect.height);
        }
    }

    if (spec.streams.is_set())
    {
        for(auto const& stream : spec.streams.value())
        {
            auto const new_stream = message.add_stream();
            new_stream->set_displacement_x(stream.displacement.dx.as_int());
            new_stream->set_displacement_y(stream.displacement.dy.as_int());
            new_stream->mutable_id()->set_value(stream.stream_id);
            if (stream.size.is_set())
            {
                new_stream->set_width(stream.size.value().width.as_int());
                new_stream->set_height(stream.size.value().height.as_int());
            }
        }
    }

    return message;
}

class MirDisplayConfigurationStore
{
public:
    MirDisplayConfigurationStore(MirDisplayConfiguration* config)
        : config{config}
    {
    }

    ~MirDisplayConfigurationStore()
    {
        mcl::delete_config_storage(config);
    }

    MirDisplayConfiguration* operator->() const { return config; }

private:
    MirDisplayConfigurationStore(MirDisplayConfigurationStore const&) = delete;
    MirDisplayConfigurationStore& operator=(MirDisplayConfigurationStore const&) = delete;

    MirDisplayConfiguration* const config;
};

void populate_protobuf_display_configuration(
    mp::DisplayConfiguration& protobuf_config,
    MirDisplayConfiguration const* config)
{
    for (auto i = 0u; i < config->num_outputs; i++)
    {
        auto const& output = config->outputs[i];
        auto protobuf_output = protobuf_config.add_display_output();
        protobuf_output->set_output_id(output.output_id);
        protobuf_output->set_used(output.used);
        protobuf_output->set_current_mode(output.current_mode);
        protobuf_output->set_current_format(output.current_format);
        protobuf_output->set_position_x(output.position_x);
        protobuf_output->set_position_y(output.position_y);
        protobuf_output->set_power_mode(output.power_mode);
        protobuf_output->set_orientation(output.orientation);
    }
}

std::mutex connection_guard;
MirConnection* valid_connections{nullptr};
}

MirConnection::Deregisterer::~Deregisterer()
{
    std::lock_guard<std::mutex> lock(connection_guard);

    for (auto current = &valid_connections; *current; current = &(*current)->next_valid)
    {
        if (self == *current)
        {
            *current = self->next_valid;
            break;
        }
    }
}

MirConnection::MirConnection(std::string const& error_message) :
    deregisterer{this},
    channel(),
    server(nullptr),
    debug(nullptr),
    error_message(error_message),
    nbuffers(get_nbuffers_from_env())
{
}

MirConnection::MirConnection(
    mir::client::ConnectionConfiguration& conf) :
        deregisterer{this},
        surface_map(conf.the_surface_map()),
        buffer_factory(conf.the_buffer_factory()),
        channel(conf.the_rpc_channel()),
        server(channel),
        debug(channel),
        logger(conf.the_logger()),
        void_response{mcl::make_protobuf_object<mir::protobuf::Void>()},
        connect_result{mcl::make_protobuf_object<mir::protobuf::Connection>()},
        connect_done{false},
        ignored{mcl::make_protobuf_object<mir::protobuf::Void>()},
        connect_parameters{mcl::make_protobuf_object<mir::protobuf::ConnectParameters>()},
        platform_operation_reply{mcl::make_protobuf_object<mir::protobuf::PlatformOperationMessage>()},
        display_configuration_response{mcl::make_protobuf_object<mir::protobuf::DisplayConfiguration>()},
        set_base_display_configuration_response{mcl::make_protobuf_object<mir::protobuf::Void>()},
        client_platform_factory(conf.the_client_platform_factory()),
        input_platform(conf.the_input_platform()),
        display_configuration(conf.the_display_configuration()),
        input_devices{conf.the_input_devices()},
        lifecycle_control(conf.the_lifecycle_control()),
        ping_handler{conf.the_ping_handler()},
        error_handler{conf.the_error_handler()},
        event_handler_register(conf.the_event_handler_register()),
        pong_callback(google::protobuf::NewPermanentCallback(&google::protobuf::DoNothing)),
        eventloop{new md::ThreadedDispatcher{"RPC Thread", std::dynamic_pointer_cast<md::Dispatchable>(channel)}},
        nbuffers(get_nbuffers_from_env())
{
    connect_result->set_error("connect not called");
    {
        std::lock_guard<std::mutex> lock(connection_guard);
        next_valid = valid_connections;
        valid_connections = this;
    }
}

MirConnection::~MirConnection() noexcept
{
    // We don't die while if are pending callbacks (as they touch this).
    // But, if after 500ms we don't get a call, assume it won't happen.
    connect_wait_handle.wait_for_pending(std::chrono::milliseconds(500));

    surface_map.reset();

    std::lock_guard<decltype(mutex)> lock(mutex);
    if (connect_result && connect_result->has_platform())
    {
        auto const& platform = connect_result->platform();
        for (int i = 0, end = platform.fd_size(); i != end; ++i)
            close(platform.fd(i));
    }
}

MirWaitHandle* MirConnection::create_surface(
    MirSurfaceSpec const& spec,
    mir_surface_callback callback,
    void * context)
{
    auto response = std::make_shared<mp::Surface>();
    auto c = std::make_shared<MirConnection::SurfaceCreationRequest>(callback, context, spec);
    c->wh->expect_result();
    auto const message = serialize_spec(spec);
    {
        std::lock_guard<decltype(mutex)> lock(mutex);
        surface_requests.emplace_back(c);
    }

    try 
    {
        server.create_surface(&message, c->response.get(),
            gp::NewCallback(this, &MirConnection::surface_created, c.get()));
    }
    catch (std::exception const& ex)
    {
        std::unique_lock<decltype(mutex)> lock(mutex);
        auto request = std::find_if(surface_requests.begin(), surface_requests.end(),
            [&](std::shared_ptr<MirConnection::SurfaceCreationRequest> c2) { return c.get() == c2.get(); });
        if (request != surface_requests.end())
        {
            auto id = next_error_id(lock);
            auto surf = std::make_shared<MirSurface>(
                std::string{"Error creating surface: "} + boost::diagnostic_information(ex), this, id, (*request)->wh);
            surface_map->insert(id, surf);
            auto wh = (*request)->wh;
            surface_requests.erase(request);

            lock.unlock();
            callback(surf.get(), context);
            wh->result_received();
        }
    }
    return c->wh.get();
}

mf::SurfaceId MirConnection::next_error_id(std::unique_lock<std::mutex> const&)
{
    return mf::SurfaceId{surface_error_id--};
}

void MirConnection::surface_created(SurfaceCreationRequest* request)
{
    std::unique_lock<decltype(mutex)> lock(mutex);
    //make sure this request actually was made.
    auto request_it = std::find_if(surface_requests.begin(), surface_requests.end(),
        [&request](std::shared_ptr<MirConnection::SurfaceCreationRequest> r){ return request == r.get(); });
    if (request_it == surface_requests.end())
        return;

    auto surface_proto = request->response; 
    auto callback = request->cb;
    auto context = request->context;
    auto const& spec = request->spec;
    std::string name{spec.surface_name.is_set() ?
                     spec.surface_name.value() : ""};

    std::shared_ptr<mcl::ClientBufferStream> default_stream {nullptr};
    if (surface_proto->buffer_stream().has_id())
    {
        try
        {
            default_stream = std::make_shared<mcl::BufferStream>(
                this, nullptr, request->wh, server, platform, surface_map, buffer_factory,
                surface_proto->buffer_stream(), make_perf_report(logger), name,
                mir::geometry::Size{surface_proto->width(), surface_proto->height()}, nbuffers);
            surface_map->insert(default_stream->rpc_id(), default_stream);
        }
        catch (std::exception const& error)
        {
            if (!surface_proto->has_error())
                surface_proto->set_error(error.what());
            // Clean up surface_proto's direct fds; BufferStream has cleaned up any owned by
            // surface_proto->buffer_stream()
            for (auto i = 0; i < surface_proto->fd_size(); i++)
                ::close(surface_proto->fd(i));
        }
    }

    std::shared_ptr<MirSurface> surf {nullptr};
    if (surface_proto->has_error() || !surface_proto->has_id())
    {
        std::string reason;
        if (surface_proto->has_error())
            reason += surface_proto->error();
        if (surface_proto->has_error() && !surface_proto->has_id())
            reason += " and ";
        if (!surface_proto->has_id()) 
            reason +=  "Server assigned surface no id";
        auto id = next_error_id(lock);
        surf = std::make_shared<MirSurface>(reason, this, id, request->wh);
        surface_map->insert(id, surf);
    }
    else
    {
        surf = std::make_shared<MirSurface>(
            this, server, &debug, default_stream, input_platform, spec, *surface_proto, request->wh);
        surface_map->insert(mf::SurfaceId{surface_proto->id().value()}, surf);
    }

    callback(surf.get(), context);
    request->wh->result_received();

    surface_requests.erase(request_it);
}

char const * MirConnection::get_error_message()
{
    std::lock_guard<decltype(mutex)> lock(mutex);

    if (error_message.empty() && connect_result)
    {
        return connect_result->error().c_str();
    }

    return error_message.c_str();
}

void MirConnection::set_error_message(std::string const& error)
{
    error_message = error;
}


/* these structs exists to work around google protobuf being able to bind
 "only 0, 1, or 2 arguments in the NewCallback function */
struct MirConnection::SurfaceRelease
{
    MirSurface* surface;
    MirWaitHandle* handle;
    mir_surface_callback callback;
    void* context;
};

struct MirConnection::StreamRelease
{
    mcl::ClientBufferStream* stream;
    MirWaitHandle* handle;
    mir_buffer_stream_callback callback;
    mir_render_surface_callback rs_callback;
    void* context;
    int rpc_id;
    void* rs;
};

void MirConnection::released(StreamRelease data)
{
    if (data.callback)
        data.callback(reinterpret_cast<MirBufferStream*>(data.stream), data.context);
    if (data.rs_callback)
        data.rs_callback(reinterpret_cast<MirRenderSurface*>(data.rs), data.context);
    if (data.handle)
        data.handle->result_received();
    if (data.rs)
        surface_map->erase(data.rs);
    else
        surface_map->erase(mf::BufferStreamId(data.rpc_id));
}

void MirConnection::released(SurfaceRelease data)
{
    data.callback(data.surface, data.context);
    data.handle->result_received();
    surface_map->erase(mf::BufferStreamId(data.surface->id()));
    surface_map->erase(mf::SurfaceId(data.surface->id()));
}

MirWaitHandle* MirConnection::release_surface(
        MirSurface *surface,
        mir_surface_callback callback,
        void * context)
{
    auto new_wait_handle = new MirWaitHandle;
    {
        std::lock_guard<decltype(release_wait_handle_guard)> rel_lock(release_wait_handle_guard);
        release_wait_handles.push_back(new_wait_handle);
    }

    if (!mir_surface_is_valid(surface))
    {
        new_wait_handle->expect_result();
        new_wait_handle->result_received();
        callback(surface, context);
        auto id = surface->id();
        surface_map->erase(mf::SurfaceId(id));
        return new_wait_handle;    
    }

    SurfaceRelease surf_release{surface, new_wait_handle, callback, context};

    mp::SurfaceId message;
    message.set_value(surface->id());

    new_wait_handle->expect_result();
    server.release_surface(&message, void_response.get(),
                           gp::NewCallback(this, &MirConnection::released, surf_release));


    return new_wait_handle;
}

MirPromptSession* MirConnection::create_prompt_session()
{
    return new MirPromptSession(display_server(), event_handler_register);
}

void MirConnection::connected(mir_connected_callback callback, void * context)
{
    try
    {
        std::lock_guard<decltype(mutex)> lock(mutex);

        if (!connect_result->has_platform() || !connect_result->has_display_configuration())
            set_error_message("Failed to connect: not accepted by server");

        connect_done = true;

        /*
         * We need to create the client platform after the connection has been
         * established, to ensure that the client platform has access to all
         * needed data (e.g. platform package).
         */
        auto default_lifecycle_event_handler = [this](MirLifecycleState transition)
            {
                if (transition == mir_lifecycle_connection_lost && !disconnecting)
                {
                    /*
                     * We need to use kill() instead of raise() to ensure the signal
                     * is dispatched to the process even if it's blocked in the current
                     * thread.
                     */
                    kill(getpid(), SIGHUP);
                }
            };

        platform = client_platform_factory->create_client_platform(this);
        native_display = platform->create_egl_native_display();
        display_configuration->set_configuration(connect_result->display_configuration());
        lifecycle_control->set_callback(default_lifecycle_event_handler);
        ping_handler->set_callback([this](int32_t serial)
        {
            this->pong(serial);
        });

        if (connect_result->input_devices_size())
        {
            std::vector<mir::input::DeviceData> devices;

            devices.reserve(connect_result->input_devices_size());

            for (auto const& dev : connect_result->input_devices())
                devices.emplace_back(dev.id(), dev.capabilities(), dev.name(), dev.unique_id());

            input_devices->update_devices(std::move(devices));
        }
    }
    catch (std::exception const& e)
    {
        connect_result->set_error(std::string{"Failed to process connect response: "} +
                                 boost::diagnostic_information(e));
    }

    callback(this, context);
    connect_wait_handle.result_received();
}

MirWaitHandle* MirConnection::connect(
    const char* app_name,
    mir_connected_callback callback,
    void * context)
{
    {
        std::lock_guard<decltype(mutex)> lock(mutex);

        connect_parameters->set_application_name(app_name);
        connect_wait_handle.expect_result();
    }

    server.connect(
        connect_parameters.get(),
        connect_result.get(),
        google::protobuf::NewCallback(
            this, &MirConnection::connected, callback, context));
    return &connect_wait_handle;
}

void MirConnection::done_disconnect()
{
    /* todo: keeping all MirWaitHandles from a release surface until the end of the connection
       is a kludge until we have a better story about the lifetime of MirWaitHandles */
    {
        std::lock_guard<decltype(release_wait_handle_guard)> lock(release_wait_handle_guard);
        for (auto handle : release_wait_handles)
            delete handle;
    }
    surface_map.reset();

    // Ensure no racy lifecycle notifications can happen after disconnect completes
    lifecycle_control->set_callback([](MirLifecycleState){});
    disconnect_wait_handle.result_received();
}

MirWaitHandle* MirConnection::disconnect()
{
    {
        std::lock_guard<decltype(mutex)> lock(mutex);
        disconnecting = true;
    }
    surface_map->with_all_streams_do([](mcl::ClientBufferStream* receiver)
    {
        receiver->buffer_unavailable();
    });

    disconnect_wait_handle.expect_result();
    server.disconnect(ignored.get(), ignored.get(),
                      google::protobuf::NewCallback(this, &MirConnection::done_disconnect));

    return &disconnect_wait_handle;
}

void MirConnection::done_platform_operation(
    mir_platform_operation_callback callback, void* context)
{
    auto reply = mir_platform_message_create(platform_operation_reply->opcode());

    set_error_message(platform_operation_reply->error());

    mir_platform_message_set_data(
        reply,
        platform_operation_reply->data().data(),
        platform_operation_reply->data().size());

    mir_platform_message_set_fds(
        reply,
        platform_operation_reply->fd().data(),
        platform_operation_reply->fd().size());

    callback(this, reply, context);

    platform_operation_wait_handle.result_received();
}

MirWaitHandle* MirConnection::platform_operation(
    MirPlatformMessage const* request,
    mir_platform_operation_callback callback, void* context)
{
    auto const client_response = platform->platform_operation(request);
    if (client_response)
    {
        set_error_message("");
        callback(this, client_response, context);
        return nullptr;
    }

    mp::PlatformOperationMessage protobuf_request;

    protobuf_request.set_opcode(mir_platform_message_get_opcode(request));
    auto const request_data = mir_platform_message_get_data(request);
    auto const request_fds = mir_platform_message_get_fds(request);

    protobuf_request.set_data(request_data.data, request_data.size);
    for (size_t i = 0; i != request_fds.num_fds; ++i)
        protobuf_request.add_fd(request_fds.fds[i]);

    platform_operation_wait_handle.expect_result();
    server.platform_operation(
        &protobuf_request,
        platform_operation_reply.get(),
        google::protobuf::NewCallback(this, &MirConnection::done_platform_operation,
                                      callback, context));

    return &platform_operation_wait_handle;
}


bool MirConnection::is_valid(MirConnection *connection)
{
    {
        std::unique_lock<std::mutex> lock(connection_guard);
        for (auto current = valid_connections; current; current = current->next_valid)
        {
            if (connection == current)
            {
                lock.unlock();
                std::lock_guard<decltype(connection->mutex)> lock(connection->mutex);
                return !connection->connect_result->has_error();
            }
        }
    }
    return false;
}

void MirConnection::populate(MirPlatformPackage& platform_package)
{
    platform->populate(platform_package);
}

void MirConnection::populate_server_package(MirPlatformPackage& platform_package)
{
    // connect_result is write-once: once it's valid, we don't need to lock
    // to use it.
    if (connect_done && !connect_result->has_error() && connect_result->has_platform())
    {
        auto const& platform = connect_result->platform();

        platform_package.data_items = platform.data_size();
        for (int i = 0; i != platform.data_size(); ++i)
            platform_package.data[i] = platform.data(i);

        platform_package.fd_items = platform.fd_size();
        for (int i = 0; i != platform.fd_size(); ++i)
            platform_package.fd[i] = platform.fd(i);
    }
    else
    {
        platform_package.data_items = 0;
        platform_package.fd_items = 0;
    }
}

void MirConnection::populate_graphics_module(MirModuleProperties& properties)
{
    // connect_result is write-once: once it's valid, we don't need to lock
    // to use it.
    if (connect_done &&
        !connect_result->has_error() &&
        connect_result->has_platform() &&
        connect_result->platform().has_graphics_module())
    {
        auto const& graphics_module = connect_result->platform().graphics_module();
        properties.name = graphics_module.name().c_str();
        properties.major_version = graphics_module.major_version();
        properties.minor_version = graphics_module.minor_version();
        properties.micro_version = graphics_module.micro_version();
        properties.filename = graphics_module.file().c_str();
    }
    else
    {
        properties.name = "(unknown)";
        properties.major_version = 0;
        properties.minor_version = 0;
        properties.micro_version = 0;
        properties.filename = nullptr;
    }
}

MirDisplayConfiguration* MirConnection::create_copy_of_display_config()
{
    std::lock_guard<decltype(mutex)> lock(mutex);
    return display_configuration->copy_to_client();
}

void MirConnection::available_surface_formats(
    MirPixelFormat* formats,
    unsigned int formats_size,
    unsigned int& valid_formats)
{
    valid_formats = 0;

    std::lock_guard<decltype(mutex)> lock(mutex);
    if (!connect_result->has_error())
    {
        valid_formats = std::min(
            static_cast<unsigned int>(connect_result->surface_pixel_format_size()),
            formats_size);

        for (auto i = 0u; i < valid_formats; i++)
        {
            formats[i] = static_cast<MirPixelFormat>(connect_result->surface_pixel_format(i));
        }
    }
}

void MirConnection::stream_created(StreamCreationRequest* request_raw)
{
    std::shared_ptr<StreamCreationRequest> request {nullptr};
    {
        std::lock_guard<decltype(mutex)> lock(mutex);
        auto stream_it = std::find_if(stream_requests.begin(), stream_requests.end(),
            [&request_raw] (std::shared_ptr<StreamCreationRequest> const& req)
            { return req.get() == request_raw; });
        if (stream_it == stream_requests.end())
            return;
        request = *stream_it;
        stream_requests.erase(stream_it);
    }
    auto& protobuf_bs = request->response;

    if (!protobuf_bs->has_id())
    {
        if (!protobuf_bs->has_error())
            protobuf_bs->set_error("no ID in response (disconnected?)");
    }

    if (protobuf_bs->has_error())
    {
        for (int i = 0; i < protobuf_bs->buffer().fd_size(); i++)
            ::close(protobuf_bs->buffer().fd(i));
        stream_error(
            std::string{"Error processing buffer stream response: "} + protobuf_bs->error(),
            request);
        return;
    }

    try
    {
        auto stream = std::make_shared<mcl::BufferStream>(
            this, request->rs, request->wh, server, platform, surface_map, buffer_factory,
            *protobuf_bs, make_perf_report(logger), std::string{},
            mir::geometry::Size{request->parameters.width(), request->parameters.height()}, nbuffers);
        surface_map->insert(mf::BufferStreamId(protobuf_bs->id().value()), stream);

        if (request->mbs_callback)
            request->mbs_callback(
                reinterpret_cast<MirBufferStream*>(
                    dynamic_cast<mcl::ClientBufferStream*>(stream.get())),
                request->context);

        if (request->bs_callback)
            request->bs_callback(stream.get(), request->context);

        request->wh->result_received();
    }
    catch (std::exception const& error)
    {
        stream_error(
            std::string{"Error processing buffer stream creating response:"} + boost::diagnostic_information(error),
            request);
    }
}

MirWaitHandle* MirConnection::create_client_buffer_stream(
    int width, int height,
    MirPixelFormat format,
    MirBufferUsage buffer_usage,
    MirRenderSurface* render_surface,
    mir_buffer_stream_callback mbs_callback,
    buffer_stream_callback bs_callback,
    void *context)
{
    mp::BufferStreamParameters params;
    params.set_width(width);
    params.set_height(height);
    params.set_pixel_format(format);
    params.set_buffer_usage(buffer_usage);

    auto request = std::make_shared<StreamCreationRequest>(render_surface,
                                                           mbs_callback,
                                                           bs_callback,
                                                           context,
                                                           params);
    request->wh->expect_result();

    {
        std::lock_guard<decltype(mutex)> lock(mutex);
        stream_requests.push_back(request);
    }

    try
    {
        server.create_buffer_stream(&params, request->response.get(),
            gp::NewCallback(this, &MirConnection::stream_created, request.get()));
    } catch (std::exception& e)
    {
        //if this throws, our socket code will run the closure, which will make an error object.
        //its nicer to return an stream with a error message, so just ignore the exception.
    }

    return request->wh.get();
}

std::shared_ptr<mir::client::BufferStream> MirConnection::create_client_buffer_stream_with_id(
    int width, int height,
    MirRenderSurface* render_surface,
    mir::protobuf::BufferStream const& a_protobuf_bs)
{
    auto stream = std::make_shared<mcl::BufferStream>(
        this, render_surface, nullptr, server, platform, surface_map, buffer_factory,
        a_protobuf_bs, make_perf_report(logger), std::string{},
        mir::geometry::Size{width, height}, nbuffers);
    return stream;
}

void MirConnection::render_surface_error(std::string const& error_msg, std::shared_ptr<RenderSurfaceCreationRequest> const& request)
{
    std::unique_lock<decltype(mutex)> lock(mutex);
    mf::BufferStreamId id(next_error_id(lock).as_value());

    auto rs = std::make_shared<mcl::ErrorRenderSurface>(error_msg, this);
    surface_map->insert(request->native_window.get(), rs);

    if (request->callback)
        request->callback(
            static_cast<MirRenderSurface*>(request->native_window.get()),
            request->context);

    request->wh->result_received();
}

void MirConnection::stream_error(std::string const& error_msg, std::shared_ptr<StreamCreationRequest> const& request)
{
    std::unique_lock<decltype(mutex)> lock(mutex);
    mf::BufferStreamId id(next_error_id(lock).as_value());

    auto stream = std::make_shared<mcl::ErrorStream>(error_msg, this, id, request->wh);
    surface_map->insert(id, stream);

    if (request->mbs_callback)
    {
        request->mbs_callback(
            reinterpret_cast<MirBufferStream*>(
                dynamic_cast<mcl::ClientBufferStream*>(stream.get())), request->context);
    }

    // TODO: A hack for now... To be removed when a BufferStream can
    //       only be created through the render surface interface.
    if (request->bs_callback)
    {
        auto error_buffer_stream = std::make_shared<mcl::ErrorBufferStream>(
            request->rs, server, surface_map, error_msg, this, id, request->wh);
        surface_map->insert(id, error_buffer_stream);

        request->bs_callback(
                error_buffer_stream.get(), request->context);
    }

    request->wh->result_received();
}

std::shared_ptr<mir::client::ClientBufferStream> MirConnection::make_consumer_stream(
   mp::BufferStream const& protobuf_bs)
{
    return std::make_shared<mcl::ScreencastStream>(
        this, server, platform, protobuf_bs);
}

EGLNativeDisplayType MirConnection::egl_native_display()
{
    std::lock_guard<decltype(mutex)> lock(mutex);

    return *native_display;
}

MirPixelFormat MirConnection::egl_pixel_format(EGLDisplay disp, EGLConfig conf) const
{
    std::lock_guard<decltype(mutex)> lock(mutex);
    return platform->get_egl_pixel_format(disp, conf);
}

void MirConnection::register_lifecycle_event_callback(mir_lifecycle_event_callback callback, void* context)
{
    lifecycle_control->set_callback(std::bind(callback, this, std::placeholders::_1, context));
}

void MirConnection::register_ping_event_callback(mir_ping_event_callback callback, void* context)
{
    ping_handler->set_callback(std::bind(callback, this, std::placeholders::_1, context));
}

void MirConnection::register_error_callback(mir_error_callback callback, void* context)
{
    error_handler->set_callback(std::bind(callback, this, std::placeholders::_1, context));
}

void MirConnection::pong(int32_t serial)
{
    mp::PingEvent pong;
    pong.set_serial(serial);
    server.pong(&pong, void_response.get(), pong_callback.get());
}

void MirConnection::register_display_change_callback(mir_display_config_callback callback, void* context)
{
    display_configuration->set_display_change_handler(std::bind(callback, this, context));
}

bool MirConnection::validate_user_display_config(MirDisplayConfiguration const* config)
{
    MirDisplayConfigurationStore orig_config{display_configuration->copy_to_client()};

    if ((!config) || (config->num_outputs == 0) || (config->outputs == NULL) ||
        (config->num_outputs > orig_config->num_outputs))
    {
        return false;
    }

    for(auto i = 0u; i < config->num_outputs; i++)
    {
        auto const& output = config->outputs[i];
        auto const& orig_output = orig_config->outputs[i];

        if (output.output_id != orig_output.output_id)
            return false;

        if (output.connected && output.current_mode >= orig_output.num_modes)
            return false;
    }

    return true;
}

void MirConnection::done_display_configure()
{
    std::lock_guard<decltype(mutex)> lock(mutex);

    set_error_message(display_configuration_response->error());

    if (!display_configuration_response->has_error())
        display_configuration->set_configuration(*display_configuration_response);

    return configure_display_wait_handle.result_received();
}

MirWaitHandle* MirConnection::configure_display(MirDisplayConfiguration* config)
{
    if (!validate_user_display_config(config))
    {
        return NULL;
    }

    mp::DisplayConfiguration request;
    populate_protobuf_display_configuration(request, config);

    configure_display_wait_handle.expect_result();
    server.configure_display(&request, display_configuration_response.get(),
        google::protobuf::NewCallback(this, &MirConnection::done_display_configure));

    return &configure_display_wait_handle;
}

MirWaitHandle* MirConnection::set_base_display_configuration(MirDisplayConfiguration const* config)
{
    if (!validate_user_display_config(config))
    {
        return NULL;
    }

    mp::DisplayConfiguration request;
    populate_protobuf_display_configuration(request, config);

    set_base_display_configuration_wait_handle.expect_result();
    server.set_base_display_configuration(&request, set_base_display_configuration_response.get(),
        google::protobuf::NewCallback(this, &MirConnection::done_set_base_display_configuration));

    return &set_base_display_configuration_wait_handle;
}

namespace
{
struct HandleErrorVoid
{
    std::unique_ptr<mp::Void> result;
    std::function<void(mp::Void const&)> on_error;
};

void handle_structured_error(HandleErrorVoid* handler)
{
    if (handler->result->has_structured_error())
    {
        handler->on_error(*handler->result);
    }
    delete handler;
}
}

void MirConnection::preview_base_display_configuration(
    mp::DisplayConfiguration const& configuration,
    std::chrono::seconds timeout)
{
    mp::PreviewConfiguration request;

    request.mutable_configuration()->CopyFrom(configuration);
    request.set_timeout(timeout.count());

    auto store_error_result = new HandleErrorVoid;
    store_error_result->result = std::make_unique<mp::Void>();
    store_error_result->on_error = [this](mp::Void const& message)
    {
        MirError const error{
            static_cast<MirErrorDomain>(message.structured_error().domain()),
            message.structured_error().code()};
        (*error_handler)(&error);
    };

    server.preview_base_display_configuration(
        &request,
        store_error_result->result.get(),
        google::protobuf::NewCallback(&handle_structured_error, store_error_result));
}

void MirConnection::cancel_base_display_configuration_preview()
{
    mp::Void request;

    auto store_error_result = new HandleErrorVoid;
    store_error_result->result = std::make_unique<mp::Void>();
    store_error_result->on_error = [this](mp::Void const& message)
    {
        MirError const error{
            static_cast<MirErrorDomain>(message.structured_error().domain()),
            message.structured_error().code()};
        (*error_handler)(&error);
    };

    server.cancel_base_display_configuration_preview(
        &request,
        store_error_result->result.get(),
        google::protobuf::NewCallback(&handle_structured_error, store_error_result));
}

void MirConnection::confirm_base_display_configuration(
    mp::DisplayConfiguration const& configuration)
{
    server.confirm_base_display_configuration(
        &configuration,
        set_base_display_configuration_response.get(),
        google::protobuf::NewCallback(google::protobuf::DoNothing));
}

void MirConnection::done_set_base_display_configuration()
{
    std::lock_guard<decltype(mutex)> lock(mutex);

    set_error_message(set_base_display_configuration_response->error());

    return set_base_display_configuration_wait_handle.result_received();
}

mir::client::rpc::DisplayServer& MirConnection::display_server()
{
    return server;
}

MirWaitHandle* MirConnection::release_buffer_stream(
    mir::client::ClientBufferStream* stream,
    mir_buffer_stream_callback callback,
    void *context)
{
    auto new_wait_handle = new MirWaitHandle;

    StreamRelease stream_release{stream, new_wait_handle, callback, nullptr, context, stream->rpc_id().as_value(), nullptr };

    mp::BufferStreamId buffer_stream_id;
    buffer_stream_id.set_value(stream->rpc_id().as_value());

    {
        std::lock_guard<decltype(release_wait_handle_guard)> rel_lock(release_wait_handle_guard);
        release_wait_handles.push_back(new_wait_handle);
    }

    new_wait_handle->expect_result();
    server.release_buffer_stream(
        &buffer_stream_id, void_response.get(),
        google::protobuf::NewCallback(this, &MirConnection::released, stream_release));
    return new_wait_handle;
}

void MirConnection::release_consumer_stream(mir::client::ClientBufferStream* stream)
{
    surface_map->erase(stream->rpc_id());
}

std::unique_ptr<mir::protobuf::DisplayConfiguration> MirConnection::snapshot_display_configuration() const
{
    return display_configuration->take_snapshot();
}

void MirConnection::create_presentation_chain(
    mir_presentation_chain_callback callback,
    void *context)
{
    mir::protobuf::BufferStreamParameters params;
    // all these are "required" protobuf fields. The MirBuffers manage this
    // information, so fill with garbage.
    params.set_height(-1);
    params.set_width(-1);
    params.set_pixel_format(-1);
    params.set_buffer_usage(-1);
    auto request = std::make_shared<ChainCreationRequest>(callback, context);

    {
        std::lock_guard<decltype(mutex)> lock(mutex);
        context_requests.push_back(request);
    }

    try
    {
        server.create_buffer_stream(&params, request->response.get(),
            gp::NewCallback(this, &MirConnection::context_created, request.get()));
    } catch (std::exception& e)
    {
        //if this throws, our socket code will run the closure, which will make an error object.
        //its nicer to return a chain with a error message, so just ignore the exception.
    }
}

void MirConnection::context_created(ChainCreationRequest* request_raw)
{
    std::shared_ptr<ChainCreationRequest> request {nullptr};
    {
        std::lock_guard<decltype(mutex)> lock(mutex);
        auto context_it = std::find_if(context_requests.begin(), context_requests.end(),
            [&request_raw] (std::shared_ptr<ChainCreationRequest> const& req)
            { return req.get() == request_raw; });
        if (context_it == context_requests.end())
            return;
        request = *context_it;
        context_requests.erase(context_it);
    }

    auto& protobuf_bs = request->response;
    if (!protobuf_bs->has_id() && !protobuf_bs->has_error())
        protobuf_bs->set_error("no ID in response");

    if (protobuf_bs->has_error())
    {
        for (int i = 0; i < protobuf_bs->buffer().fd_size(); i++)
            ::close(protobuf_bs->buffer().fd(i));
        chain_error(
            std::string{"Error creating MirPresentationChain: "} + protobuf_bs->error(),
            request);
        return;
    }

    try
    {
        if (!client_buffer_factory)
            client_buffer_factory = platform->create_buffer_factory();
        auto chain = std::make_shared<mcl::PresentationChain>(
            this, protobuf_bs->id().value(), server, client_buffer_factory, buffer_factory);

        surface_map->insert(mf::BufferStreamId(protobuf_bs->id().value()), chain);

        if (request->callback)
            request->callback(static_cast<MirPresentationChain*>(chain.get()), request->context);
    }
    catch (std::exception const& error)
    {
        for (int i = 0; i < protobuf_bs->buffer().fd_size(); i++)
            ::close(protobuf_bs->buffer().fd(i));

        chain_error(
            std::string{"Error creating MirPresentationChain: "} + boost::diagnostic_information(error),
            request);
    }
}

void MirConnection::chain_error(
    std::string const& error_msg, std::shared_ptr<ChainCreationRequest> const& request)
{
    std::unique_lock<decltype(mutex)> lock(mutex);
    mf::BufferStreamId id(next_error_id(lock).as_value());
    auto chain = std::make_shared<mcl::ErrorChain>(this, id.as_value(), error_msg);
    surface_map->insert(id, chain); 

    if (request->callback)
        request->callback(static_cast<MirPresentationChain*>(chain.get()), request->context);
}

void MirConnection::release_presentation_chain(MirPresentationChain* chain)
{
    auto id = chain->rpc_id();
    if (id >= 0)
    {
        StreamRelease stream_release{nullptr, nullptr, nullptr, nullptr, nullptr, chain->rpc_id(), nullptr};
        mp::BufferStreamId buffer_stream_id;
        buffer_stream_id.set_value(chain->rpc_id());
        server.release_buffer_stream(
            &buffer_stream_id, void_response.get(),
            google::protobuf::NewCallback(this, &MirConnection::released, stream_release));
    }
    else
    {
        surface_map->erase(mf::BufferStreamId(id));
    }
}

void MirConnection::allocate_buffer(
    geom::Size size, MirPixelFormat format, MirBufferUsage usage,
    mir_buffer_callback callback, void* context)
{
    mp::BufferAllocation request;
    request.mutable_id()->set_value(-1);
    auto buffer_request = request.add_buffer_requests();
    buffer_request->set_width(size.width.as_int());
    buffer_request->set_height(size.height.as_int());
    buffer_request->set_pixel_format(format);
    buffer_request->set_buffer_usage(usage);

    if (!client_buffer_factory)
        client_buffer_factory = platform->create_buffer_factory();
    buffer_factory->expect_buffer(
        client_buffer_factory, this,
        size, format, usage,
        callback, context);
    server.allocate_buffers(&request, ignored.get(), gp::NewCallback(ignore));
}

void MirConnection::release_buffer(mcl::MirBuffer* buffer)
{
    if (!buffer->valid())
    {
        surface_map->erase(buffer->rpc_id());
        return;
    }

    mp::BufferRelease request;
    auto released_buffer = request.add_buffers();
    released_buffer->set_buffer_id(buffer->rpc_id());
    server.release_buffers(&request, ignored.get(), gp::NewCallback(ignore));
}

MirWaitHandle* MirConnection::release_render_surface_with_content(
    void* render_surface,
    mir_render_surface_callback callback,
    void* context)
{
    auto new_wait_handle = new MirWaitHandle;
    auto rs = surface_map->render_surface(render_surface);

    StreamRelease stream_release{nullptr,
                                 new_wait_handle,
                                 nullptr,
                                 callback,
                                 context,
                                 rs->stream_id().as_value(),
                                 render_surface};

    mp::BufferStreamId buffer_stream_id;
    buffer_stream_id.set_value(rs->stream_id().as_value());

    {
        std::lock_guard<decltype(release_wait_handle_guard)> rel_lock(release_wait_handle_guard);
        release_wait_handles.push_back(new_wait_handle);
    }

    new_wait_handle->expect_result();
    server.release_buffer_stream(
        &buffer_stream_id, void_response.get(),
        google::protobuf::NewCallback(this, &MirConnection::released, stream_release));

    return new_wait_handle;
}

void MirConnection::render_surface_created(RenderSurfaceCreationRequest* request_raw)
{
<<<<<<< HEAD
    std::shared_ptr<RenderSurfaceCreationRequest> request {nullptr};
    {
        std::lock_guard<decltype(mutex)> lock(mutex);
        auto rs_it = std::find_if(render_surface_requests.begin(), render_surface_requests.end(),
            [&request_raw] (std::shared_ptr<RenderSurfaceCreationRequest> const& req)
            { return req.get() == request_raw; });
        if (rs_it == render_surface_requests.end())
            return;
        request = *rs_it;
        render_surface_requests.erase(rs_it);
    }
    auto& protobuf_bs = request->response;

    if (!protobuf_bs->has_id())
    {
        if (!protobuf_bs->has_error())
            protobuf_bs->set_error("no ID in response (disconnected?)");
    }

    if (protobuf_bs->has_error())
    {
        for (int i = 0; i < protobuf_bs->buffer().fd_size(); i++)
            ::close(protobuf_bs->buffer().fd(i));
        render_surface_error(
            std::string{"Error processing buffer stream response during render surface creation: "} + protobuf_bs->error(),
            request);
        return;
    }

    try
    {
        std::shared_ptr<MirRenderSurface> rs {nullptr};
        rs = std::make_shared<mcl::RenderSurface>(this,
                                                  request->native_window,
                                                  platform,
                                                  protobuf_bs,
                                                  request->logical_size);
        surface_map->insert(request->native_window.get(), rs);

        if (request->callback)
            request->callback(
                static_cast<MirRenderSurface*>(request->native_window.get()),
                request->context);

        request->wh->result_received();
    }
    catch (std::exception const& error)
    {
        render_surface_error(
            std::string{"Error processing buffer stream response during render surface creation: "} + protobuf_bs->error(),
            request);
    }
}

MirWaitHandle* MirConnection::create_render_surface_with_content(
    mir::geometry::Size logical_size,
    mir_render_surface_callback callback,
    void* context,
    void** native_window)
{
    mir::protobuf::BufferStreamParameters params;
    params.set_width(logical_size.width.as_int());
    params.set_height(logical_size.height.as_int());
    params.set_pixel_format(-1);
    params.set_buffer_usage(-1);

    auto nw = platform->create_egl_native_window(nullptr);
    auto request = std::make_shared<RenderSurfaceCreationRequest>(
        callback, context, nw, logical_size);

    request->wh->expect_result();

    {
        std::lock_guard<decltype(mutex)> lock(mutex);
        render_surface_requests.push_back(request);
    }

    try
    {
        server.create_buffer_stream(&params, request->response.get(),
            gp::NewCallback(this, &MirConnection::render_surface_created, request.get()));
    } catch (std::exception& e)
    {
        //if this throws, our socket code will run the closure, which will make an error object.
        //its nicer to return a chain with a error message, so just ignore the exception.
    }

    *native_window = nw.get();
    return request->wh.get();
=======
    surface_map->erase(static_cast<void*>(render_surface));
}

void* MirConnection::request_interface(char const* name, int version)
{
    if (!platform)
        BOOST_THROW_EXCEPTION(std::invalid_argument("cannot query extensions before connecting to server"));
    return platform->request_interface(name, version);
>>>>>>> 17c73294
}<|MERGE_RESOLUTION|>--- conflicted
+++ resolved
@@ -1375,7 +1375,6 @@
 
 void MirConnection::render_surface_created(RenderSurfaceCreationRequest* request_raw)
 {
-<<<<<<< HEAD
     std::shared_ptr<RenderSurfaceCreationRequest> request {nullptr};
     {
         std::lock_guard<decltype(mutex)> lock(mutex);
@@ -1465,8 +1464,6 @@
 
     *native_window = nw.get();
     return request->wh.get();
-=======
-    surface_map->erase(static_cast<void*>(render_surface));
 }
 
 void* MirConnection::request_interface(char const* name, int version)
@@ -1474,5 +1471,4 @@
     if (!platform)
         BOOST_THROW_EXCEPTION(std::invalid_argument("cannot query extensions before connecting to server"));
     return platform->request_interface(name, version);
->>>>>>> 17c73294
 }