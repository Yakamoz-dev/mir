MIR_CLIENT_9 {
 global:
    mir_arrow_cursor_name;
    mir_buffer_stream_get_current_buffer;
    mir_buffer_stream_get_egl_native_window;
    mir_buffer_stream_get_graphics_region;
    mir_buffer_stream_get_platform_type;
    mir_buffer_stream_is_valid;
    mir_buffer_stream_release;
    mir_buffer_stream_release_sync;
    mir_buffer_stream_swap_buffers;
    mir_buffer_stream_swap_buffers_sync;
    mir_busy_cursor_name;
    mir_caret_cursor_name;
    mir_closed_hand_cursor_name;
    mir_connect;
    mir_connection_api_impl;
    mir_connection_apply_display_config;
    mir_connection_create_buffer_stream;
    mir_connection_create_buffer_stream_sync;
    mir_connection_create_display_config;
    mir_connection_create_prompt_session_sync;
    mir_connection_create_screencast_sync;
    mir_connection_create_spec_for_changes;
    mir_connection_create_spec_for_dialog;
    mir_connection_create_spec_for_input_method;
    mir_connection_create_spec_for_menu;
    mir_connection_create_spec_for_modal_dialog;
    mir_connection_create_spec_for_normal_surface;
    mir_connection_create_spec_for_tooltip;
    mir_connection_get_available_surface_formats;
    mir_connection_get_egl_native_display;
    mir_connection_get_error_message;
    mir_connection_get_platform;
    mir_connection_is_valid;
    mir_connection_platform_operation;
    mir_connection_release;
    mir_connection_set_display_config_change_callback;
    mir_connection_set_lifecycle_event_callback;
    mir_connect_sync;
    mir_create_surface_spec;
    mir_cursor_configuration_destroy;
    mir_cursor_configuration_from_buffer_stream;
    mir_cursor_configuration_from_name;
    mir_default_cursor_name;
    mir_diagonal_resize_bottom_to_top_cursor_name;
    mir_diagonal_resize_top_to_bottom_cursor_name;
    mir_disabled_cursor_name;
    mir_display_config_destroy;
    mir_event_get_close_surface_event;
    mir_event_get_input_configuration_event;
    mir_event_get_input_event;
    mir_event_get_keymap_event;
    mir_event_get_orientation_event;
    mir_event_get_prompt_session_event;
    mir_event_get_resize_event;
    mir_event_get_surface_event;
    mir_event_get_type;
    mir_event_ref;
    mir_event_unref;
    mir_horizontal_resize_cursor_name;
    mir_hsplit_resize_cursor_name;
    mir_input_configuration_event_get_action;
    mir_input_configuration_event_get_device_id;
    mir_input_configuration_event_get_time;
    mir_input_event_get_device_id;
    mir_input_event_get_event_time;
    mir_input_event_get_keyboard_event;
    mir_input_event_get_pointer_event;
    mir_input_event_get_touch_event;
    mir_input_event_get_type;
    mir_keyboard_event_action;
    mir_keyboard_event_key_code;
    mir_keyboard_event_modifiers;
    mir_keyboard_event_scan_code;
    mir_keymap_event_get_rules;
    mir_omnidirectional_resize_cursor_name;
    mir_open_hand_cursor_name;
    mir_orientation_event_get_direction;
    mir_persistent_id_is_valid;
    mir_persistent_id_release;
    mir_platform_message_create;
    mir_platform_message_get_data;
    mir_platform_message_get_fds;
    mir_platform_message_get_opcode;
    mir_platform_message_release;
    mir_platform_message_set_data;
    mir_platform_message_set_fds;
    mir_pointer_event_action;
    mir_pointer_event_axis_value;
    mir_pointer_event_buttons;
    mir_pointer_event_button_state;
    mir_pointer_event_modifiers;
    mir_pointing_hand_cursor_name;
    mir_prompt_session_error_message;
    mir_prompt_session_event_get_state;
    mir_prompt_session_is_valid;
    mir_prompt_session_new_fds_for_prompt_providers;
    mir_prompt_session_release_sync;
    mir_resize_event_get_height;
    mir_resize_event_get_width;
    mir_screencast_get_buffer_stream;
    mir_screencast_release_sync;
    mir_surface_apply_spec;
    mir_surface_configure_cursor;
    mir_surface_create;
    mir_surface_create_sync;
    mir_surface_event_get_attribute;
    mir_surface_event_get_attribute_value;
    mir_surface_get_buffer_stream;
    mir_surface_get_dpi;
    mir_surface_get_error_message;
    mir_surface_get_focus;
    mir_surface_get_orientation;
    mir_surface_get_parameters;
    mir_surface_get_preferred_orientation;
    mir_surface_get_state;
    mir_surface_get_swapinterval;
    mir_surface_get_type;
    mir_surface_get_visibility;
    mir_surface_is_valid;
    mir_surface_release;
    mir_surface_release_sync;
    mir_surface_request_persistent_id;
    mir_surface_request_persistent_id_sync;
    mir_surface_set_event_handler;
    mir_surface_set_preferred_orientation;
    mir_surface_set_state;
    mir_surface_set_swapinterval;
    mir_surface_spec_release;
    mir_surface_spec_set_buffer_usage;
    mir_surface_spec_set_fullscreen_on_output;
    mir_surface_spec_set_height;
    mir_surface_spec_set_height_increment;
    mir_surface_spec_set_max_aspect_ratio;
    mir_surface_spec_set_max_height;
    mir_surface_spec_set_max_width;
    mir_surface_spec_set_min_aspect_ratio;
    mir_surface_spec_set_min_height;
    mir_surface_spec_set_min_width;
    mir_surface_spec_set_name;
    mir_surface_spec_set_parent;
    mir_surface_spec_set_pixel_format;
    mir_surface_spec_set_placement;
    mir_surface_spec_set_preferred_orientation;
    mir_surface_spec_set_state;
    mir_surface_spec_set_streams;
    mir_surface_spec_set_type;
    mir_surface_spec_set_width;
    mir_surface_spec_set_width_increment;
    mir_touch_event_action;
    mir_touch_event_axis_value;
    mir_touch_event_id;
    mir_touch_event_modifiers;
    mir_touch_event_point_count;
    mir_touch_event_tooltype;
    mir_vertical_resize_cursor_name;
    mir_vsplit_resize_cursor_name;
    mir_wait_for;
    mir_wait_for_one;
 local: *;
};

MIR_CLIENT_9.1 {  # New functions in Mir 0.15
  global:
    mir_connection_pong;
    mir_connection_set_ping_event_callback;
    mir_crosshair_cursor_name;
    mir_keyboard_event_input_event;
    mir_persistent_id_as_string;
    mir_persistent_id_from_string;
    mir_pointer_event_input_event;
    mir_touch_event_input_event;
    mir_surface_spec_attach_to_foreign_parent;
    mir_surface_spec_set_input_shape;
    mir_connection_get_egl_pixel_format;
  local: *;
} MIR_CLIENT_9;

MIR_CLIENT_9.2 {  # New functions in Mir 0.16
  global:
    mir_surface_spec_set_event_handler;
  local: *;
} MIR_CLIENT_9.1;

MIR_CLIENT_9v17 {
    mir_blob_from_display_configuration;
    mir_blob_size;
    mir_blob_data;
    mir_blob_release;
    mir_blob_onto_buffer;
    mir_blob_to_display_configuration;
    mir_blob_release;
    mir_buffer_stream_set_scale;
    mir_buffer_stream_set_scale_sync;
    mir_event_get_surface_output_event;
    mir_surface_output_event_get_dpi;
    mir_surface_output_event_get_form_factor;
    mir_surface_output_event_get_scale;
} MIR_CLIENT_9.2;

MIR_CLIENT_9v18 {
  global:
    mir_buffer_stream_get_error_message;
    mir_surface_output_event_get_output_id;
    mir_connection_set_base_display_config;
  local:
    *;
} MIR_CLIENT_9v17;

MIR_CLIENT_9v19 {
  global:
    mir_connection_get_graphics_module;
    mir_surface_raise;
    mir_input_event_has_cookie;
    mir_cookie_buffer_size;
    mir_input_event_get_cookie;
    mir_cookie_to_buffer;
    mir_cookie_from_buffer;
    mir_cookie_release;
    mir_keymap_event_get_keymap_buffer;
    mir_keymap_event_get_device_id;
    mir_surface_spec_set_shell_chrome;
} MIR_CLIENT_9v18;

MIR_CLIENT_0.21 {
  global:
    mir_connection_apply_display_configuration;
    mir_connection_create_display_configuration;
    mir_connection_create_input_config;
    mir_connection_set_input_config_change_callback;
    mir_display_config_get_max_simultaneous_outputs;
    mir_display_config_get_num_outputs;
    mir_display_config_get_output;
    mir_display_config_release;
    mir_input_config_destroy;
    mir_input_config_device_count;
    mir_input_config_get_device;
    mir_input_config_get_device_by_id;
    mir_input_config_get_mutable_device;
    mir_input_config_get_mutable_device_by_id;
    mir_input_device_get_capabilities;
    mir_input_device_get_id;
    mir_input_device_get_name;
    mir_input_device_get_unique_id;
    mir_output_get_connection_state;
    mir_output_get_current_mode;
    mir_output_get_current_pixel_format;
    mir_output_get_form_factor;
    mir_output_get_id;
    mir_output_get_mode;
    mir_output_get_num_modes;
    mir_output_get_num_pixel_formats;
    mir_output_get_orientation;
    mir_output_get_physical_height_mm;
    mir_output_get_physical_width_mm;
    mir_output_get_pixel_format;
    mir_output_get_position_x;
    mir_output_get_position_y;
    mir_output_get_power_mode;
    mir_output_get_preferred_mode;
    mir_output_get_scale_factor;
    mir_output_get_type;
    mir_output_is_enabled;
    mir_output_mode_get_height;
    mir_output_mode_get_refresh_rate;
    mir_output_mode_get_width;
  local:
    *;
} MIR_CLIENT_9v19;

MIR_CLIENT_0.22 {  # New functions in Mir 0.22
  global:
    mir_connection_confirm_base_display_configuration;
    mir_connection_preview_base_display_configuration;
    mir_connection_set_error_callback;
    mir_create_screencast_spec;
    mir_display_config_get_mutable_output;
    mir_error_get_code;
    mir_error_get_domain;
    mir_output_disable;
    mir_output_enable;
    mir_output_set_current_mode;
    mir_output_set_orientation;
    mir_output_set_pixel_format;
    mir_output_set_position;
    mir_output_set_power_mode;
    mir_screencast_create_sync;
    mir_screencast_get_error_message;
    mir_screencast_is_valid;
    mir_screencast_spec_release;
    mir_screencast_spec_set_capture_region;
    mir_screencast_spec_set_height;
    mir_screencast_spec_set_mirror_mode;
    mir_screencast_spec_set_number_of_buffers;
    mir_screencast_spec_set_pixel_format;
    mir_screencast_spec_set_width;
} MIR_CLIENT_0.21;

MIR_CLIENT_DETAIL_9 {
  global:
    extern "C++" { 
      mir::events::make_event*;
      mir::events::add_touch*;
      mir::input::android::Lexicon::translate*;
      mir::input::android::android_modifiers_from_mir*;
      mir::input::android::mir_modifiers_from_android*;
      mir::input::android::mir_keyboard_action_from_android*;
      mir::input::android::android_keyboard_action_from_mir*;
      mir::input::android::mir_pointer_buttons_from_android*;
      mir::input::android::android_pointer_buttons_from_mir*;
      mir::input::android::mir_tool_type_from_android*;
      mir::input::android::android_tool_type_from_mir*;
      mir::input::android::mir_pointer_action_from_masked_android*;
      mir::input::android::mir_touch_action_from_masked_android*;
      mir::input::android::android_source_id_is_pointer_device*;
      mir::input::android::extract_android_action_from*;
      mir::client::DefaultConnectionConfiguration::DefaultConnectionConfiguration*;
      mir::client::DefaultConnectionConfiguration::the_surface_map*;
      mir::client::DefaultConnectionConfiguration::the_rpc_channel*;
      mir::client::DefaultConnectionConfiguration::the_logger*;
      mir::client::DefaultConnectionConfiguration::the_input_platform*;
      mir::client::DefaultConnectionConfiguration::the_display_configuration*;
      mir::client::DefaultConnectionConfiguration::the_lifecycle_control*;
      mir::client::DefaultConnectionConfiguration::the_ping_handler*;
      mir::client::DefaultConnectionConfiguration::the_event_sink*;
      mir::client::DefaultConnectionConfiguration::the_event_handler_register*;
      mir::client::DefaultConnectionConfiguration::the_socket_file*;
      mir::client::DefaultConnectionConfiguration::the_rpc_report*;
      mir::client::DefaultConnectionConfiguration::the_input_receiver_report*;
      typeinfo?for?mir::client::DefaultConnectionConfiguration;
      vtable?for?mir::client::DefaultConnectionConfiguration;
      mir::operator???std::ostream???Mir*
    }; 
};

MIR_CLIENT_DETAIL_9v18 {
  global:
    extern "C++" { 
      mir::client::DefaultConnectionConfiguration::the_input_devices*;
      mir::events::set_modifier*;
      mir::events::set_cursor_position*;
      mir::events::set_button_state*;
    };
} MIR_CLIENT_DETAIL_9;

MIR_CLIENT_DETAIL_9v19 {
  global:
    extern "C++" { 
      mir::input::android::android_pointer_action_from_mir*;
      mir::events::serialize_event*;
      mir::events::deserialize_event*;
    };
} MIR_CLIENT_DETAIL_9v18;

MIR_CLIENT_DETAIL_0.21 {
  global:
    extern "C++" { 
      mir::client::DefaultConnectionConfiguration::the_buffer_factory*;
    };
} MIR_CLIENT_DETAIL_9v19;

MIR_CLIENT_DETAIL_private_buffer_semantics {
  global:
    #private functions needed temporarily by nested passthrough
    #should not be published along with the rest of the NBS symbols
    mir_buffer_get_egl_image_parameters;
    mir_presentation_chain_set_queueing_mode;
    mir_presentation_chain_set_dropping_mode;
  local:
    *;
} MIR_CLIENT_DETAIL_9v19;

MIR_CLIENT_DETAIL_0.24 {
  global:
    extern "C++" { 
      mir::input::receiver::XKBMapper::XKBMapper*;
      mir::input::receiver::XKBMapper::?XKBMapper*;
      mir::input::receiver::XKBMapper::set_key_state*;
      mir::input::receiver::XKBMapper::set_keymap*;
      mir::input::receiver::XKBMapper::reset_keymap*;
      mir::input::receiver::XKBMapper::map_event*;
    };
} MIR_CLIENT_DETAIL_0.21;

MIR_CLIENT_0.24 {  # New functions in Mir 0.24
  global:
    mir_event_get_input_device_state_event;
    mir_input_device_state_event_device_count;
    mir_input_device_state_event_device_id;
    mir_input_device_state_event_device_pointer_buttons;
    mir_input_device_state_event_device_pointer_buttons;
    mir_input_device_state_event_device_pressed_keys_count;
    # We're being naughty deleting this function without bumping soname, but we won't get caught.
    # mir_input_device_state_event_device_pressed_keys;
    mir_input_device_state_event_modifiers;
    mir_input_device_state_event_pointer_axis;
    mir_input_device_state_event_pointer_buttons;
    mir_input_device_state_event_time;
    mir_input_device_state_event_device_pointer_buttons;
    mir_surface_spec_set_pointer_confinement;
} MIR_CLIENT_0.22;

MIR_CLIENT_0.25 {  # New functions in Mir 0.25
  global:
    mir_connection_create_spec_for_tip;
    mir_event_get_surface_placement_event;
    mir_output_get_current_mode_index;
    mir_output_get_preferred_mode_index;
    mir_output_get_subpixel_arrangement;
    mir_output_get_gamma_size;
    mir_output_is_gamma_supported;
    mir_output_get_gamma;
    mir_output_set_gamma;
    mir_connection_cancel_base_display_configuration_preview;
    mir_surface_placement_get_relative_position;
    mir_display_output_type_name;
    mir_output_type_name;
    mir_surface_output_event_get_refresh_rate;
    mir_input_device_state_event_device_pressed_keys_for_index;
    mir_buffer_stream_set_swapinterval;
    mir_buffer_stream_get_swapinterval;
    mir_buffer_stream_set_size;
    mir_buffer_stream_get_size;
} MIR_CLIENT_0.24;

MIR_CLIENT_DETAIL_0.25 {
  global:
    extern "C++" {
      mir::client::DefaultConnectionConfiguration::the_error_handler*;
      mir::events::clone_event*;
      mir::events::transform_positions*;
    };
} MIR_CLIENT_DETAIL_0.24;

MIR_CLIENT_DETAIL_0.26 {
  global:
    extern "C++" {
        mir::client::to_client_context*;
    };
} MIR_CLIENT_DETAIL_0.25;

MIR_CLIENT_DETAIL_0.26.1 {
  global:
    extern "C++" {
        mir::client::render_surface_lookup*;
    };
} MIR_CLIENT_DETAIL_0.26;

MIR_CLIENT_0.26 {  # New functions in Mir 0.26
  global:
    mir_input_config_release;
    mir_input_device_get_mutable_pointer_config;
    mir_input_device_get_mutable_touchpad_config;
    mir_input_device_get_pointer_config;
    mir_input_device_get_touchpad_config;
    mir_output_get_edid;
    mir_output_get_edid_size;
    mir_output_set_scale_factor;
    mir_pointer_config_get_acceleration;
    mir_pointer_config_get_acceleration_bias;
    mir_pointer_config_get_handedness;
    mir_pointer_config_get_horizontal_scroll_scale;
    mir_pointer_config_get_vertical_scroll_scale;
    mir_pointer_config_set_acceleration;
    mir_pointer_config_set_acceleration_bias;
    mir_pointer_config_set_handedness;
    mir_pointer_config_set_horizontal_scroll_scale;
    mir_pointer_config_set_vertical_scroll_scale;
    mir_surface_spec_set_cursor_name;
    mir_surface_spec_set_cursor_render_surface;
    mir_touchpad_config_get_button_down_scroll_button;
    mir_touchpad_config_get_click_modes;
    mir_touchpad_config_get_disable_while_typing;
    mir_touchpad_config_get_disable_with_mouse;
    mir_touchpad_config_get_middle_mouse_button_emulation;
    mir_touchpad_config_get_scroll_modes;
    mir_touchpad_config_get_tap_to_click;
    mir_touchpad_config_set_button_down_scroll_button;
    mir_touchpad_config_set_click_modes;
    mir_touchpad_config_set_disable_while_typing;
    mir_touchpad_config_set_disable_with_mouse;
    mir_touchpad_config_set_middle_mouse_button_emulation;
    mir_touchpad_config_set_scroll_modes;
    mir_touchpad_config_set_tap_to_click;
    mir_connection_request_extension;
    mir_output_get_model;
    mir_connection_apply_session_display_config;
    mir_connection_remove_session_display_config;
    mir_blob_from_display_config;
    mir_blob_to_display_config;
    mir_create_menu_window_spec;
    mir_create_normal_window_spec;
    mir_create_tip_window_spec;
    mir_create_modal_dialog_window_spec;
    mir_create_dialog_window_spec;
    mir_create_window_spec;
    mir_create_input_method_window_spec;
    mir_window_spec_set_parent;
    mir_window_spec_release;
    mir_window_spec_set_type;
    mir_window_spec_set_name;
    mir_window_spec_set_width;
    mir_window_spec_set_height;
    mir_window_spec_set_width_increment;
    mir_window_spec_set_height_increment;
    mir_window_spec_set_min_width;
    mir_window_spec_set_min_height;
    mir_window_spec_set_max_width;
    mir_window_spec_set_max_height;
    mir_window_spec_set_min_aspect_ratio;
    mir_window_spec_set_max_aspect_ratio;
    mir_window_spec_set_fullscreen_on_output;
    mir_window_spec_set_preferred_orientation;
    mir_window_spec_attach_to_foreign_parent;
    mir_window_spec_set_state;
    mir_window_spec_set_input_shape;
    mir_window_spec_set_event_handler;
    mir_window_spec_set_shell_chrome;
    mir_window_spec_set_pointer_confinement;
    mir_window_spec_set_placement;
    mir_window_spec_set_cursor_name;
    mir_window_spec_set_pixel_format;
    mir_window_spec_set_buffer_usage;
    mir_window_spec_set_streams;
    mir_window_apply_spec;
    mir_create_window;
    mir_create_window_sync;
    mir_window_release;
    mir_window_release_sync;
    mir_window_is_valid;
    mir_window_set_event_handler;
    mir_window_get_buffer_stream;
    mir_window_get_error_message;
    mir_window_get_parameters;
    mir_window_get_orientation;
    mir_window_raise;
    mir_event_get_window_event;
    mir_window_event_get_attribute;
    mir_window_event_get_attribute_value;
    mir_window_get_type;
    mir_event_get_window_output_event;
    mir_window_output_event_get_dpi;
    mir_window_output_event_get_form_factor;
    mir_window_output_event_get_scale;
    mir_window_output_event_get_output_id;
    mir_window_output_event_get_refresh_rate;
    mir_event_get_window_placement_event;
    mir_window_placement_get_relative_position;
    mir_window_set_state;
    mir_window_get_state;
    mir_window_get_focus_state;
    mir_window_get_visibility;
    mir_window_get_dpi;
    mir_window_configure_cursor;
    mir_window_set_preferred_orientation;
    mir_window_get_preferred_orientation;
    mir_window_request_persistent_id;
    mir_window_request_persistent_id_sync;
} MIR_CLIENT_0.25;

<<<<<<< HEAD
MIR_CLIENT_0.26.1 { # New functions in Mir 0.26.1
  global:
    mir_buffer_map;
    mir_buffer_unmap;
    mir_buffer_release;
    mir_presentation_chain_is_valid;
    mir_presentation_chain_get_error_message;
    mir_connection_allocate_buffer;
    mir_connection_allocate_buffer_sync;
    mir_presentation_chain_submit_buffer;
    mir_buffer_get_width;
    mir_buffer_get_height;
    mir_buffer_get_pixel_format;
    mir_buffer_get_buffer_usage;
    mir_buffer_is_valid;
    mir_buffer_get_error_message;
    mir_buffer_get_buffer_package;
    mir_connection_create_render_surface;
    mir_connection_create_render_surface_sync;
    mir_render_surface_get_buffer_stream;
    mir_render_surface_get_presentation_chain;
    mir_render_surface_is_valid;
    mir_render_surface_get_error_message;
    mir_render_surface_get_size;
    mir_render_surface_set_size;
    mir_render_surface_release;
    mir_window_spec_add_render_surface;
=======
MIR_CLIENT_0.27 {  # New functions in Mir 0.27 or 1.0
  global:
    mir_connection_apply_session_input_config;
    mir_connection_set_base_input_config;
>>>>>>> 2b243f86
} MIR_CLIENT_0.26;<|MERGE_RESOLUTION|>--- conflicted
+++ resolved
@@ -559,7 +559,6 @@
     mir_window_request_persistent_id_sync;
 } MIR_CLIENT_0.25;
 
-<<<<<<< HEAD
 MIR_CLIENT_0.26.1 { # New functions in Mir 0.26.1
   global:
     mir_buffer_map;
@@ -587,10 +586,10 @@
     mir_render_surface_set_size;
     mir_render_surface_release;
     mir_window_spec_add_render_surface;
-=======
+} MIR_CLIENT_0.26;
+
 MIR_CLIENT_0.27 {  # New functions in Mir 0.27 or 1.0
   global:
     mir_connection_apply_session_input_config;
     mir_connection_set_base_input_config;
->>>>>>> 2b243f86
-} MIR_CLIENT_0.26;+} MIR_CLIENT_0.26.1;