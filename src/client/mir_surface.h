--- conflicted
+++ resolved
@@ -201,10 +201,6 @@
 
     void raise_surface(MirCookie const* cookie);
     void request_user_move(MirCookie const* cookie);
-<<<<<<< HEAD
-    void request_user_resize(MirCookie const* cookie);
-=======
->>>>>>> 90a44d4f
     void request_drag_and_drop(MirCookie const* cookie);
     void set_drag_and_drop_start_handler(std::function<void(MirWindowEvent const*)> const& callback);
 
