/*
 * Copyright © 2012 Canonical Ltd.
 *
 * This program is free software: you can redistribute it and/or modify it
 * under the terms of the GNU Lesser General Public License version 3,
 * as published by the Free Software Foundation.
 *
 * This program is distributed in the hope that it will be useful,
 * but WITHOUT ANY WARRANTY; without even the implied warranty of
 * MERCHANTABILITY or FITNESS FOR A PARTICULAR PURPOSE.  See the
 * GNU Lesser General Public License for more details.
 *
 * You should have received a copy of the GNU Lesser General Public License
 * along with this program.  If not, see <http://www.gnu.org/licenses/>.
 *
 * Authored by: Alan Griffiths <alan@octopull.co.uk>
 */

#include "mir_protobuf_rpc_channel.h"
#include "rpc_report.h"

#include "../surface_map.h"
#include "../buffer.h"
#include "../presentation_chain.h"
#include "../buffer_factory.h"
#include "../mir_surface.h"
#include "../display_configuration.h"
#include "../lifecycle_control.h"
#include "../event_sink.h"
#include "../make_protobuf_object.h"
#include "../protobuf_to_native_buffer.h"
#include "mir/input/input_devices.h"
#include "mir/variable_length_array.h"
#include "mir/events/event_builders.h"
#include "mir/events/event_private.h"
#include "mir/events/serialization.h"

#include "mir_protobuf.pb.h"  // For Buffer frig
#include "mir_protobuf_wire.pb.h"

#include <boost/bind.hpp>
#include <endian.h>

#include <stdexcept>
#include <cstring>

namespace mf = mir::frontend;
namespace mev = mir::events;
namespace mcl = mir::client;
namespace mclr = mir::client::rpc;
namespace md = mir::dispatch;
namespace mp = mir::protobuf;

namespace
{
std::chrono::milliseconds const timeout(200);
}

mclr::MirProtobufRpcChannel::MirProtobufRpcChannel(
    std::unique_ptr<mclr::StreamTransport> transport,
    std::shared_ptr<mcl::SurfaceMap> const& surface_map,
    std::shared_ptr<mcl::AsyncBufferFactory> const& buffer_factory,
    std::shared_ptr<DisplayConfiguration> const& disp_config,
    std::shared_ptr<input::InputDevices> const& input_devices,
    std::shared_ptr<RpcReport> const& rpc_report,
    std::shared_ptr<LifecycleControl> const& lifecycle_control,
    std::shared_ptr<PingHandler> const& ping_handler,
    std::shared_ptr<EventSink> const& event_sink) :
    rpc_report(rpc_report),
    pending_calls(rpc_report),
    surface_map(surface_map),
    buffer_factory(buffer_factory),
    display_configuration(disp_config),
    input_devices(input_devices),
    lifecycle_control(lifecycle_control),
    ping_handler{ping_handler},
    event_sink(event_sink),
    disconnected(false),
    transport{std::move(transport)},
    delayed_processor{std::make_shared<md::ActionQueue>()},
    multiplexer{this->transport, delayed_processor}
{
    class NullDeleter
    {
    public:
        void operator()(mclr::MirProtobufRpcChannel*)
        {
        }
    };

    // This fake shared ptr is safe; we own the Transport, so the lifetime of this
    // is guaranteed to exceed the lifetime of the Transport
    this->transport->register_observer(std::shared_ptr<mclr::StreamTransport::Observer>{this, NullDeleter()});
}

void mclr::MirProtobufRpcChannel::notify_disconnected()
{
    if (!disconnected.exchange(true))
    {
        (*lifecycle_control)(mir_lifecycle_connection_lost);
    }
    pending_calls.force_completion();
    if (auto map = surface_map.lock()) 
    {
        map->with_all_streams_do(
            [](mcl::ClientBufferStream* receiver) {
                if (receiver) receiver->buffer_unavailable();
            });
    }
}

template<class MessageType>
void mclr::MirProtobufRpcChannel::receive_any_file_descriptors_for(MessageType* response)
{
    std::array<char, 1> dummy;
    if (response)
    {
        response->clear_fd();

        if (response->fds_on_side_channel() > 0)
        {
            std::vector<mir::Fd> fds(response->fds_on_side_channel());
            transport->receive_data(dummy.data(), dummy.size(), fds);
            for (auto &fd: fds)
                response->add_fd(fd);

            rpc_report->file_descriptors_received(*response, fds);
        }
        response->clear_fds_on_side_channel();
    }
}

void mclr::MirProtobufRpcChannel::receive_file_descriptors(google::protobuf::MessageLite* response)
{
    auto const message_type = response->GetTypeName();

    mir::protobuf::Surface* surface = nullptr;
    mir::protobuf::Buffer* buffer = nullptr;
    mir::protobuf::Platform* platform = nullptr;
    mir::protobuf::SocketFD* socket_fd = nullptr;
    mir::protobuf::PlatformOperationMessage* platform_operation_message = nullptr;

    if (message_type == "mir.protobuf.Buffer")
    {
        buffer = static_cast<mir::protobuf::Buffer*>(response);
    }
    else if (message_type == "mir.protobuf.BufferStream")
    {
        auto buffer_stream = static_cast<mir::protobuf::BufferStream*>(response);
        if (buffer_stream && buffer_stream->has_buffer())
            buffer = buffer_stream->mutable_buffer();
    }
    else if (message_type == "mir.protobuf.Surface")
    {
        surface = static_cast<mir::protobuf::Surface*>(response);
        if (surface && surface->has_buffer_stream() && surface->buffer_stream().has_buffer())
            buffer = surface->mutable_buffer_stream()->mutable_buffer();
    }
    else if (message_type == "mir.protobuf.Screencast")
    {
        auto screencast = static_cast<mir::protobuf::Screencast*>(response);
        if (screencast && screencast->has_buffer_stream() && screencast->buffer_stream().has_buffer())
            buffer = screencast->mutable_buffer_stream()->mutable_buffer();
    }
    else if (message_type == "mir.protobuf.Platform")
    {
        platform = static_cast<mir::protobuf::Platform*>(response);
    }
    else if (message_type == "mir.protobuf.Connection")
    {
        auto connection = static_cast<mir::protobuf::Connection*>(response);
        if (connection && connection->has_platform())
            platform = connection->mutable_platform();
    }
    else if (message_type == "mir.protobuf.SocketFD")
    {
        socket_fd = static_cast<mir::protobuf::SocketFD*>(response);
    }
    else if (message_type == "mir.protobuf.PlatformOperationMessage")
    {
        platform_operation_message =
            static_cast<mir::protobuf::PlatformOperationMessage*>(response);
    }

    receive_any_file_descriptors_for(surface);
    receive_any_file_descriptors_for(buffer);
    receive_any_file_descriptors_for(platform);
    receive_any_file_descriptors_for(socket_fd);
    receive_any_file_descriptors_for(platform_operation_message);
}

void mclr::MirProtobufRpcChannel::call_method(
    std::string const& method_name,
    google::protobuf::MessageLite const* parameters,
    google::protobuf::MessageLite* response,
    google::protobuf::Closure* complete)
{
    // Only send message when details saved for handling response
    std::vector<mir::Fd> fds;
    if (parameters->GetTypeName() == "mir.protobuf.BufferRequest")
    {
        auto const* buffer = reinterpret_cast<mir::protobuf::BufferRequest const*>(parameters);
        for (auto& fd : buffer->buffer().fd())
            fds.emplace_back(mir::Fd{IntOwnedFd{fd}});
    }
    else if (parameters->GetTypeName() == "mir.protobuf.PlatformOperationMessage")
    {
        auto const* request =
            reinterpret_cast<mir::protobuf::PlatformOperationMessage const*>(parameters);
        for (auto& fd : request->fd())
            fds.emplace_back(mir::Fd{IntOwnedFd{fd}});
    }

    auto const& invocation = invocation_for(method_name, parameters, fds.size());

    rpc_report->invocation_requested(invocation);

    pending_calls.save_completion_details(invocation, response, complete);

    if (prioritise_next_request)
    {
        id_to_wait_for = invocation.id();
        prioritise_next_request = false;
    }

    send_message(invocation, invocation, fds);
}

void mclr::MirProtobufRpcChannel::send_message(
    mir::protobuf::wire::Invocation const& body,
    mir::protobuf::wire::Invocation const& invocation,
    std::vector<mir::Fd>& fds)
{
    const size_t size = body.ByteSize();
    const unsigned char header_bytes[2] =
    {
        static_cast<unsigned char>((size >> 8) & 0xff),
        static_cast<unsigned char>((size >> 0) & 0xff)
    };

    detail::SendBuffer send_buffer(sizeof header_bytes + size);
    std::copy(header_bytes, header_bytes + sizeof header_bytes, send_buffer.begin());
    body.SerializeToArray(send_buffer.data() + sizeof header_bytes, size);

    try
    {
        std::lock_guard<decltype(write_mutex)> lock(write_mutex);
        transport->send_message(send_buffer, fds);
    }
    catch (std::runtime_error const& err)
    {
        rpc_report->invocation_failed(invocation, err);
        notify_disconnected();
        throw;
    }
    rpc_report->invocation_succeeded(invocation);
}

void mclr::MirProtobufRpcChannel::process_event_sequence(std::string const& event)
{
    mp::EventSequence seq;

    seq.ParseFromString(event);

    if (seq.has_display_configuration())
    {
        display_configuration->update_configuration(seq.display_configuration());
    }

    if (seq.input_devices_size())
    {
        std::vector<mir::input::DeviceData> devices;

        devices.reserve(seq.input_devices_size());

        for (auto const& dev : seq.input_devices())
            devices.emplace_back(dev.id(), dev.capabilities(), dev.name(), dev.unique_id());

        input_devices->update_devices(std::move(devices));
    }

    if (seq.has_lifecycle_event())
    {
        (*lifecycle_control)(static_cast<MirLifecycleState>(seq.lifecycle_event().new_state()));
    }

    if (seq.has_ping_event())
    {
        (*ping_handler)(seq.ping_event().serial());
    }

    if (seq.has_buffer_request())
    {
        std::array<char, 1> dummy;
        auto const num_fds = seq.mutable_buffer_request()->mutable_buffer()->fds_on_side_channel();
        std::vector<mir::Fd> fds(num_fds);
        if (num_fds > 0)
        {
            transport->receive_data(dummy.data(), dummy.size(), fds);
            seq.mutable_buffer_request()->mutable_buffer()->clear_fd();
            for(auto& fd : fds)
                seq.mutable_buffer_request()->mutable_buffer()->add_fd(fd);
        }

        if (auto map = surface_map.lock())
        {
            try
            {
<<<<<<< HEAD
                if (seq.buffer_request().id().value() >= 0)
                {
                    map->with_stream_do(mf::BufferStreamId(seq.buffer_request().id().value()),
                    [&] (mcl::ClientBufferStream* receiver) {
=======
                if (seq.buffer_request().has_id())
                {
                    map->with_stream_do(mf::BufferStreamId(seq.buffer_request().id().value()),
                    [&] (mcl::BufferReceiver* receiver) {
>>>>>>> 7807856e
                        receiver->buffer_available(seq.buffer_request().buffer());
                    });
                }
                else
                {
<<<<<<< HEAD
                    auto had_buffer = map->with_buffer_do(
                        seq.buffer_request().buffer().buffer_id(),
                        [&seq](mcl::Buffer& buffer)
                        {
                            buffer.received(
                                *mcl::protobuf_to_native_buffer(seq.buffer_request().buffer()));
                        });

                    if (!had_buffer)
                    {
                        map->insert(seq.buffer_request().buffer().buffer_id(), 
                            buffer_factory->generate_buffer(seq.buffer_request().buffer()));
=======
                    auto buffer = map->buffer(seq.buffer_request().buffer().buffer_id());
                    if (buffer)
                    {
                        buffer->received(
                            *mcl::protobuf_to_native_buffer(seq.buffer_request().buffer()));
                    }
                    else
                    {
                        buffer = buffer_factory->generate_buffer(seq.buffer_request().buffer());
                        map->insert(seq.buffer_request().buffer().buffer_id(), buffer); 
                        buffer->received();
>>>>>>> 7807856e
                    }
                }
            }
            catch (std::exception& e)
            {
                for(auto i = 0; i < seq.buffer_request().buffer().fd_size(); i++)
                    close(seq.buffer_request().buffer().fd(i));
                throw e;
            }
        }
        else
        {
            for(auto i = 0; i < seq.buffer_request().buffer().fd_size(); i++)
                close(seq.buffer_request().buffer().fd(i));
        }

    }

    int const nevents = seq.event_size();
    for (int i = 0; i != nevents; ++i)
    {
        mp::Event const& event = seq.event(i);
        if (event.has_raw())
        {
            // In future, events might be compressed where possible.
            // But that's a job for later...
            try
            {
                auto e = mev::deserialize_event(event.raw());
                if (e)
                {
                    rpc_report->event_parsing_succeeded(*e);

                    auto const send_e = [&e](MirSurface* surface)
                        { surface->handle_event(*e); };

                    switch (e->type)
                    {
                    case mir_event_type_surface:
                        if (auto map = surface_map.lock())
                            map->with_surface_do(mf::SurfaceId(e->surface.id), send_e);
                        break;

                    case mir_event_type_resize:
                        if (auto map = surface_map.lock())
                            map->with_surface_do(mf::SurfaceId(e->resize.surface_id), send_e);
                        break;

                    case mir_event_type_orientation:
                        if (auto map = surface_map.lock())
                            map->with_surface_do(mf::SurfaceId(e->orientation.surface_id), send_e);
                        break;

                    case mir_event_type_close_surface:
                        if (auto map = surface_map.lock())
                            map->with_surface_do(mf::SurfaceId(e->close_surface.surface_id), send_e);
                        break;
                    case mir_event_type_keymap:
                        if (auto map = surface_map.lock())
                            map->with_surface_do(mf::SurfaceId(e->keymap.surface_id), send_e);
                        break;
                    case mir_event_type_surface_output:
                        if (auto map = surface_map.lock())
                            map->with_surface_do(mf::SurfaceId(e->surface_output.surface_id), send_e);
                        break;
                    default:
                        event_sink->handle_event(*e);
                    }
                }
            }
            catch(...)
            {
                rpc_report->event_parsing_failed(event);
            }
        }
    }
}

void mclr::MirProtobufRpcChannel::on_data_available()
{
    /*
     * Our transport isn't atomic, and even if it were we don't
     * read messages from it atomically. We therefore need to guard
     * these transport->receive_data calls with a lock.
     *
     * Additionally, event processing may itself read, as that's
     * how we handle messages with file descriptors.
     *
     * So we need to lock the whole shebang
     */
    std::lock_guard<decltype(read_mutex)> lock(read_mutex);

    auto result = mcl::make_protobuf_object<mp::wire::Result>();
    try
    {
        uint16_t message_size;
        transport->receive_data(&message_size, sizeof(uint16_t));
        message_size = be16toh(message_size);

        body_bytes.resize(message_size);
        transport->receive_data(body_bytes.data(), message_size);

        result->ParseFromArray(body_bytes.data(), message_size);

        rpc_report->result_receipt_succeeded(*result);
    }
    catch (std::exception const& x)
    {
        rpc_report->result_receipt_failed(x);
        throw;
    }

    try
    {
        for (int i = 0; i != result->events_size(); ++i)
        {
            process_event_sequence(result->events(i));
        }

        if (result->has_id())
        {
            pending_calls.populate_message_for_result(
                *result,
                [&](google::protobuf::MessageLite* result_message)
                    {
                        result_message->ParseFromString(result->response());
                        receive_file_descriptors(result_message);
                    });

            if (id_to_wait_for)
            {
                if (result->id() == id_to_wait_for.value())
                {
                    pending_calls.complete_response(*result);
                    multiplexer.add_watch(delayed_processor);
                }
                else
                {
                    // It's too difficult to convince C++ to move this lambda everywhere, so
                    // just give up and let it pretend its a shared_ptr.
                    std::shared_ptr<mp::wire::Result> appeaser{std::move(result)};
                    delayed_processor->enqueue([delayed_result = std::move(appeaser), this]() mutable
                    {
                        pending_calls.complete_response(*delayed_result);
                    });
                }
            }
            else
            {
                pending_calls.complete_response(*result);
            }
        }
    }
    catch (std::exception const& x)
    {
        // TODO: This is dangerous as an error in result processing could cause a wait handle
        // to never fire. Could perhaps fix by catching and setting error on the response before invoking
        // callback ~racarr
        rpc_report->result_processing_failed(*result, x);
    }
}

void mclr::MirProtobufRpcChannel::on_disconnected()
{
    notify_disconnected();
}

mir::Fd mir::client::rpc::MirProtobufRpcChannel::watch_fd() const
{
    return multiplexer.watch_fd();
}

bool mir::client::rpc::MirProtobufRpcChannel::dispatch(md::FdEvents events)
{
    return multiplexer.dispatch(events);
}

md::FdEvents mclr::MirProtobufRpcChannel::relevant_events() const
{
    return multiplexer.relevant_events();
}

void mclr::MirProtobufRpcChannel::process_next_request_first()
{
    prioritise_next_request = true;
    multiplexer.remove_watch(delayed_processor);
}<|MERGE_RESOLUTION|>--- conflicted
+++ resolved
@@ -306,36 +306,15 @@
         {
             try
             {
-<<<<<<< HEAD
-                if (seq.buffer_request().id().value() >= 0)
+                if (seq.buffer_request().has_id())
                 {
                     map->with_stream_do(mf::BufferStreamId(seq.buffer_request().id().value()),
                     [&] (mcl::ClientBufferStream* receiver) {
-=======
-                if (seq.buffer_request().has_id())
-                {
-                    map->with_stream_do(mf::BufferStreamId(seq.buffer_request().id().value()),
-                    [&] (mcl::BufferReceiver* receiver) {
->>>>>>> 7807856e
                         receiver->buffer_available(seq.buffer_request().buffer());
                     });
                 }
                 else
                 {
-<<<<<<< HEAD
-                    auto had_buffer = map->with_buffer_do(
-                        seq.buffer_request().buffer().buffer_id(),
-                        [&seq](mcl::Buffer& buffer)
-                        {
-                            buffer.received(
-                                *mcl::protobuf_to_native_buffer(seq.buffer_request().buffer()));
-                        });
-
-                    if (!had_buffer)
-                    {
-                        map->insert(seq.buffer_request().buffer().buffer_id(), 
-                            buffer_factory->generate_buffer(seq.buffer_request().buffer()));
-=======
                     auto buffer = map->buffer(seq.buffer_request().buffer().buffer_id());
                     if (buffer)
                     {
@@ -347,7 +326,6 @@
                         buffer = buffer_factory->generate_buffer(seq.buffer_request().buffer());
                         map->insert(seq.buffer_request().buffer().buffer_id(), buffer); 
                         buffer->received();
->>>>>>> 7807856e
                     }
                 }
             }
