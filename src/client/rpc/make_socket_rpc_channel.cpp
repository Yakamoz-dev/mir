--- conflicted
+++ resolved
@@ -52,19 +52,11 @@
     if (fd_prefix.is_start_of(name))
     {
         auto const fd = atoi(name.c_str()+fd_prefix.size);
-<<<<<<< HEAD
         transport = std::unique_ptr<mclr::Transport>{new mclr::AsioSocketTransport{fd}};
     }
     else
     {
         transport = std::unique_ptr<mclr::Transport>{new mclr::AsioSocketTransport{name}};
     }
-
-    return std::make_shared<MirProtobufRpcChannel>(std::move(transport), map, disp_conf, rpc_report, lifecycle_control);
-=======
-        return std::make_shared<MirSocketRpcChannel>(fd, map, disp_conf, rpc_report, lifecycle_control, event_sink);
-    }
-
-    return std::make_shared<MirSocketRpcChannel>(name, map, disp_conf, rpc_report, lifecycle_control, event_sink);
->>>>>>> 6df98ad1
+    return std::make_shared<MirProtobufRpcChannel>(std::move(transport), map, disp_conf, rpc_report, lifecycle_control, event_sink);
 }