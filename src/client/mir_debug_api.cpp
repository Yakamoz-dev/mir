/*
 * Copyright © 2014 Canonical Ltd.
 *
 * This program is free software: you can redistribute it and/or modify it
 * under the terms of the GNU Lesser General Public License version 3,
 * as published by the Free Software Foundation.
 *
 * This program is distributed in the hope that it will be useful,
 * but WITHOUT ANY WARRANTY; without even the implied warranty of
 * MERCHANTABILITY or FITNESS FOR A PARTICULAR PURPOSE.  See the
 * GNU Lesser General Public License for more details.
 *
 * You should have received a copy of the GNU Lesser General Public License
 * along with this program.  If not, see <http://www.gnu.org/licenses/>.
 *
 * Authored by: Christopher James Halse Rogers <christopher.halse.rogers@canonical.com>
 */

#include "mir_toolkit/debug/surface.h"

#include "mir_surface.h"
#include "mir/mir_buffer_stream.h"

int mir_debug_window_id(MirWindow* window)
{
    return window->id();
}

uint32_t mir_debug_window_current_buffer_id(MirWindow* window)
{
    return window->get_buffer_stream()->get_current_buffer_id();
}

bool mir_debug_surface_coords_to_screen(MirWindow* window,
                                       int x, int y,
                                       int* screen_x, int* screen_y)
{
    return window->translate_to_screen_coordinates(x, y, screen_x, screen_y);
}

#pragma GCC diagnostic push
#pragma GCC diagnostic ignored "-Wdeprecated-declarations"

uint32_t mir_debug_surface_current_buffer_id(MirSurface* surface)
{
    return mir_debug_window_current_buffer_id(surface);
}

int mir_debug_surface_id(MirSurface* surface)
{
    return mir_debug_window_id(surface);
}

<<<<<<< HEAD
bool mir_debug_surface_coords_to_screen(MirSurface* surface,
                                        int x, int y,
                                        int* screen_x, int* screen_y)
{
    return mir_debug_window_coords_to_screen(surface, x, y, screen_x, screen_y);
}

#pragma GCC diagnostic pop
=======
//#pragma GCC diagnostic pop
>>>>>>> 56d00ab9
<|MERGE_RESOLUTION|>--- conflicted
+++ resolved
@@ -31,15 +31,15 @@
     return window->get_buffer_stream()->get_current_buffer_id();
 }
 
-bool mir_debug_surface_coords_to_screen(MirWindow* window,
+#pragma GCC diagnostic push
+#pragma GCC diagnostic ignored "-Wdeprecated-declarations"
+
+bool mir_debug_surface_coords_to_screen(MirSurface* window,
                                        int x, int y,
                                        int* screen_x, int* screen_y)
 {
-    return window->translate_to_screen_coordinates(x, y, screen_x, screen_y);
+    return surface->translate_to_screen_coordinates(x, y, screen_x, screen_y);
 }
-
-#pragma GCC diagnostic push
-#pragma GCC diagnostic ignored "-Wdeprecated-declarations"
 
 uint32_t mir_debug_surface_current_buffer_id(MirSurface* surface)
 {
@@ -51,15 +51,4 @@
     return mir_debug_window_id(surface);
 }
 
-<<<<<<< HEAD
-bool mir_debug_surface_coords_to_screen(MirSurface* surface,
-                                        int x, int y,
-                                        int* screen_x, int* screen_y)
-{
-    return mir_debug_window_coords_to_screen(surface, x, y, screen_x, screen_y);
-}
-
-#pragma GCC diagnostic pop
-=======
-//#pragma GCC diagnostic pop
->>>>>>> 56d00ab9
+#pragma GCC diagnostic pop