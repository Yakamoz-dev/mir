--- conflicted
+++ resolved
@@ -29,7 +29,6 @@
 
 #include <cassert>
 #include <unistd.h>
-#include <uuid/uuid.h>
 
 #include <boost/exception/diagnostic_information.hpp>
 
@@ -134,20 +133,12 @@
     return message;
 }
 
-<<<<<<< HEAD
-MirSurfaceId::MirSurfaceId(std::string const& string_id)
-=======
 MirPersistentId::MirPersistentId(std::string const& string_id)
->>>>>>> ca15de27
     : string_id{string_id}
 {
 }
 
-<<<<<<< HEAD
-std::string const& MirSurfaceId::as_string()
-=======
 std::string const&MirPersistentId::as_string()
->>>>>>> ca15de27
 {
     return string_id;
 }
@@ -249,11 +240,7 @@
 {
     if (!persistent_id.has_error())
     {
-<<<<<<< HEAD
-        callback(this, new MirSurfaceId{persistent_id.value()}, context);
-=======
         callback(this, new MirPersistentId{persistent_id.value()}, context);
->>>>>>> ca15de27
     }
     else
     {
@@ -268,11 +255,7 @@
 
     if (persistent_id.has_value())
     {
-<<<<<<< HEAD
-        callback(this, new MirSurfaceId{persistent_id.value()}, context);
-=======
         callback(this, new MirPersistentId{persistent_id.value()}, context);
->>>>>>> ca15de27
         return nullptr;
     }
 
