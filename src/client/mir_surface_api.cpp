--- conflicted
+++ resolved
@@ -155,7 +155,6 @@
     MIR_LOG_UNCAUGHT_EXCEPTION(ex);
 }
 
-<<<<<<< HEAD
 void mir_spec_set_type(MirWindowSpec* spec, MirSurfaceType type)
 try
 {
@@ -433,13 +432,9 @@
     delete spec;
 }
 
-#pragma GCC diagnostic push
-#pragma GCC diagnostic ignored "-Wdeprecated-declarations"
-=======
 // These functions will be deprecated soon
 //#pragma GCC diagnostic push
 //#pragma GCC diagnostic ignored "-Wdeprecated-declarations"
->>>>>>> 715797a6
 
 MirSurfaceSpec* mir_connection_create_spec_for_normal_surface(MirConnection* connection,
                                                               int width, int height,
