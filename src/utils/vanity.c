--- conflicted
+++ resolved
@@ -135,8 +135,6 @@
     return false;
 }
 
-<<<<<<< HEAD
-=======
 static bool on_surface_event(MirSurfaceEvent const* sevent, State* state)
 {
     MirSurfaceAttrib attrib = mir_surface_event_get_attribute(sevent);
@@ -158,7 +156,6 @@
     return false;  // Let eglapp handle the same event. We are passive.
 }
 
->>>>>>> 3d22be58
 static void on_event(MirSurface* surface, MirEvent const* event, void* context)
 {
     bool handled = true;
@@ -175,12 +172,9 @@
     {
     case mir_event_type_input:
         handled = on_input_event(mir_event_get_input_event(event), state);
-<<<<<<< HEAD
-=======
         break;
     case mir_event_type_surface:
         handled = on_surface_event(mir_event_get_surface_event(event), state);
->>>>>>> 3d22be58
         break;
     case mir_event_type_resize:
         state->resized = true;
