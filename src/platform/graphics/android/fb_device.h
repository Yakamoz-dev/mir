--- conflicted
+++ resolved
@@ -35,7 +35,7 @@
 {
 public:
     FbControl(std::shared_ptr<framebuffer_device_t> const& fbdev);
-    void power_mode(MirPowerMode) override;
+    void power_mode(DisplayName, MirPowerMode) override;
 private:
     std::shared_ptr<framebuffer_device_t> const fb_device;
 };
@@ -54,11 +54,8 @@
 
 private:
     std::shared_ptr<framebuffer_device_t> const fb_device;
-<<<<<<< HEAD
+    FbControl control;
     void content_cleared() override;
-=======
-    FbControl control;
->>>>>>> 55dad409
 };
 
 }
