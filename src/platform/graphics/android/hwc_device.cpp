/*
 * Copyright © 2013 Canonical Ltd.
 *
 * This program is free software: you can redistribute it and/or modify it
 * under the terms of the GNU Lesser General Public License version 3,
 * as published by the Free Software Foundation.
 *
 * This program is distributed in the hope that it will be useful,
 * but WITHOUT ANY WARRANTY; without even the implied warranty of
 * MERCHANTABILITY or FITNESS FOR A PARTICULAR PURPOSE.  See the
 * GNU Lesser General Public License for more details.
 *
 * You should have received a copy of the GNU Lesser General Public License
 * along with this program.  If not, see <http://www.gnu.org/licenses/>.
 *
 * Authored by:
 *   Kevin DuBois <kevin.dubois@canonical.com>
 */

#include "hwc_device.h"
#include "hwc_layerlist.h"
#include "hwc_vsync_coordinator.h"
#include "framebuffer_bundle.h"
#include "buffer.h"
#include "mir/graphics/buffer.h"

#include <EGL/eglext.h>
#include <boost/throw_exception.hpp>
#include <stdexcept>

namespace mg = mir::graphics;
namespace mga=mir::graphics::android;
namespace geom = mir::geometry;

mga::HwcDevice::HwcDevice(std::shared_ptr<hwc_composer_device_1> const& hwc_device,
                          std::shared_ptr<HWCVsyncCoordinator> const& coordinator,
                          std::shared_ptr<SyncFileOps> const& sync_ops)
    : HWCCommonDevice(hwc_device, coordinator),
      sync_ops(sync_ops)
{
}

void mga::HwcDevice::prepare(hwc_display_contents_1_t& display_list)
{
    //note, although we only have a primary display right now,
    //      set the external and virtual displays to null as some drivers check for that
    hwc_display_contents_1_t* displays[num_displays] {&display_list, nullptr, nullptr};
    if (hwc_device->prepare(hwc_device.get(), 1, displays))
    {
        BOOST_THROW_EXCEPTION(std::runtime_error("error during hwc prepare()"));
    }
}

void mga::HwcDevice::prepare_gl()
{
    auto prepare_fn = [this](hwc_display_contents_1_t& prep)
    {
        prepare(prep);
    };
    layer_list.prepare_default_layers(prepare_fn);
}

void mga::HwcDevice::prepare_gl_and_overlays(
    std::list<std::shared_ptr<Renderable>> const& renderables,
    std::function<void(Renderable const&)> const& render_fn)
{
<<<<<<< HEAD
    auto render_fn = [](mg::Renderable const&){};
    auto prepare_fn = [this](hwc_display_contents_1_t& prep)
    {
        prepare(prep);
    };
    layer_list.prepare_composition_layers(prepare_fn, renderables, render_fn);
=======
    layer_list.set_composition_layers(renderables);
    prepare();
    //TODO: filter this list based on the results of the preparation
    for(auto const& renderable : renderables)
        render_fn(*renderable);
>>>>>>> b60d99e9
}

void mga::HwcDevice::gpu_render(EGLDisplay dpy, EGLSurface sur)
{
    if ((layer_list.needs_swapbuffers()) && 
        (eglSwapBuffers(dpy, sur) == EGL_FALSE))
    {
        BOOST_THROW_EXCEPTION(std::runtime_error("eglSwapBuffers failure\n"));
    }
}

void mga::HwcDevice::post(mg::Buffer const& buffer)
{
    auto lg = lock_unblanked();

    layer_list.set_fb_target(buffer);

    auto rc = 0;
    auto display_list = layer_list.native_list().lock();
    if (display_list)
    {
        hwc_display_contents_1_t* displays[num_displays] {display_list.get(), nullptr, nullptr};
        rc = hwc_device->set(hwc_device.get(), 1, displays);

        layer_list.update_fences();
        mga::SyncFence retire_fence(sync_ops, layer_list.retirement_fence());
    }

    if ((rc != 0) || (!display_list))
    {
        BOOST_THROW_EXCEPTION(std::runtime_error("error during hwc set()"));
    }
}<|MERGE_RESOLUTION|>--- conflicted
+++ resolved
@@ -64,20 +64,11 @@
     std::list<std::shared_ptr<Renderable>> const& renderables,
     std::function<void(Renderable const&)> const& render_fn)
 {
-<<<<<<< HEAD
-    auto render_fn = [](mg::Renderable const&){};
     auto prepare_fn = [this](hwc_display_contents_1_t& prep)
     {
         prepare(prep);
     };
     layer_list.prepare_composition_layers(prepare_fn, renderables, render_fn);
-=======
-    layer_list.set_composition_layers(renderables);
-    prepare();
-    //TODO: filter this list based on the results of the preparation
-    for(auto const& renderable : renderables)
-        render_fn(*renderable);
->>>>>>> b60d99e9
 }
 
 void mga::HwcDevice::gpu_render(EGLDisplay dpy, EGLSurface sur)
