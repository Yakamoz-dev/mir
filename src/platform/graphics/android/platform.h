/*
 * Copyright © 2012 Canonical Ltd.
 *
 * This program is free software: you can redistribute it and/or modify it
 * under the terms of the GNU Lesser General Public License version 3,
 * as published by the Free Software Foundation.
 *
 * This program is distributed in the hope that it will be useful,
 * but WITHOUT ANY WARRANTY; without even the implied warranty of
 * MERCHANTABILITY or FITNESS FOR A PARTICULAR PURPOSE.  See the
 * GNU Lesser General Public License for more details.
 *
 * You should have received a copy of the GNU Lesser General Public License
 * along with this program.  If not, see <http://www.gnu.org/licenses/>.
 *
 * Authored by: Alexandros Frantzis <alexandros.frantzis@canonical.com>
 */

#ifndef MIR_GRAPHICS_ANDROID_PLATFORM_H_
#define MIR_GRAPHICS_ANDROID_PLATFORM_H_

#include "mir/graphics/platform.h"
#include "mir/graphics/native_platform.h"
#include "device_quirks.h"

namespace mir
{
namespace graphics
{
class DisplayReport;
namespace android
{
class GraphicBufferAllocator;
class FramebufferFactory;
class DisplayBuilder;

class Platform : public graphics::Platform, public NativePlatform
{
public:
    Platform(
        std::shared_ptr<DisplayBuilder> const& display_builder,
        std::shared_ptr<DisplayReport> const& display_report);

    /* From Platform */
    std::shared_ptr<graphics::GraphicBufferAllocator> create_buffer_allocator(
            std::shared_ptr<BufferInitializer> const& buffer_initializer);
    std::shared_ptr<Display> create_display(
        std::shared_ptr<graphics::DisplayConfigurationPolicy> const&,
        std::shared_ptr<graphics::GLProgramFactory> const&,
        std::shared_ptr<graphics::GLConfig> const& /*gl_config*/);
    std::shared_ptr<PlatformIpcOperations> make_ipc_operations() const override;

    std::shared_ptr<PlatformIPCPackage> connection_ipc_package();
    std::shared_ptr<InternalClient> create_internal_client();
    std::shared_ptr<graphics::BufferWriter> make_buffer_writer() override;
    void fill_buffer_package(
        BufferIpcMessage* packer, graphics::Buffer const* buffer, BufferIpcMsgType msg_type) const;
    EGLNativeDisplayType egl_native_display() const;

private:
    std::shared_ptr<Display> create_fb_backup_display();

    void initialize(std::shared_ptr<NestedContext> const& nested_context) override;

    std::shared_ptr<GraphicBufferAllocator> create_mga_buffer_allocator(
        std::shared_ptr<BufferInitializer> const& buffer_initializer);

    std::shared_ptr<DisplayBuilder> const display_builder;
    std::shared_ptr<DisplayReport> const display_report;
<<<<<<< HEAD
    std::shared_ptr<PlatformIpcOperations> const ipc_operations;
=======
    DeviceQuirks quirks{PropertiesOps{}};
>>>>>>> 183f9d41
};

}
}
}
#endif /* MIR_GRAPHICS_ANDROID_PLATFORM_H_ */<|MERGE_RESOLUTION|>--- conflicted
+++ resolved
@@ -67,11 +67,8 @@
 
     std::shared_ptr<DisplayBuilder> const display_builder;
     std::shared_ptr<DisplayReport> const display_report;
-<<<<<<< HEAD
     std::shared_ptr<PlatformIpcOperations> const ipc_operations;
-=======
     DeviceQuirks quirks{PropertiesOps{}};
->>>>>>> 183f9d41
 };
 
 }
