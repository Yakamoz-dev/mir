--- conflicted
+++ resolved
@@ -70,15 +70,9 @@
 
     auto lg = lock_unblanked();
 
-<<<<<<< HEAD
     buffer = *context.last_rendered_buffer();
     auto native_buffer = buffer.native_buffer_handle();
-    native_buffer->wait_for_content();
-=======
-    auto const& buffer = context.last_rendered_buffer();
-    auto native_buffer = buffer->native_buffer_handle();
     native_buffer->ensure_available_for(mga::BufferAccess::read);
->>>>>>> e9d438a4
     if (fb_device->post(fb_device.get(), native_buffer->handle()) != 0)
     {
         BOOST_THROW_EXCEPTION(std::runtime_error("error posting with fb device"));
