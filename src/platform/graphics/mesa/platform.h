--- conflicted
+++ resolved
@@ -60,11 +60,7 @@
         std::shared_ptr<GLConfig> const& gl_config);
     std::shared_ptr<InternalClient> create_internal_client();
 
-<<<<<<< HEAD
-    std::shared_ptr<PlatformIpcOperations> create_ipc_operations() const override;
-=======
     std::shared_ptr<PlatformIpcOperations> make_ipc_operations() const override;
->>>>>>> ed368c2b
 
     EGLNativeDisplayType egl_native_display() const;
 
