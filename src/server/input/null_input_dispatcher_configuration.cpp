--- conflicted
+++ resolved
@@ -44,28 +44,6 @@
     }
 };
 
-<<<<<<< HEAD
-=======
-class NullInputDispatcher : public mi::InputDispatcher
-{
-    void configuration_changed(nsecs_t /*when*/) override
-    {
-    }
-    void device_reset(int32_t /*device_id*/, nsecs_t /*when*/) override
-    {
-    }
-    void dispatch(MirEvent const& /*event*/) override
-    {
-    }
-    void start() override
-    {
-    }
-    void stop() override
-    {
-    }
-};
-
->>>>>>> ea0528b4
 }
 
 std::shared_ptr<msh::InputTargeter> mi::NullInputDispatcherConfiguration::the_input_targeter()
