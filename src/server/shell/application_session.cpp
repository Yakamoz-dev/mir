--- conflicted
+++ resolved
@@ -51,20 +51,6 @@
     assert(surface_factory);
 }
 
-<<<<<<< HEAD
-msh::ApplicationSession::ApplicationSession(
-    std::shared_ptr<SurfaceFactory> const& surface_factory,
-    std::string const& session_name,
-    std::shared_ptr<SnapshotStrategy> const& snapshot_strategy,
-    std::shared_ptr<SurfaceConfigurator> const& surface_configurator,
-    std::shared_ptr<msh::SessionListener> const& session_listener) :
-    ApplicationSession(surface_factory, session_name, snapshot_strategy, surface_configurator, session_listener, 
-                       std::shared_ptr<me::EventSink>())
-{
-}
-
-=======
->>>>>>> e3354ffb
 msh::ApplicationSession::~ApplicationSession()
 {
     std::unique_lock<std::mutex> lock(surfaces_mutex);
