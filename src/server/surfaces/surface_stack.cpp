/*
 * Copyright © 2012 Canonical Ltd.
 *
 * This program is free software: you can redistribute it and/or modify it
 * under the terms of the GNU General Public License version 3,
 * as published by the Free Software Foundation.
 *
 * This program is distributed in the hope that it will be useful,
 * but WITHOUT ANY WARRANTY; without even the implied warranty of
 * MERCHANTABILITY or FITNESS FOR A PARTICULAR PURPOSE. See the
 * GNU General Public License for more details.
 *
 * You should have received a copy of the GNU General Public License
 * along with this program. If not, see <http://www.gnu.org/licenses/>.
 *
 * Authored by:
 *   Alan Griffiths <alan@octopull.co.uk>
 *   Thomas Voss <thomas.voss@canonical.com>
 */

#include "mir/compositor/buffer_properties.h"
#include "mir/graphics/renderer.h"
#include "mir/shell/surface_creation_parameters.h"
#include "mir/surfaces/surface.h"
#include "mir/surfaces/surface_state.h"
#include "mir/surfaces/surface_stack.h"
#include "mir/surfaces/surface_factory.h"
#include "mir/surfaces/buffer_stream.h"
#include "mir/surfaces/input_registrar.h"
#include "mir/input/input_channel_factory.h"

#include <boost/throw_exception.hpp>

#include <algorithm>
#include <cassert>
#include <functional>
#include <memory>
#include <stdexcept>

namespace ms = mir::surfaces;
namespace mc = mir::compositor;
namespace mg = mir::graphics;
namespace mi = mir::input;
namespace geom = mir::geometry;

ms::SurfaceStack::SurfaceStack(std::shared_ptr<SurfaceFactory> const& surface_factory,
                               std::shared_ptr<ms::InputRegistrar> const& input_registrar)
    : surface_factory{surface_factory},
      input_registrar{input_registrar},
      notify_change{[]{}}
{
}

<<<<<<< HEAD
std::shared_ptr<mc::Buffer> ms::SurfaceStack::bypass_buffer()
{
    std::shared_ptr<mc::Buffer> ret;

    // Generalize this into a top() function?
    std::map<DepthId, Layer>::iterator top = layers_by_depth.begin();
    if (top != layers_by_depth.end())
    {
        Layer &layer = top->second;
        if (!layer.empty())
            ret = layer[0]->compositor_buffer();
    }

    return ret;
}

void ms::SurfaceStack::for_each_if(mc::FilterForRenderables& filter, mc::OperatorForRenderables& renderable_operator)
=======
void ms::SurfaceStack::for_each_if(mc::FilterForScene& filter, mc::OperatorForScene& op)
>>>>>>> 0f73f7d6
{
    std::lock_guard<std::mutex> lock(guard);
    for (auto &layer : layers_by_depth)
    {
        auto surfaces = layer.second;
        for (auto it = surfaces.begin(); it != surfaces.end(); ++it)
        {
            mg::CompositingCriteria& info = *((*it)->compositing_criteria());
            ms::BufferStream& stream = *((*it)->buffer_stream());
            if (filter(info)) op(info, stream);
        }
    }
}

void ms::SurfaceStack::set_change_callback(std::function<void()> const& f)
{
    std::lock_guard<std::mutex> lock{notify_change_mutex};
    assert(f);
    notify_change = f;
}

std::weak_ptr<ms::Surface> ms::SurfaceStack::create_surface(shell::SurfaceCreationParameters const& params, ms::DepthId depth)
{
    auto change_cb = [this]() { emit_change_notification(); };
    auto surface = surface_factory->create_surface(params, change_cb); 
    {
        std::lock_guard<std::mutex> lg(guard);
        layers_by_depth[depth].push_back(surface);
    }

    input_registrar->input_channel_opened(surface->input_channel(), surface->input_surface());

    emit_change_notification();

    return surface;
}

void ms::SurfaceStack::destroy_surface(std::weak_ptr<ms::Surface> const& surface)
{
    auto keep_alive = surface.lock();
    bool found_surface = false;
    {
        std::lock_guard<std::mutex> lg(guard);

        for (auto &layer : layers_by_depth)
        {
            auto &surfaces = layer.second;
            auto const p = std::find(surfaces.begin(), surfaces.end(), surface.lock());

            if (p != surfaces.end())
            {
                surfaces.erase(p);
                found_surface = true;
                break;
            }
        }
    }
    if (found_surface)
        input_registrar->input_channel_closed(keep_alive->input_channel());
    emit_change_notification();
    // TODO: error logging when surface not found
}

void ms::SurfaceStack::emit_change_notification()
{
    std::lock_guard<std::mutex> lock{notify_change_mutex};
    notify_change();
}

void ms::SurfaceStack::for_each(std::function<void(std::shared_ptr<mi::InputChannel> const&)> const& callback)
{
    std::lock_guard<std::mutex> lg(guard);
    for (auto &layer : layers_by_depth)
    {
        for (auto it = layer.second.begin(); it != layer.second.end(); ++it)
            callback((*it)->input_channel());
    }
}

void ms::SurfaceStack::raise(std::weak_ptr<ms::Surface> const& s)
{
    auto surface = s.lock();

    {
        std::unique_lock<std::mutex> ul(guard);
        for (auto &layer : layers_by_depth)
        {
            auto &surfaces = layer.second;
            auto const p = std::find(surfaces.begin(), surfaces.end(), surface);
    
            if (p != surfaces.end())
            {
                surfaces.erase(p);
                surfaces.push_back(surface);
            
                ul.unlock();
                emit_change_notification();

                return;
            }
        }
    }

    BOOST_THROW_EXCEPTION(std::runtime_error("Invalid surface"));
}<|MERGE_RESOLUTION|>--- conflicted
+++ resolved
@@ -51,7 +51,6 @@
 {
 }
 
-<<<<<<< HEAD
 std::shared_ptr<mc::Buffer> ms::SurfaceStack::bypass_buffer()
 {
     std::shared_ptr<mc::Buffer> ret;
@@ -68,10 +67,7 @@
     return ret;
 }
 
-void ms::SurfaceStack::for_each_if(mc::FilterForRenderables& filter, mc::OperatorForRenderables& renderable_operator)
-=======
 void ms::SurfaceStack::for_each_if(mc::FilterForScene& filter, mc::OperatorForScene& op)
->>>>>>> 0f73f7d6
 {
     std::lock_guard<std::mutex> lock(guard);
     for (auto &layer : layers_by_depth)
