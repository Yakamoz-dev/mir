/*
 * Copyright © 2013 Canonical Ltd.
 *
 * This program is free software: you can redistribute it and/or modify it
 * under the terms of the GNU General Public License version 3,
 * as published by the Free Software Foundation.
 *
 * This program is distributed in the hope that it will be useful,
 * but WITHOUT ANY WARRANTY; without even the implied warranty of
 * MERCHANTABILITY or FITNESS FOR A PARTICULAR PURPOSE.  See the
 * GNU General Public License for more details.
 *
 * You should have received a copy of the GNU General Public License
 * along with this program.  If not, see <http://www.gnu.org/licenses/>.
 *
 * Authored by: Kevin DuBois <kevin.dubois@canonical.com>
 */

#include "mir/surfaces/surface_data_storage.h"
#include <glm/gtc/matrix_transform.hpp>

namespace geom=mir::geometry;
namespace ms = mir::surfaces;

ms::SurfaceDataStorage::SurfaceDataStorage(
    std::string const& name, geom::Point top_left, geom::Size size, std::function<void()> change_cb)
    : notify_change(change_cb),
      surface_name(name),
      transformation_dirty(true),
      surface_top_left(top_left),
      surface_size(size)
{
}

geom::Rectangle ms::SurfaceDataStorage::size_and_position() const
{
    std::unique_lock<std::mutex> lk(guard);
    return geom::Rectangle{surface_top_left, surface_size};
}

std::string const& ms::SurfaceDataStorage::name() const
{
    std::unique_lock<std::mutex> lk(guard);
    return surface_name;
}
<<<<<<< HEAD

glm::mat4 const& ms::SurfaceDataStorage::transformation() const
=======
void ms::SurfaceDataStorage::move_to(geom::Point new_pt)
>>>>>>> 8d910a0d
{
    std::unique_lock<std::mutex> lk(guard);

    if (transformation_dirty || transformation_size != surface_size)
    {
        const glm::vec3 top_left_vec{surface_top_left.x.as_int(),
                                     surface_top_left.y.as_int(),
                                     0.0f};
        const glm::vec3 size_vec{surface_size.width.as_uint32_t(),
                                 surface_size.height.as_uint32_t(),
                                 0.0f};

        /* Get the center of the renderable's area */
        const glm::vec3 center_vec{top_left_vec + 0.5f * size_vec};

        /*
         * Every renderable is drawn using a 1x1 quad centered at 0,0.
         * We need to transform and scale that quad to get to its final position
         * and size.
         *
         * 1. We scale the quad vertices (from 1x1 to wxh)
         * 2. We move the quad to its final position. Note that because the quad
         *    is centered at (0,0), we need to translate by center_vec, not
         *    top_left_vec.
         */
        glm::mat4 pos_size_matrix;
        pos_size_matrix = glm::translate(pos_size_matrix, center_vec);
        pos_size_matrix = glm::scale(pos_size_matrix, size_vec);

        // Rotate, then scale, then translate
        transformation_matrix = pos_size_matrix * rotation_matrix;
        transformation_size = surface_size;
        transformation_dirty = false;
    }

    return transformation_matrix;
}

void ms::SurfaceDataStorage::set_top_left(geom::Point new_pt)
{
    {
        std::unique_lock<std::mutex> lk(guard);
        surface_top_left = new_pt;
        transformation_dirty = true;
    }
    notify_change();
}

void ms::SurfaceDataStorage::apply_rotation(float degrees, glm::vec3 const& axis)
{
    {
        std::unique_lock<std::mutex> lk(guard);
        rotation_matrix = glm::rotate(glm::mat4{1.0f}, degrees, axis);
        transformation_dirty = true;
    }
    notify_change();
}
<|MERGE_RESOLUTION|>--- conflicted
+++ resolved
@@ -43,12 +43,8 @@
     std::unique_lock<std::mutex> lk(guard);
     return surface_name;
 }
-<<<<<<< HEAD
 
 glm::mat4 const& ms::SurfaceDataStorage::transformation() const
-=======
-void ms::SurfaceDataStorage::move_to(geom::Point new_pt)
->>>>>>> 8d910a0d
 {
     std::unique_lock<std::mutex> lk(guard);
 
@@ -87,7 +83,7 @@
     return transformation_matrix;
 }
 
-void ms::SurfaceDataStorage::set_top_left(geom::Point new_pt)
+void ms::SurfaceDataStorage::move_to(geom::Point new_pt)
 {
     {
         std::unique_lock<std::mutex> lk(guard);
