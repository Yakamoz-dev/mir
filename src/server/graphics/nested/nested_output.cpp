/*
 * Copyright © 2013 Canonical Ltd.
 *
 * This program is free software: you can redistribute it and/or modify it
 * under the terms of the GNU General Public License version 3,
 * as published by the Free Software Foundation.
 *
 * This program is distributed in the hope that it will be useful,
 * but WITHOUT ANY WARRANTY; without even the implied warranty of
 * MERCHANTABILITY or FITNESS FOR A PARTICULAR PURPOSE.  See the
 * GNU General Public License for more details.
 *
 * You should have received a copy of the GNU General Public License
 * along with this program.  If not, see <http://www.gnu.org/licenses/>.
 *
 * Authored by: Alan Griffiths <alan@octopull.co.uk>
 */

#include "nested_output.h"
#include "mir/input/event_filter.h"

#include "mir_toolkit/mir_client_library.h"

#include <boost/throw_exception.hpp>
#include <stdexcept>

namespace mgn = mir::graphics::nested;
namespace geom = mir::geometry;

mgn::detail::MirSurfaceHandle::MirSurfaceHandle(MirSurface* mir_surface) :
    mir_surface(mir_surface)
{
}

mgn::detail::MirSurfaceHandle::~MirSurfaceHandle() noexcept
{
    mir_surface_release_sync(mir_surface);
}

EGLint const mgn::detail::egl_attribs[] = {
    EGL_SURFACE_TYPE, EGL_WINDOW_BIT,
    EGL_RED_SIZE, 8,
    EGL_GREEN_SIZE, 8,
    EGL_BLUE_SIZE, 8,
    EGL_ALPHA_SIZE, 8,
    EGL_RENDERABLE_TYPE, EGL_OPENGL_ES2_BIT,
    EGL_NONE
};

EGLint const mgn::detail::egl_context_attribs[] = {
    EGL_CONTEXT_CLIENT_VERSION, 2,
    EGL_NONE
};

mgn::detail::NestedOutput::NestedOutput(
    EGLDisplayHandle const& egl_display,
    MirSurface* mir_surface,
    geometry::Rectangle const& area,
    std::shared_ptr<input::EventFilter> const& event_handler) :
    egl_display(egl_display),
    mir_surface{mir_surface},
    egl_config{egl_display.choose_config(egl_attribs)},
    egl_context{egl_display, eglCreateContext(egl_display, egl_config, EGL_NO_CONTEXT, egl_context_attribs)},
    area{area.top_left, area.size},
    event_handler{event_handler},
    display_egl_surface{egl_display.create_egl_surface(egl_config, mir_surface)}
{
    MirEventDelegate ed = {event_thunk, this};
    mir_surface_set_event_handler(mir_surface, &ed);
}

geom::Rectangle mgn::detail::NestedOutput::view_area() const
{
    return area;
}

void mgn::detail::NestedOutput::make_current()
{
    if (eglMakeCurrent(egl_display, *display_egl_surface, *display_egl_surface, egl_context) != EGL_TRUE)
        BOOST_THROW_EXCEPTION(std::runtime_error("Nested Mir Display Error: Failed to update EGL surface.\n"));
}

void mgn::detail::NestedOutput::release_current()
{
    eglMakeCurrent(egl_display, EGL_NO_SURFACE, EGL_NO_SURFACE, EGL_NO_CONTEXT);
}

void mgn::detail::NestedOutput::post_update()
{
    eglSwapBuffers(egl_display, *display_egl_surface);
}

bool mgn::detail::NestedOutput::can_bypass() const
{
    // TODO we really should return "true" - but we need to support bypass properly then
    return false;
}

<<<<<<< HEAD
void mgn::detail::NestedOutput::set_power_mode(MirDPMSMode mode)
{
    (void) mode;
    // TODO: We should support this by passing up to the host Mir via DisplayOutputConfiguration.
}


=======
>>>>>>> 66bdb779
mgn::detail::NestedOutput::~NestedOutput() noexcept
{
}

void mgn::detail::NestedOutput::event_thunk(
    MirSurface* /*surface*/,
    MirEvent const* event,
    void* context)
try
{
    static_cast<mgn::detail::NestedOutput*>(context)->mir_event(*event);
}
catch (std::exception const&)
{
    // Just in case: do not allow exceptions to propagate.
}

void mgn::detail::NestedOutput::mir_event(MirEvent const& event)
{
    if (event.type == mir_event_type_motion)
    {
        auto my_event = event;
        my_event.motion.x_offset += area.top_left.x.as_float();
        my_event.motion.y_offset += area.top_left.y.as_float();
        event_handler->handle(my_event);
    }
    else
    {
        event_handler->handle(event);
    }
}<|MERGE_RESOLUTION|>--- conflicted
+++ resolved
@@ -96,16 +96,12 @@
     return false;
 }
 
-<<<<<<< HEAD
-void mgn::detail::NestedOutput::set_power_mode(MirDPMSMode mode)
+void mgn::detail::NestedOutput::set_power_mode(MirPowerMode mode)
 {
     (void) mode;
     // TODO: We should support this by passing up to the host Mir via DisplayOutputConfiguration.
 }
 
-
-=======
->>>>>>> 66bdb779
 mgn::detail::NestedOutput::~NestedOutput() noexcept
 {
 }
