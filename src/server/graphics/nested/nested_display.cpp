--- conflicted
+++ resolved
@@ -58,15 +58,9 @@
 {
     MirDisplayConfigHandle display_config{connection};
 
-<<<<<<< HEAD
     std::unordered_map<uint32_t, std::shared_ptr<mgn::detail::NestedOutput>> result;
 
-    for (decltype(display_config->num_displays) i = 0; i != display_config->num_displays; ++i)
-=======
-    // TODO we may have multiple displays which implies multiple surfaces
-    // TODO as a POC just use the first active display
     for (decltype(display_config->num_outputs) i = 0; i != display_config->num_outputs; ++i)
->>>>>>> 4029bdfc
     {
         auto const egl_display_info = display_config->outputs+i;
 
