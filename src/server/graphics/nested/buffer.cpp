/*
 * Copyright © 2016 Canonical Ltd.
 *
 * This program is free software: you can redistribute it and/or modify it
 * under the terms of the GNU General Public License version 3,
 * as published by the Free Software Foundation.
 *
 * This program is distributed in the hope that it will be useful,
 * but WITHOUT ANY WARRANTY; without even the implied warranty of
 * MERCHANTABILITY or FITNESS FOR A PARTICULAR PURPOSE.  See the
 * GNU General Public License for more details.
 *
 * You should have received a copy of the GNU General Public License
 * along with this program.  If not, see <http://www.gnu.org/licenses/>.
 *
 * Authored by: Kevin DuBois <kevin.dubois@canonical.com>
 */

#include "mir/renderer/sw/pixel_source.h"
#include "mir/renderer/gl/texture_source.h"
#include "mir/graphics/egl_extensions.h"
#include "mir_toolkit/mir_buffer.h"
#include "host_connection.h"
#include "buffer.h"
#include "native_buffer.h"

#include <map>
#include <chrono>
#include <string.h>
#include <boost/throw_exception.hpp>
#include <stdexcept>

namespace mg = mir::graphics;
namespace mgn = mir::graphics::nested;
namespace mrs = mir::renderer::software;
namespace mrg = mir::renderer::gl;
namespace geom = mir::geometry;

namespace
{
class TextureAccess :
    public mg::NativeBufferBase,
    public mrg::TextureSource
{
public:
    TextureAccess(
        mgn::Buffer& buffer,
        std::shared_ptr<mgn::NativeBuffer> const& native_buffer,
        std::shared_ptr<mgn::HostConnection> const& connection) :
        buffer(buffer),
        native_buffer(native_buffer),
        connection(connection)
    {
    }

    void bind() override
    {
        using namespace std::chrono;
        native_buffer->sync(mir_read, duration_cast<nanoseconds>(seconds(1)));

        ImageResources resources
        {
            eglGetCurrentDisplay(),
            eglGetCurrentContext()
        };

        EGLImageKHR image;
        auto it = egl_image_map.find(resources);
        if (it == egl_image_map.end())
        {
<<<<<<< HEAD
            static const EGLint image_attrs[] = { EGL_IMAGE_PRESERVED_KHR, EGL_TRUE, EGL_NONE };
            auto i = factory->create_egl_image_from(*native_buffer, resources.first, image_attrs);
=======
            auto ext = extensions;
            auto display = resources.first;
            auto hints = native_buffer->egl_image_creation_hints();
            auto i = EGLImageUPtr{
                new EGLImageKHR(ext.eglCreateImageKHR(
                    display, EGL_NO_CONTEXT,
                    std::get<0>(hints), std::get<1>(hints), std::get<2>(hints))),
                [ext, display](EGLImageKHR* image)
                {
                    ext.eglDestroyImageKHR(display, image); delete image;
                }
            };
>>>>>>> ff675666
            image = *i;
            egl_image_map[resources] = std::move(i);
        }
        else
        {
            image = *(it->second);
        }

        extensions.glEGLImageTargetTexture2DOES(GL_TEXTURE_2D, image);
    }

    void gl_bind_to_texture() override
    {
        bind();
    }

    void secure_for_render() override
    {
    }

protected:
    mgn::Buffer& buffer;
    std::shared_ptr<mgn::NativeBuffer> const native_buffer;
    std::shared_ptr<mgn::HostConnection> const connection;
private:
<<<<<<< HEAD
    mg::EGLExtensions egl_extensions;
    typedef std::pair<EGLDisplay, EGLContext> ImageResources;
    std::map<ImageResources, mgn::EGLImageUPtr> egl_image_map;
=======
    mg::EGLExtensions extensions;
    typedef std::pair<EGLDisplay, EGLContext> ImageResources;
    typedef std::unique_ptr<EGLImageKHR, std::function<void(EGLImageKHR*)>> EGLImageUPtr;
    std::map<ImageResources, EGLImageUPtr> egl_image_map;
>>>>>>> ff675666
};

class PixelAndTextureAccess :
    public TextureAccess,
    public mrs::PixelSource
{
public:
    PixelAndTextureAccess(
        mgn::Buffer& buffer,
        std::shared_ptr<mgn::NativeBuffer> const& native_buffer,
        std::shared_ptr<mgn::HostConnection> const& connection) :
        TextureAccess(buffer, native_buffer, connection),
        stride_(geom::Stride{native_buffer->get_graphics_region().stride})
    {
    }

    void write(unsigned char const* pixels, size_t pixel_size) override
    {
        auto bpp = MIR_BYTES_PER_PIXEL(buffer.pixel_format());
        size_t buffer_size_bytes = buffer.size().height.as_int() * buffer.size().width.as_int() * bpp;
        if (buffer_size_bytes != pixel_size)
            BOOST_THROW_EXCEPTION(std::logic_error("Size of pixels is not equal to size of buffer"));

        auto region = native_buffer->get_graphics_region();
        if (!region.vaddr)
            BOOST_THROW_EXCEPTION(std::logic_error("could not map buffer"));

        for (int i = 0; i < region.height; i++)
        {
            int line_offset_in_buffer = stride().as_uint32_t() * i;
            int line_offset_in_source = bpp * region.width * i;
            memcpy(region.vaddr + line_offset_in_buffer, pixels + line_offset_in_source, region.width * bpp);
        }
    }

    void read(std::function<void(unsigned char const*)> const& do_with_pixels) override
    {
        auto region = native_buffer->get_graphics_region();
        do_with_pixels(reinterpret_cast<unsigned char*>(region.vaddr));
    }

    geom::Stride stride() const override
    {
        return stride_;
    }

private:
    geom::Stride const stride_;
};
}

std::shared_ptr<mg::NativeBufferBase> mgn::Buffer::create_native_base(mg::BufferUsage const usage)
{
    if (usage == mg::BufferUsage::software)
        return std::make_shared<PixelAndTextureAccess>(*this, buffer, connection);
    else if (usage == mg::BufferUsage::hardware)
        return std::make_shared<TextureAccess>(*this, buffer, connection);
    else
        BOOST_THROW_EXCEPTION(std::invalid_argument("usage not supported when creating nested::Buffer"));
}

mgn::Buffer::Buffer(
    std::shared_ptr<HostConnection> const& connection,
    mg::BufferProperties const& properties) :
    connection(connection),
    buffer(connection->create_buffer(properties)),
    native_base(create_native_base(properties.usage))
{
}

std::shared_ptr<mg::NativeBuffer> mgn::Buffer::native_buffer_handle() const
{
    return buffer;
}

geom::Size mgn::Buffer::size() const
{
    return buffer->size();
}

MirPixelFormat mgn::Buffer::pixel_format() const
{
    return buffer->format();
}

mg::NativeBufferBase* mgn::Buffer::native_buffer_base()
{
    return native_base.get();
}<|MERGE_RESOLUTION|>--- conflicted
+++ resolved
@@ -68,10 +68,6 @@
         auto it = egl_image_map.find(resources);
         if (it == egl_image_map.end())
         {
-<<<<<<< HEAD
-            static const EGLint image_attrs[] = { EGL_IMAGE_PRESERVED_KHR, EGL_TRUE, EGL_NONE };
-            auto i = factory->create_egl_image_from(*native_buffer, resources.first, image_attrs);
-=======
             auto ext = extensions;
             auto display = resources.first;
             auto hints = native_buffer->egl_image_creation_hints();
@@ -84,7 +80,6 @@
                     ext.eglDestroyImageKHR(display, image); delete image;
                 }
             };
->>>>>>> ff675666
             image = *i;
             egl_image_map[resources] = std::move(i);
         }
@@ -110,16 +105,10 @@
     std::shared_ptr<mgn::NativeBuffer> const native_buffer;
     std::shared_ptr<mgn::HostConnection> const connection;
 private:
-<<<<<<< HEAD
-    mg::EGLExtensions egl_extensions;
-    typedef std::pair<EGLDisplay, EGLContext> ImageResources;
-    std::map<ImageResources, mgn::EGLImageUPtr> egl_image_map;
-=======
     mg::EGLExtensions extensions;
     typedef std::pair<EGLDisplay, EGLContext> ImageResources;
     typedef std::unique_ptr<EGLImageKHR, std::function<void(EGLImageKHR*)>> EGLImageUPtr;
     std::map<ImageResources, EGLImageUPtr> egl_image_map;
->>>>>>> ff675666
 };
 
 class PixelAndTextureAccess :
