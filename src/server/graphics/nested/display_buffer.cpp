/*
 * Copyright © 2013 Canonical Ltd.
 *
 * This program is free software: you can redistribute it and/or modify it
 * under the terms of the GNU General Public License version 3,
 * as published by the Free Software Foundation.
 *
 * This program is distributed in the hope that it will be useful,
 * but WITHOUT ANY WARRANTY; without even the implied warranty of
 * MERCHANTABILITY or FITNESS FOR A PARTICULAR PURPOSE.  See the
 * GNU General Public License for more details.
 *
 * You should have received a copy of the GNU General Public License
 * along with this program.  If not, see <http://www.gnu.org/licenses/>.
 *
 * Authored by: Alan Griffiths <alan@octopull.co.uk>
 */

#include "display_buffer.h"

#include "host_connection.h"
#include "host_stream.h"
<<<<<<< HEAD
#include "surface_spec.h"
=======
#include "host_surface_spec.h"
>>>>>>> 0b42fd50
#include "native_buffer.h"
#include "mir/graphics/pixel_format_utils.h"
#include "mir/graphics/buffer.h"
#include "mir/graphics/egl_error.h"
#include "mir/events/event_private.h"

#include <sstream>
#include <boost/throw_exception.hpp>
#include <stdexcept>

namespace mg = mir::graphics;
namespace mgn = mir::graphics::nested;
namespace geom = mir::geometry;

namespace
{
std::shared_ptr<mgn::HostStream> create_host_stream(
    mgn::HostConnection& connection,
    mg::DisplayConfigurationOutput const& output)
{
    mg::BufferProperties properties(output.extents().size, output.current_format, mg::BufferUsage::hardware);
    return connection.create_stream(properties);
}

std::shared_ptr<mgn::HostSurface> create_host_surface(
    mgn::HostConnection& connection,
    std::shared_ptr<mgn::HostStream> const& host_stream,
    mg::DisplayConfigurationOutput const& output)
{
    std::ostringstream surface_title;
    surface_title << "Mir nested display for output #" << output.id.as_value();
    mg::BufferProperties properties(output.extents().size, output.current_format, mg::BufferUsage::hardware);
    return connection.create_surface(
        host_stream, mir::geometry::Displacement{0, 0}, properties,
        surface_title.str().c_str(), static_cast<uint32_t>(output.id.as_value()));
}
}

mgn::detail::DisplayBuffer::DisplayBuffer(
    EGLDisplayHandle const& egl_display,
    mg::DisplayConfigurationOutput best_output,
    std::shared_ptr<HostConnection> const& host_connection) :
    egl_display(egl_display),
    host_stream{create_host_stream(*host_connection, best_output)},
    host_surface{create_host_surface(*host_connection, host_stream, best_output)},
    host_connection{host_connection},
    host_chain{nullptr},
<<<<<<< HEAD
    current(nullptr),
    egl_config{egl_display.choose_windowed_config(best_output.current_format)},
    egl_context{egl_display, eglCreateContext(egl_display, egl_config, egl_display.egl_context(), nested_egl_context_attribs)},
    area{best_output.extents()},
    egl_surface{egl_display, host_stream->egl_native_window(), egl_config},
    content(BackingContent::stream)
=======
    egl_config{egl_display.choose_windowed_config(best_output.current_format)},
    egl_context{egl_display, eglCreateContext(egl_display, egl_config, egl_display.egl_context(), nested_egl_context_attribs)},
    area{best_output.extents()},
    egl_surface{egl_display, host_stream->egl_native_window(), egl_config}, 
    content{BackingContent::stream}
>>>>>>> 0b42fd50
{
    host_surface->set_event_handler(event_thunk, this);
}

geom::Rectangle mgn::detail::DisplayBuffer::view_area() const
{
    return area;
}

void mgn::detail::DisplayBuffer::make_current()
{
    if (eglMakeCurrent(egl_display, egl_surface, egl_surface, egl_context) != EGL_TRUE)
        BOOST_THROW_EXCEPTION(mg::egl_error("Nested Mir Display Error: Failed to update EGL surface"));
}

void mgn::detail::DisplayBuffer::release_current()
{
    eglMakeCurrent(egl_display, EGL_NO_SURFACE, EGL_NO_SURFACE, EGL_NO_CONTEXT);
}

void mgn::detail::DisplayBuffer::swap_buffers()
{
<<<<<<< HEAD
    mgn::SurfaceSpec spec;
    if (content != BackingContent::stream)
    {
        current = nullptr;
        spec.add_stream(*host_stream, geom::Displacement{0,0});
        host_surface->apply_spec(spec);
        content = BackingContent::stream;
=======
    if (content != BackingContent::stream)
    {
        auto spec = host_connection->create_surface_spec();
        spec->add_stream(*host_stream, geom::Displacement{0,0});
        content = BackingContent::stream;
        host_surface->apply_spec(*spec);
>>>>>>> 0b42fd50
    }
    eglSwapBuffers(egl_display, egl_surface);
}

void mgn::detail::DisplayBuffer::bind()
{
}

bool mgn::detail::DisplayBuffer::post_renderables_if_optimizable(RenderableList const& list)
{
<<<<<<< HEAD
    printf("slugg\n");
    if (list.empty() || (list.back()->screen_position() != area) ||
        (list.back()->alpha() != 1.0f) || (list.back()->shaped()))
        return false;

    printf("BOOYAKACHA\n");
    auto& passthrough_layer = list.back();
    auto nested_buffer = dynamic_cast<mgn::NativeBuffer*>(
        passthrough_layer->buffer()->native_buffer_handle().get());
=======
    if (list.empty() ||
        (list.back()->screen_position() != area) ||
        (list.back()->alpha() != 1.0f) ||
        (list.back()->shaped()) ||
        (list.back()->transformation() != identity))
    {
        return false;
    }

    auto passthrough_buffer = list.back()->buffer();
    auto nested_buffer = dynamic_cast<mgn::NativeBuffer*>(passthrough_buffer->native_buffer_handle().get());
>>>>>>> 0b42fd50
    if (!nested_buffer)
        return false;

    if (!host_chain)
        host_chain = host_connection->create_chain();

<<<<<<< HEAD
    if (current != list.back()->buffer())
    {
        auto cu = list.back()->buffer();
        current = cu;
        nested_buffer->tag_submitted();
        nested_buffer->when_back([cu]{}); 
        host_chain->submit_buffer(nested_buffer->client_handle());
    }

    if (content != BackingContent::chain)
    {
        printf("SET THE CONTENT.\n");
        mgn::SurfaceSpec spec;
        spec.add_chain(*host_chain, geom::Displacement{0,0}, passthrough_layer->buffer()->size());
        host_surface->apply_spec(spec);
        content = BackingContent::chain;
=======
    nested_buffer->on_ownership_notification(
        [passthrough_buffer]() mutable { passthrough_buffer.reset(); });
    host_chain->submit_buffer(*nested_buffer);

    if (content != BackingContent::chain)
    {
        auto spec = host_connection->create_surface_spec();
        spec->add_chain(*host_chain, geom::Displacement{0,0}, passthrough_buffer->size());
        content = BackingContent::chain;
        host_surface->apply_spec(*spec);
>>>>>>> 0b42fd50
    }
    return true;
}

MirOrientation mgn::detail::DisplayBuffer::orientation() const
{
    /*
     * Always normal orientation. The real rotation is handled by the
     * native display.
     */
    return mir_orientation_normal;
}

MirMirrorMode mgn::detail::DisplayBuffer::mirror_mode() const
{
    return mir_mirror_mode_none;
}

mgn::detail::DisplayBuffer::~DisplayBuffer() noexcept
{
    host_surface->set_event_handler(nullptr, nullptr);
}

void mgn::detail::DisplayBuffer::event_thunk(
    MirSurface* /*surface*/,
    MirEvent const* event,
    void* context)
try
{
    static_cast<mgn::detail::DisplayBuffer*>(context)->mir_event(*event);
}
catch (std::exception const&)
{
    // Just in case: do not allow exceptions to propagate.
}

void mgn::detail::DisplayBuffer::mir_event(MirEvent const& event)
{
    if (mir_event_get_type(&event) == mir_event_type_input ||
        mir_event_get_type(&event) == mir_event_type_input_device_state)
        host_connection->emit_input_event(event, area);
}

mg::NativeDisplayBuffer* mgn::detail::DisplayBuffer::native_display_buffer()
{
    return this;
}<|MERGE_RESOLUTION|>--- conflicted
+++ resolved
@@ -20,11 +20,7 @@
 
 #include "host_connection.h"
 #include "host_stream.h"
-<<<<<<< HEAD
-#include "surface_spec.h"
-=======
 #include "host_surface_spec.h"
->>>>>>> 0b42fd50
 #include "native_buffer.h"
 #include "mir/graphics/pixel_format_utils.h"
 #include "mir/graphics/buffer.h"
@@ -72,20 +68,11 @@
     host_surface{create_host_surface(*host_connection, host_stream, best_output)},
     host_connection{host_connection},
     host_chain{nullptr},
-<<<<<<< HEAD
-    current(nullptr),
-    egl_config{egl_display.choose_windowed_config(best_output.current_format)},
-    egl_context{egl_display, eglCreateContext(egl_display, egl_config, egl_display.egl_context(), nested_egl_context_attribs)},
-    area{best_output.extents()},
-    egl_surface{egl_display, host_stream->egl_native_window(), egl_config},
-    content(BackingContent::stream)
-=======
     egl_config{egl_display.choose_windowed_config(best_output.current_format)},
     egl_context{egl_display, eglCreateContext(egl_display, egl_config, egl_display.egl_context(), nested_egl_context_attribs)},
     area{best_output.extents()},
     egl_surface{egl_display, host_stream->egl_native_window(), egl_config}, 
     content{BackingContent::stream}
->>>>>>> 0b42fd50
 {
     host_surface->set_event_handler(event_thunk, this);
 }
@@ -108,22 +95,12 @@
 
 void mgn::detail::DisplayBuffer::swap_buffers()
 {
-<<<<<<< HEAD
-    mgn::SurfaceSpec spec;
-    if (content != BackingContent::stream)
-    {
-        current = nullptr;
-        spec.add_stream(*host_stream, geom::Displacement{0,0});
-        host_surface->apply_spec(spec);
-        content = BackingContent::stream;
-=======
     if (content != BackingContent::stream)
     {
         auto spec = host_connection->create_surface_spec();
         spec->add_stream(*host_stream, geom::Displacement{0,0});
         content = BackingContent::stream;
         host_surface->apply_spec(*spec);
->>>>>>> 0b42fd50
     }
     eglSwapBuffers(egl_display, egl_surface);
 }
@@ -134,17 +111,6 @@
 
 bool mgn::detail::DisplayBuffer::post_renderables_if_optimizable(RenderableList const& list)
 {
-<<<<<<< HEAD
-    printf("slugg\n");
-    if (list.empty() || (list.back()->screen_position() != area) ||
-        (list.back()->alpha() != 1.0f) || (list.back()->shaped()))
-        return false;
-
-    printf("BOOYAKACHA\n");
-    auto& passthrough_layer = list.back();
-    auto nested_buffer = dynamic_cast<mgn::NativeBuffer*>(
-        passthrough_layer->buffer()->native_buffer_handle().get());
-=======
     if (list.empty() ||
         (list.back()->screen_position() != area) ||
         (list.back()->alpha() != 1.0f) ||
@@ -156,31 +122,12 @@
 
     auto passthrough_buffer = list.back()->buffer();
     auto nested_buffer = dynamic_cast<mgn::NativeBuffer*>(passthrough_buffer->native_buffer_handle().get());
->>>>>>> 0b42fd50
     if (!nested_buffer)
         return false;
 
     if (!host_chain)
         host_chain = host_connection->create_chain();
 
-<<<<<<< HEAD
-    if (current != list.back()->buffer())
-    {
-        auto cu = list.back()->buffer();
-        current = cu;
-        nested_buffer->tag_submitted();
-        nested_buffer->when_back([cu]{}); 
-        host_chain->submit_buffer(nested_buffer->client_handle());
-    }
-
-    if (content != BackingContent::chain)
-    {
-        printf("SET THE CONTENT.\n");
-        mgn::SurfaceSpec spec;
-        spec.add_chain(*host_chain, geom::Displacement{0,0}, passthrough_layer->buffer()->size());
-        host_surface->apply_spec(spec);
-        content = BackingContent::chain;
-=======
     nested_buffer->on_ownership_notification(
         [passthrough_buffer]() mutable { passthrough_buffer.reset(); });
     host_chain->submit_buffer(*nested_buffer);
@@ -191,7 +138,6 @@
         spec->add_chain(*host_chain, geom::Displacement{0,0}, passthrough_buffer->size());
         content = BackingContent::chain;
         host_surface->apply_spec(*spec);
->>>>>>> 0b42fd50
     }
     return true;
 }
