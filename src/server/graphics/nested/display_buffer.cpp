--- conflicted
+++ resolved
@@ -109,11 +109,7 @@
 {
 }
 
-<<<<<<< HEAD
-bool mgn::detail::DisplayBuffer::post_renderables_if_optimizable(RenderableList const& list)
-=======
 bool mgn::detail::DisplayBuffer::overlay(RenderableList const& list)
->>>>>>> 780eca3b
 {
     if (list.empty() ||
         (list.back()->screen_position() != area) ||
@@ -132,13 +128,7 @@
     if (!host_chain)
         host_chain = host_connection->create_chain();
 
-<<<<<<< HEAD
     host_chain->submit_buffer(passthrough_buffer);
-=======
-    nested_buffer->on_ownership_notification(
-        [passthrough_buffer]() mutable { passthrough_buffer.reset(); });
-    host_chain->submit_buffer(*nested_buffer);
->>>>>>> 780eca3b
 
     if (content != BackingContent::chain)
     {
@@ -147,10 +137,6 @@
         content = BackingContent::chain;
         host_surface->apply_spec(*spec);
     }
-<<<<<<< HEAD
-
-=======
->>>>>>> 780eca3b
     return true;
 }
 
