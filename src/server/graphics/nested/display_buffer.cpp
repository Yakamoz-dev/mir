/*
 * Copyright © 2013 Canonical Ltd.
 *
 * This program is free software: you can redistribute it and/or modify it
 * under the terms of the GNU General Public License version 3,
 * as published by the Free Software Foundation.
 *
 * This program is distributed in the hope that it will be useful,
 * but WITHOUT ANY WARRANTY; without even the implied warranty of
 * MERCHANTABILITY or FITNESS FOR A PARTICULAR PURPOSE.  See the
 * GNU General Public License for more details.
 *
 * You should have received a copy of the GNU General Public License
 * along with this program.  If not, see <http://www.gnu.org/licenses/>.
 *
 * Authored by: Alan Griffiths <alan@octopull.co.uk>
 */

#include "display_buffer.h"

#include "host_connection.h"
#include "mir/graphics/pixel_format_utils.h"
#include "mir/graphics/egl_error.h"
#include "mir/events/event_private.h"

#include <boost/throw_exception.hpp>
#include <stdexcept>

namespace mg = mir::graphics;
namespace mgn = mir::graphics::nested;
namespace geom = mir::geometry;

mgn::detail::DisplayBuffer::DisplayBuffer(
    EGLDisplayHandle const& egl_display,
    std::shared_ptr<HostSurface> const& host_surface,
    geometry::Rectangle const& area,
    MirPixelFormat preferred_format,
    std::shared_ptr<HostConnection> const& host_connection
    ) :
    egl_display(egl_display),
    host_surface{host_surface},
<<<<<<< HEAD
    host_connection{host_connection},
    egl_config{egl_display.choose_windowed_es_config(preferred_format)},
=======
    egl_config{egl_display.choose_windowed_config(preferred_format)},
>>>>>>> c38bf445
    egl_context{egl_display, eglCreateContext(egl_display, egl_config, egl_display.egl_context(), nested_egl_context_attribs)},
    area{area.top_left, area.size},
    egl_surface{egl_display, host_surface->egl_native_window(), egl_config}
{
    host_surface->set_event_handler(event_thunk, this);
}

geom::Rectangle mgn::detail::DisplayBuffer::view_area() const
{
    return area;
}

void mgn::detail::DisplayBuffer::make_current()
{
    if (eglMakeCurrent(egl_display, egl_surface, egl_surface, egl_context) != EGL_TRUE)
        BOOST_THROW_EXCEPTION(mg::egl_error("Nested Mir Display Error: Failed to update EGL surface"));
}

void mgn::detail::DisplayBuffer::release_current()
{
    eglMakeCurrent(egl_display, EGL_NO_SURFACE, EGL_NO_SURFACE, EGL_NO_CONTEXT);
}

void mgn::detail::DisplayBuffer::swap_buffers()
{
    eglSwapBuffers(egl_display, egl_surface);
}

void mgn::detail::DisplayBuffer::bind()
{
}

bool mgn::detail::DisplayBuffer::post_renderables_if_optimizable(RenderableList const&)
{
    return false;
}

MirOrientation mgn::detail::DisplayBuffer::orientation() const
{
    /*
     * Always normal orientation. The real rotation is handled by the
     * native display.
     */
    return mir_orientation_normal;
}

MirMirrorMode mgn::detail::DisplayBuffer::mirror_mode() const
{
    return mir_mirror_mode_none;
}

mgn::detail::DisplayBuffer::~DisplayBuffer() noexcept
{
}

void mgn::detail::DisplayBuffer::event_thunk(
    MirSurface* /*surface*/,
    MirEvent const* event,
    void* context)
try
{
    static_cast<mgn::detail::DisplayBuffer*>(context)->mir_event(*event);
}
catch (std::exception const&)
{
    // Just in case: do not allow exceptions to propagate.
}

void mgn::detail::DisplayBuffer::mir_event(MirEvent const& event)
{
    if (mir_event_get_type(&event) != mir_event_type_input)
        return;

    host_connection->emit_input_event(event, area);
}

mg::NativeDisplayBuffer* mgn::detail::DisplayBuffer::native_display_buffer()
{
    return this;
}<|MERGE_RESOLUTION|>--- conflicted
+++ resolved
@@ -39,12 +39,8 @@
     ) :
     egl_display(egl_display),
     host_surface{host_surface},
-<<<<<<< HEAD
     host_connection{host_connection},
-    egl_config{egl_display.choose_windowed_es_config(preferred_format)},
-=======
     egl_config{egl_display.choose_windowed_config(preferred_format)},
->>>>>>> c38bf445
     egl_context{egl_display, eglCreateContext(egl_display, egl_config, egl_display.egl_context(), nested_egl_context_attribs)},
     area{area.top_left, area.size},
     egl_surface{egl_display, host_surface->egl_native_window(), egl_config}
