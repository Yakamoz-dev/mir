--- conflicted
+++ resolved
@@ -56,8 +56,6 @@
                                         HWC_DISPLAY_NO_ATTRIBUTE};
 
     int size_values[2];
-    /* note: some hwc modules (adreno320) do not accept any request list other than what surfaceflinger's requests,
-     * despite what the hwc header says. from what I've seen so far, this is harmless, other than a logcat msg */ 
     hwc_device->getDisplayAttributes(hwc_device.get(), HWC_DISPLAY_PRIMARY, primary_display_config,
                                      size_request, size_values);
 
@@ -83,23 +81,19 @@
 
 void mga::HWC11Device::commit_frame(EGLDisplay dpy, EGLSurface sur)
 {
-<<<<<<< HEAD
+    auto lg = lock_unblanked();
+
     //note, although we only have a primary display right now,
     //      set the second display to nullptr, as exynos hwc always derefs displays[1]
     hwc_display_contents_1_t* displays[HWC_NUM_DISPLAY_TYPES] {layer_list->native_list(), nullptr};
 
     if (hwc_device->prepare(hwc_device.get(), 1, displays))
-=======
-    auto lg = lock_unblanked();
-    /* note, swapbuffers will go around through the driver and call set_next_frontbuffer */
-    if (eglSwapBuffers(dpy, sur) == EGL_FALSE)
->>>>>>> 727923d5
     {
         BOOST_THROW_EXCEPTION(std::runtime_error("error during hwc prepare()"));
     }
 
-    /* note, swapbuffers will go around through the driver and call set_next_frontbuffer,
-       updating the fb target before committing */
+    /* note, swapbuffers will go around through the driver and call
+       set_next_frontbuffer, updating the fb target before committing */
     if (eglSwapBuffers(dpy, sur) == EGL_FALSE)
     {
         BOOST_THROW_EXCEPTION(std::runtime_error("error during eglSwapBuffers"));
