--- conflicted
+++ resolved
@@ -39,16 +39,6 @@
 {
 public:
     DefaultDisplayBufferCompositor(
-<<<<<<< HEAD
-        std::shared_ptr<Renderer> const& renderer,
-        std::shared_ptr<CompositorReport> const& report);
-
-    void composite(
-        graphics::DisplayBuffer& display_buffer,
-        SceneElementSequence scene_sequence) override;
-
-private:
-=======
         graphics::DisplayBuffer& display_buffer,
         std::shared_ptr<Renderer> const& renderer,
         std::shared_ptr<CompositorReport> const& report);
@@ -57,7 +47,6 @@
 
 private:
     graphics::DisplayBuffer& display_buffer;
->>>>>>> 34cf487b
     std::shared_ptr<Renderer> const renderer;
     std::shared_ptr<CompositorReport> const report;
 };
