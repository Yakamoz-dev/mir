/* Copyright © 2013 Canonical Ltd.
 *
 * This program is free software: you can redistribute it and/or modify it
 * under the terms of the GNU General Public License version 3,
 * as published by the Free Software Foundation.
 *
 * This program is distributed in the hope that it will be useful,
 * but WITHOUT ANY WARRANTY; without even the implied warranty of
 * MERCHANTABILITY or FITNESS FOR A PARTICULAR PURPOSE.  See the
 * GNU General Public License for more details.
 *
 * You should have received a copy of the GNU General Public License
 * along with this program.  If not, see <http://www.gnu.org/licenses/>.
 *
 * Authored By: Alexandros Frantzis <alexandros.frantzis@canonical.com>
 */

#include "mir/compositor/gl_renderer.h"
#include "mir/compositor/buffer_stream.h"
#include "mir/graphics/renderable.h"
#include "mir/graphics/buffer.h"

#define GLM_FORCE_RADIANS
#include <glm/gtc/matrix_transform.hpp>
#include <glm/gtc/type_ptr.hpp>

#include <boost/throw_exception.hpp>
#include <stdexcept>
#include <cmath>
#include <mutex>

namespace mg = mir::graphics;
namespace mc = mir::compositor;
namespace geom = mir::geometry;

namespace
{

const GLchar* vertex_shader_src =
{
    "attribute vec3 position;\n"
    "attribute vec2 texcoord;\n"
    "uniform mat4 screen_to_gl_coords;\n"
    "uniform mat4 display_transform;\n"
    "uniform mat4 transform;\n"
    "uniform vec2 centre;\n"
    "varying vec2 v_texcoord;\n"
    "void main() {\n"
    "   vec4 mid = vec4(centre, 0.0, 0.0);\n"
    "   vec4 transformed = (transform * (vec4(position, 1.0) - mid)) + mid;\n"
    "   transformed.z = 0.0;\n" // avoid clipping while we lack depth/perspective
    "   gl_Position = display_transform * screen_to_gl_coords * transformed;\n"
    "   v_texcoord = texcoord;\n"
    "}\n"
};

const GLchar* fragment_shader_src =
{
    "precision mediump float;\n"
    "uniform sampler2D tex;\n"
    "uniform float alpha;\n"
    "varying vec2 v_texcoord;\n"
    "void main() {\n"
    "   vec4 frag = texture2D(tex, v_texcoord);\n"
    "   gl_FragColor = vec4(frag.xyz, frag.a * alpha);\n"
    "}\n"
};

typedef void(*MirGLGetObjectInfoLog)(GLuint, GLsizei, GLsizei *, GLchar *);
typedef void(*MirGLGetObjectiv)(GLuint, GLenum, GLint *);

void GetObjectLogAndThrow(MirGLGetObjectInfoLog getObjectInfoLog,
                          MirGLGetObjectiv      getObjectiv,
                          std::string const &   msg,
                          GLuint                object)
{
    GLint object_log_length = 0;
    (*getObjectiv)(object, GL_INFO_LOG_LENGTH, &object_log_length);

    const GLuint object_log_buffer_length = object_log_length + 1;
    std::string  object_info_log;

    object_info_log.resize(object_log_buffer_length);
    (*getObjectInfoLog)(object, object_log_length, NULL,
                        const_cast<GLchar *>(object_info_log.data()));

    std::string object_info_err(msg + "\n");
    object_info_err += object_info_log;

    BOOST_THROW_EXCEPTION(std::runtime_error(object_info_err));
}

}

mc::GLRenderer::GLRenderer(geom::Rectangle const& display_area) :
    vertex_shader(0),
    fragment_shader(0),
    program(0),
    position_attr_loc(0),
    texcoord_attr_loc(0),
    centre_uniform_loc(0),
    transform_uniform_loc(0),
    alpha_uniform_loc(0),
    rotation(NAN) // ensure the first set_rotation succeeds
{
    /*
     * We need to serialize renderer creation because some GL calls used
     * during renderer construction that create unique resource ids
     * (e.g. glCreateProgram) are not thread-safe when the threads are
     * have the same or shared EGL contexts.
     */
    static std::mutex mutex;
    std::lock_guard<std::mutex> lock(mutex);

    GLint param = 0;

    /* Create shaders and program */
    vertex_shader = glCreateShader(GL_VERTEX_SHADER);
    glShaderSource(vertex_shader, 1, &vertex_shader_src, 0);
    glCompileShader(vertex_shader);
    glGetShaderiv(vertex_shader, GL_COMPILE_STATUS, &param);
    if (param == GL_FALSE)
    {
        GetObjectLogAndThrow(glGetShaderInfoLog,
            glGetShaderiv,
            "Failed to compile vertex shader:",
            vertex_shader);
    }

    fragment_shader = glCreateShader(GL_FRAGMENT_SHADER);
    glShaderSource(fragment_shader, 1, &fragment_shader_src, 0);
    glCompileShader(fragment_shader);
    glGetShaderiv(fragment_shader, GL_COMPILE_STATUS, &param);
    if (param == GL_FALSE)
    {
        GetObjectLogAndThrow(glGetShaderInfoLog,
            glGetShaderiv,
            "Failed to compile fragment shader:",
            fragment_shader);
    }

    program = glCreateProgram();
    glAttachShader(program, vertex_shader);
    glAttachShader(program, fragment_shader);
    glLinkProgram(program);
    glGetProgramiv(program, GL_LINK_STATUS, &param);
    if (param == GL_FALSE)
    {
        GetObjectLogAndThrow(glGetProgramInfoLog,
            glGetProgramiv,
            "Failed to link program:",
            program);
    }

    glUseProgram(program);

    /* Set up program variables */
    GLint tex_loc = glGetUniformLocation(program, "tex");
    display_transform_uniform_loc = glGetUniformLocation(program, "display_transform");
    transform_uniform_loc = glGetUniformLocation(program, "transform");
    alpha_uniform_loc = glGetUniformLocation(program, "alpha");
    position_attr_loc = glGetAttribLocation(program, "position");
    texcoord_attr_loc = glGetAttribLocation(program, "texcoord");
    centre_uniform_loc = glGetUniformLocation(program, "centre");

    glUniform1i(tex_loc, 0);

    glBindBuffer(GL_ARRAY_BUFFER, 0);
    glUseProgram(0);

    set_viewport(display_area);
    set_rotation(0.0f);
}

mc::GLRenderer::~GLRenderer() noexcept
{
    if (vertex_shader)
        glDeleteShader(vertex_shader);
    if (fragment_shader)
        glDeleteShader(fragment_shader);
    if (program)
        glDeleteProgram(program);
    for (auto& t : textures)
        glDeleteTextures(1, &t.second.id);
}

void mc::GLRenderer::tessellate(std::vector<Primitive>& primitives,
                                graphics::Renderable const& renderable) const
{
    auto const& rect = renderable.screen_position();
    GLfloat left = rect.top_left.x.as_int();
    GLfloat right = left + rect.size.width.as_int();
    GLfloat top = rect.top_left.y.as_int();
    GLfloat bottom = top + rect.size.height.as_int();

    primitives.resize(1);
    auto& client = primitives[0];
    client.tex_id = 0;
    client.type = GL_TRIANGLE_STRIP;

    auto& vertices = client.vertices;
    vertices.resize(4);
    vertices[0] = {{left,  top,    0.0f}, {0.0f, 0.0f}};
    vertices[1] = {{left,  bottom, 0.0f}, {0.0f, 1.0f}};
    vertices[2] = {{right, top,    0.0f}, {1.0f, 0.0f}};
    vertices[3] = {{right, bottom, 0.0f}, {1.0f, 1.0f}};
}

void mc::GLRenderer::render(mg::Renderable const& renderable, mg::Buffer& buffer) const
{
    glUseProgram(program);

    if (renderable.shaped() || renderable.alpha() < 1.0f)
    {
        glEnable(GL_BLEND);
        glBlendFunc(GL_SRC_ALPHA, GL_ONE_MINUS_SRC_ALPHA);
    }
    else
    {
        glDisable(GL_BLEND);
    }
    glActiveTexture(GL_TEXTURE0);

    auto const& rect = renderable.screen_position();
    GLfloat centrex = rect.top_left.x.as_int() +
                      rect.size.width.as_int() / 2.0f;
    GLfloat centrey = rect.top_left.y.as_int() +
                      rect.size.height.as_int() / 2.0f;
    glUniform2f(centre_uniform_loc, centrex, centrey);

    glUniformMatrix4fv(transform_uniform_loc, 1, GL_FALSE,
                       glm::value_ptr(renderable.transformation()));
    glUniform1f(alpha_uniform_loc, renderable.alpha());

    GLuint surface_tex = load_texture(renderable, buffer);

    auto const& buf_size = buffer.size();
    GLfloat tex_scale_u = static_cast<GLfloat>(rect.size.width.as_int()) /
                          buf_size.width.as_int();
    GLfloat tex_scale_v = static_cast<GLfloat>(rect.size.height.as_int()) /
                          buf_size.height.as_int();

    /* Draw */
    glEnableVertexAttribArray(position_attr_loc);
    glEnableVertexAttribArray(texcoord_attr_loc);

    std::vector<Primitive> primitives;
    tessellate(primitives, renderable);
   
    for (auto& p : primitives)
    {
<<<<<<< HEAD
        if (!p.tex_id) // the main surface texture
        {
            for (auto& v : p.vertices)
            {
                v.texcoord[0] *= tex_scale_u;
                v.texcoord[1] *= tex_scale_v;
            }
            glBindTexture(GL_TEXTURE_2D, tex.id);
        }
        else
        {
            glBindTexture(GL_TEXTURE_2D, p.tex_id);
        }
=======
        // Note a primitive tex_id of zero means use the surface texture,
        // which is what you normally want. Other textures could be used
        // in decorations etc.

        glBindTexture(GL_TEXTURE_2D, p.tex_id ? p.tex_id : surface_tex);
>>>>>>> c3a79b9f

        glVertexAttribPointer(position_attr_loc, 3, GL_FLOAT,
                              GL_FALSE, sizeof(Vertex),
                              &p.vertices[0].position);
        glVertexAttribPointer(texcoord_attr_loc, 2, GL_FLOAT,
                              GL_FALSE, sizeof(Vertex),
                              &p.vertices[0].texcoord);

        glDrawArrays(p.type, 0, p.vertices.size());
    }

    glDisableVertexAttribArray(texcoord_attr_loc);
    glDisableVertexAttribArray(position_attr_loc);
}

GLuint mc::GLRenderer::load_texture(mg::Renderable const& renderable,
                                    mg::Buffer& buffer) const
{
    SurfaceID surf = &renderable; // TODO: Add an id() to Renderable
    auto& tex = textures[surf];
    bool changed = true;
    auto const& buf_id = buffer.id();
    if (!tex.id)
    {
        glGenTextures(1, &tex.id);
        glBindTexture(GL_TEXTURE_2D, tex.id);
        glTexParameteri(GL_TEXTURE_2D, GL_TEXTURE_WRAP_S, GL_CLAMP_TO_EDGE);
        glTexParameteri(GL_TEXTURE_2D, GL_TEXTURE_WRAP_T, GL_CLAMP_TO_EDGE);
        glTexParameteri(GL_TEXTURE_2D, GL_TEXTURE_MIN_FILTER, GL_LINEAR);
        glTexParameteri(GL_TEXTURE_2D, GL_TEXTURE_MAG_FILTER, GL_LINEAR);
    }
    else
    {
        glBindTexture(GL_TEXTURE_2D, tex.id);
        changed = (tex.origin != buf_id) || skipped;
    }
    tex.origin = buf_id;
    tex.used = true;
    if (changed)  // Don't upload a new texture unless the surface has changed
        buffer.bind_to_texture();

    return tex.id;
}

void mc::GLRenderer::set_viewport(geometry::Rectangle const& rect)
{
    if (rect == viewport)
        return;

    /*
     * Create and set screen_to_gl_coords transformation matrix.
     * The screen_to_gl_coords matrix transforms from the screen coordinate system
     * (top-left is (0,0), bottom-right is (W,H)) to the normalized GL coordinate system
     * (top-left is (-1,1), bottom-right is (1,-1))
     */
    glm::mat4 screen_to_gl_coords = glm::translate(glm::mat4(1.0f), glm::vec3{-1.0f, 1.0f, 0.0f});
    screen_to_gl_coords = glm::scale(screen_to_gl_coords,
            glm::vec3{2.0f / rect.size.width.as_float(),
                      -2.0f / rect.size.height.as_float(),
                      1.0f});
    screen_to_gl_coords = glm::translate(screen_to_gl_coords,
            glm::vec3{-rect.top_left.x.as_float(),
                      -rect.top_left.y.as_float(),
                      0.0f});

    glUseProgram(program);
    GLint mat_loc = glGetUniformLocation(program, "screen_to_gl_coords");
    glUniformMatrix4fv(mat_loc, 1, GL_FALSE, glm::value_ptr(screen_to_gl_coords));
    glUseProgram(0);

    viewport = rect;
}

void mc::GLRenderer::set_rotation(float degrees)
{
    if (degrees == rotation)
        return;

    float rad = degrees * M_PI / 180.0f;
    GLfloat cos = cosf(rad);
    GLfloat sin = sinf(rad);
    GLfloat rot[16] = {cos,  sin,  0.0f, 0.0f,
                       -sin, cos,  0.0f, 0.0f,
                       0.0f, 0.0f, 1.0f, 0.0f,
                       0.0f, 0.0f, 0.0f, 1.0f};
    glUseProgram(program);
    glUniformMatrix4fv(display_transform_uniform_loc, 1, GL_FALSE, rot);
    glUseProgram(0);

    rotation = degrees;
}

void mc::GLRenderer::begin() const
{
    glClear(GL_COLOR_BUFFER_BIT);
}

void mc::GLRenderer::end() const
{
    auto t = textures.begin();
    while (t != textures.end())
    {
        auto& tex = t->second;
        if (tex.used)
        {
            tex.used = false;
            ++t;
        }
        else
        {
            glDeleteTextures(1, &tex.id);
            t = textures.erase(t);
        }
    }
    skipped = false;
}

void mc::GLRenderer::suspend()
{
    skipped = true;
}<|MERGE_RESOLUTION|>--- conflicted
+++ resolved
@@ -249,7 +249,6 @@
    
     for (auto& p : primitives)
     {
-<<<<<<< HEAD
         if (!p.tex_id) // the main surface texture
         {
             for (auto& v : p.vertices)
@@ -257,19 +256,12 @@
                 v.texcoord[0] *= tex_scale_u;
                 v.texcoord[1] *= tex_scale_v;
             }
-            glBindTexture(GL_TEXTURE_2D, tex.id);
+            glBindTexture(GL_TEXTURE_2D, surface_tex);
         }
         else
         {
             glBindTexture(GL_TEXTURE_2D, p.tex_id);
         }
-=======
-        // Note a primitive tex_id of zero means use the surface texture,
-        // which is what you normally want. Other textures could be used
-        // in decorations etc.
-
-        glBindTexture(GL_TEXTURE_2D, p.tex_id ? p.tex_id : surface_tex);
->>>>>>> c3a79b9f
 
         glVertexAttribPointer(position_attr_loc, 3, GL_FLOAT,
                               GL_FALSE, sizeof(Vertex),
