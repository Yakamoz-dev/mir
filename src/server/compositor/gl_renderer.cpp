--- conflicted
+++ resolved
@@ -22,8 +22,6 @@
 #include "mir/graphics/gl_texture_cache.h"
 #include "mir/graphics/gl_texture.h"
 #include "mir/graphics/tessellation_helpers.h"
-#include "mir/graphics/texture_cache.h"
-#include "mir/graphics/gl_texture.h"
 
 #define GLM_FORCE_RADIANS
 #include <glm/gtc/matrix_transform.hpp>
@@ -151,8 +149,6 @@
     tessellate(primitives, renderable);
 
     auto surface_tex = texture_cache->load(renderable);
-   
-    auto surface_tex = texture_cache->load_texture(renderable);
 
     for (auto const& p : primitives)
     {
@@ -256,18 +252,10 @@
 
 void mc::GLRenderer::end() const
 {
-<<<<<<< HEAD
-    texture_cache->drop_old_textures();
-=======
     texture_cache->drop_unused();
->>>>>>> 0a7544a6
 }
 
 void mc::GLRenderer::suspend()
 {
-<<<<<<< HEAD
-    texture_cache->invalidate_bindings();
-=======
     texture_cache->invalidate();
->>>>>>> 0a7544a6
 }