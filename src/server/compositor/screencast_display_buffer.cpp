--- conflicted
+++ resolved
@@ -171,12 +171,6 @@
 
         commit();
 
-<<<<<<< HEAD
-        commit();
-
-        ready_queue.schedule(current_buffer);
-        current_buffer = nullptr;
-=======
         ready_queue.schedule(current_buffer);
         current_buffer = nullptr;
     }
@@ -190,15 +184,6 @@
         {
             texture_target->commit();
         }
->>>>>>> f3d5525e
-    }
-}
-
-void mc::ScreencastDisplayBuffer::commit()
-{
-    if (auto const texture_target = as_texture_target(current_buffer.get()))
-    {
-        texture_target->commit();
     }
 }
 
