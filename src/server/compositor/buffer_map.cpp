/*
 * Copyright © 2015 Canonical Ltd.
 *
 * This program is free software: you can redistribute it and/or modify
 * it under the terms of the GNU General Public License version 3 as
 * published by the Free Software Foundation.
 *
 * This program is distributed in the hope that it will be useful,
 * but WITHOUT ANY WARRANTY; without even the implied warranty of
 * MERCHANTABILITY or FITNESS FOR A PARTICULAR PURPOSE.  See the
 * GNU General Public License for more details.
 *
 * You should have received a copy of the GNU General Public License
 * along with this program.  If not, see <http://www.gnu.org/licenses/>.
 *
 * Authored by: Kevin DuBois <kevin.dubois@canonical.com>
 */

#include "mir/graphics/graphic_buffer_allocator.h"
#include "mir/frontend/buffer_sink.h"
#include "buffer_map.h"
#include <boost/throw_exception.hpp>
#include <algorithm>

namespace mc = mir::compositor;
namespace mf = mir::frontend;
namespace mg = mir::graphics;

namespace mir
{
namespace compositor
{
enum class BufferMap::Owner
{
    server,
    client
};
}
}

mc::BufferMap::BufferMap(
    std::shared_ptr<mf::BufferSink> const& sink,
    std::shared_ptr<mg::GraphicBufferAllocator> const& allocator) :
    sink(sink),
    allocator(allocator)
{
}

mg::BufferID mc::BufferMap::add_buffer(mg::BufferProperties const& properties, mf::BufferStreamId stream_id)
{
    std::unique_lock<decltype(mutex)> lk(mutex);
    auto buffer = allocator->alloc_buffer(properties);
<<<<<<< HEAD
    buffers[buffer->id()] = {buffer, Owner::client};
    sink->send_buffer(mf::BufferStreamId{-1}, *buffer, mg::BufferIpcMsgType::full_msg);
=======
    buffers[buffer->id()] = {buffer, Owner::client, stream_id};
    sink->send_buffer(stream_id, *buffer, mg::BufferIpcMsgType::full_msg);
>>>>>>> 61fbd005
    return buffer->id();
}

void mc::BufferMap::remove_buffer(mg::BufferID id)
{
    std::unique_lock<decltype(mutex)> lk(mutex);
    buffers.erase(checked_buffers_find(id, lk));
}

void mc::BufferMap::send_buffer(mg::BufferID id)
{
    std::unique_lock<decltype(mutex)> lk(mutex);
    auto it = buffers.find(id);
    if (it != buffers.end())
    {
        auto buffer = it->second.buffer;
        auto stream_id = it->second.stream_id;
        it->second.owner = Owner::client;
        lk.unlock();
        sink->send_buffer(mf::BufferStreamId{-1}, *buffer, mg::BufferIpcMsgType::update_msg);
    }
}

void mc::BufferMap::receive_buffer(graphics::BufferID id)
{
    std::unique_lock<decltype(mutex)> lk(mutex);
    auto it = buffers.find(id);
    if (it != buffers.end())
        it->second.owner = Owner::server;
}

std::shared_ptr<mg::Buffer>& mc::BufferMap::operator[](mg::BufferID id)
{
    std::unique_lock<decltype(mutex)> lk(mutex);
    return checked_buffers_find(id, lk)->second.buffer;
}

mc::BufferMap::Map::iterator mc::BufferMap::checked_buffers_find(
    mg::BufferID id, std::unique_lock<std::mutex> const&)
{
    auto it = buffers.find(id);
    if (it == buffers.end())
        BOOST_THROW_EXCEPTION(std::logic_error("cannot find buffer by id"));
    return it;
}

size_t mc::BufferMap::client_owned_buffer_count() const
{
    std::unique_lock<decltype(mutex)> lk(mutex);
    return std::count_if(buffers.begin(), buffers.end(),
        [](std::pair<mg::BufferID, MapEntry> const& entry) { return entry.second.owner == Owner::client; });
}<|MERGE_RESOLUTION|>--- conflicted
+++ resolved
@@ -50,13 +50,8 @@
 {
     std::unique_lock<decltype(mutex)> lk(mutex);
     auto buffer = allocator->alloc_buffer(properties);
-<<<<<<< HEAD
     buffers[buffer->id()] = {buffer, Owner::client};
     sink->send_buffer(mf::BufferStreamId{-1}, *buffer, mg::BufferIpcMsgType::full_msg);
-=======
-    buffers[buffer->id()] = {buffer, Owner::client, stream_id};
-    sink->send_buffer(stream_id, *buffer, mg::BufferIpcMsgType::full_msg);
->>>>>>> 61fbd005
     return buffer->id();
 }
 
