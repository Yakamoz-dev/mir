--- conflicted
+++ resolved
@@ -132,8 +132,6 @@
             .of_pixel_format(static_cast<geometry::PixelFormat>(request->pixel_format()))
             .with_output_id(graphics::DisplayConfigurationOutputId(request->output_id()))
             );
-<<<<<<< HEAD
-
         {
             auto surface = session->get_surface(id);
             response->mutable_id()->set_value(id.as_value());
@@ -158,28 +156,6 @@
                 graphics_platform->fill_ipc_package(packer, client_buffer_resource);
             }
         }
-=======
-         {
-             auto surface = session->get_surface(id);
-             response->mutable_id()->set_value(id.as_value());
-             response->set_width(surface->size().width.as_uint32_t());
-             response->set_height(surface->size().height.as_uint32_t());
-             response->set_pixel_format((int)surface->pixel_format());
-             response->set_buffer_usage(request->buffer_usage());
-             if (surface->supports_input())
-                 response->add_fd(surface->client_input_fd());
-             client_buffer_resource = surface->advance_client_buffer();
-             auto const& id = client_buffer_resource->id();
-             auto buffer = response->mutable_buffer();
-             buffer->set_buffer_id(id.as_uint32_t());
-             if (!client_tracker->client_has(id))
-             {
-                 auto packer = std::make_shared<mfd::ProtobufBufferPacker>(buffer);
-                 graphics_platform->fill_ipc_package(packer, client_buffer_resource);
-              }
-             client_tracker->add(id);
-         }
->>>>>>> 0c2d3cc8
     }
 
     // TODO: NOTE: We use the ordering here to ensure the shell acts on the surface after the surface ID is sent over the wire.
