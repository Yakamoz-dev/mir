/*
 * Copyright © 2013-2014 Canonical Ltd.
 *
 * This program is free software: you can redistribute it and/or modify
 * it under the terms of the GNU General Public License version 3 as
 * published by the Free Software Foundation.
 *
 * This program is distributed in the hope that it will be useful,
 * but WITHOUT ANY WARRANTY; without even the implied warranty of
 * MERCHANTABILITY or FITNESS FOR A PARTICULAR PURPOSE.  See the
 * GNU General Public License for more details.
 *
 * You should have received a copy of the GNU General Public License
 * along with this program.  If not, see <http://www.gnu.org/licenses/>.
 *
 * Authored by: Kevin DuBois <kevin.dubois@canonical.com>
 */

#ifndef MIR_FRONTEND_SOCKET_MESSENGER_H_
#define MIR_FRONTEND_SOCKET_MESSENGER_H_
#include "message_sender.h"
#include "message_receiver.h"
#include "mir/frontend/session_credentials.h"
#include <mutex>

namespace mir
{
namespace frontend
{
namespace detail
{
class SocketMessenger : public MessageSender,
                        public MessageReceiver
{
public:
    SocketMessenger(std::shared_ptr<boost::asio::local::stream_protocol::socket> const& socket);

    void send(char const* data, size_t length, FdSets const& fds) override;

    void async_receive_msg(MirReadHandler const& handler, boost::asio::mutable_buffers_1 const& buffer) override;
    boost::system::error_code receive_msg(boost::asio::mutable_buffers_1 const& buffer) override;
    size_t available_bytes() override;
    SessionCredentials client_creds() override;

private:
    void update_session_creds();
    SessionCredentials creator_creds() const;

    std::shared_ptr<boost::asio::local::stream_protocol::socket> socket;

    std::mutex message_lock;
<<<<<<< HEAD
    std::vector<char> whole_message;
    SessionCredentials session_creds{0, 0, 0};

=======
>>>>>>> 39055adb
    void send_fds_locked(std::unique_lock<std::mutex> const& lock, std::vector<int32_t> const& fds);
};
}
}
}

#endif /* MIR_FRONTEND_SOCKET_MESSENGER_H_ */<|MERGE_RESOLUTION|>--- conflicted
+++ resolved
@@ -49,12 +49,8 @@
     std::shared_ptr<boost::asio::local::stream_protocol::socket> socket;
 
     std::mutex message_lock;
-<<<<<<< HEAD
-    std::vector<char> whole_message;
     SessionCredentials session_creds{0, 0, 0};
 
-=======
->>>>>>> 39055adb
     void send_fds_locked(std::unique_lock<std::mutex> const& lock, std::vector<int32_t> const& fds);
 };
 }
