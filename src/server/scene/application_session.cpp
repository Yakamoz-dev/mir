--- conflicted
+++ resolved
@@ -367,7 +367,7 @@
     auto stream_it = streams.find(mir::frontend::BufferStreamId(id.as_value()));
     if (stream_it != streams.end())
     {
-        stream_it->second->force_requests_to_complete();
+        stream_it->second->drop_outstanding_requests();
         streams.erase(stream_it);
     }
 }
@@ -403,19 +403,18 @@
     auto it = default_content_map.find(in_surfaces->first); 
     session_listener->destroying_surface(*this, surface);
     surfaces.erase(in_surfaces);
-<<<<<<< HEAD
+
     if (it != default_content_map.end())
-        default_content_map.erase(it); 
-=======
-
-    auto stream_it = streams.find(mir::frontend::BufferStreamId(id.as_value()));
-    if (stream_it != streams.end())
-    {
-        stream_it->second->drop_outstanding_requests();
-        streams.erase(stream_it);
-    }
-
->>>>>>> 2495afdc
+    {
+        auto stream_it = streams.find(it->second);
+        if (stream_it != streams.end())
+        {
+            stream_it->second->drop_outstanding_requests();
+            streams.erase(stream_it);
+        }
+        default_content_map.erase(it);
+    }
+ 
     lock.unlock();
 
     surface_stack->remove_surface(surface);
