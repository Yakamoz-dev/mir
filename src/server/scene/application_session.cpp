/*
 * Copyright © 2012-2014 Canonical Ltd.
 *
 * This program is free software: you can redistribute it and/or modify it
 * under the terms of the GNU General Public License version 3,
 * as published by the Free Software Foundation.
 *
 * This program is distributed in the hope that it will be useful,
 * but WITHOUT ANY WARRANTY; without even the implied warranty of
 * MERCHANTABILITY or FITNESS FOR A PARTICULAR PURPOSE.  See the
 * GNU General Public License for more details.
 *
 * You should have received a copy of the GNU General Public License
 * along with this program.  If not, see <http://www.gnu.org/licenses/>.
 *
 * Authored by: Robert Carr <racarr@canonical.com>
 */

#include "application_session.h"
#include "snapshot_strategy.h"
#include "default_session_container.h"
#include "output_properties_cache.h"
#include "../compositor/buffer_map.h"

#include "mir/scene/surface.h"
#include "mir/scene/surface_event_source.h"
#include "mir/scene/surface_creation_parameters.h"
#include "mir/scene/session_listener.h"
#include "mir/scene/surface_factory.h"
#include "mir/scene/buffer_stream_factory.h"
#include "mir/shell/surface_stack.h"
#include "mir/compositor/buffer_stream.h"
#include "mir/events/event_builders.h"
#include "mir/frontend/event_sink.h"

#include <boost/throw_exception.hpp>

#include <stdexcept>
#include <memory>
#include <cassert>
#include <algorithm>
#include <cstring>

namespace mf = mir::frontend;
namespace ms = mir::scene;
namespace msh = mir::shell;
namespace mg = mir::graphics;
namespace mev = mir::events;
namespace mc = mir::compositor;

ms::ApplicationSession::ApplicationSession(
    std::shared_ptr<msh::SurfaceStack> const& surface_stack,
    std::shared_ptr<SurfaceFactory> const& surface_factory,
    std::shared_ptr<ms::BufferStreamFactory> const& buffer_stream_factory,
    pid_t pid,
    std::string const& session_name,
    std::shared_ptr<SnapshotStrategy> const& snapshot_strategy,
    std::shared_ptr<SessionListener> const& session_listener,
    mg::DisplayConfiguration const& initial_config,
    std::shared_ptr<mf::EventSink> const& sink,
    std::shared_ptr<graphics::GraphicBufferAllocator> const&) : 
    surface_stack(surface_stack),
    surface_factory(surface_factory),
    buffer_stream_factory(buffer_stream_factory),
    pid(pid),
    session_name(session_name),
    snapshot_strategy(snapshot_strategy),
    session_listener(session_listener),
    event_sink(sink),
    buffers(buffer_stream_factory->create_buffer_map(sink)),
    next_surface_id(0)
{
    assert(surface_stack);
    output_cache.update_from(initial_config);
}

ms::ApplicationSession::~ApplicationSession()
{
    std::unique_lock<std::mutex> lock(surfaces_and_streams_mutex);
    for (auto const& pair_id_surface : surfaces)
    {
        session_listener->destroying_surface(*this, pair_id_surface.second);
        surface_stack->remove_surface(pair_id_surface.second);
    }
}

mf::SurfaceId ms::ApplicationSession::next_id()
{
    return mf::SurfaceId(next_surface_id.fetch_add(1));
}

mf::SurfaceId ms::ApplicationSession::create_surface(
    SurfaceCreationParameters const& the_params,
    std::shared_ptr<mf::EventSink> const& surface_sink)
{
    auto const id = next_id();

    //TODO: we take either the content_id or the first streams content for now.
    //      Once the surface factory interface takes more than one stream,
    //      we can take all the streams as content.
    if (!((the_params.content_id.is_set()) ||
          (the_params.streams.is_set() && the_params.streams.value().size() > 0)))
    {
        BOOST_THROW_EXCEPTION(std::logic_error("surface must have content"));
    }

    auto params = the_params;

    mf::BufferStreamId stream_id;
    std::shared_ptr<mc::BufferStream> buffer_stream;
    if (params.content_id.is_set())
    {
        stream_id = params.content_id.value();
        buffer_stream = checked_find(stream_id)->second;
        if (params.size != buffer_stream->stream_size())
            buffer_stream->resize(params.size);
    }
    else
    {
        stream_id = params.streams.value()[0].stream_id;
        buffer_stream = checked_find(stream_id)->second;
    }

    if (params.parent_id.is_set())
        params.parent = checked_find(the_params.parent_id.value())->second;

<<<<<<< HEAD
    auto surface = surface_factory->create_surface(buffer_stream, params);
=======
    auto buffer_stream = checked_find(stream_id)->second;
    if (params.size != buffer_stream->stream_size())
        buffer_stream->resize(params.size);

    std::list<StreamInfo> streams;
    if (the_params.content_id.is_set())
    {
        streams.push_back({checked_find(the_params.content_id.value())->second, {0,0}, {}});
    }
    else
    {
        for (auto& stream : params.streams.value())
            streams.push_back({checked_find(stream.stream_id)->second, stream.displacement, stream.size});
    }

    auto surface = surface_factory->create_surface(streams, params);

>>>>>>> 0a0ed2c6
    surface_stack->add_surface(surface, params.input_mode);

    if (params.state.is_set())
        surface->configure(mir_surface_attrib_state, params.state.value());
    if (params.type.is_set())
        surface->configure(mir_surface_attrib_type, params.type.value());
    if (params.preferred_orientation.is_set())
        surface->configure(mir_surface_attrib_preferred_orientation, params.preferred_orientation.value());
    if (params.input_shape.is_set())
        surface->set_input_region(params.input_shape.value());

    auto const observer = std::make_shared<scene::SurfaceEventSource>(
        id,
        *surface,
        output_cache,
        surface_sink);
    surface->add_observer(observer);

    {
        std::unique_lock<std::mutex> lock(surfaces_and_streams_mutex);
        surfaces[id] = surface;
        default_content_map[id] = stream_id;
    }

    observer->moved_to(surface->top_left());

    session_listener->surface_created(*this, surface);
    return id;
}

ms::ApplicationSession::Surfaces::const_iterator ms::ApplicationSession::checked_find(mf::SurfaceId id) const
{
    auto p = surfaces.find(id);
    if (p == surfaces.end())
        BOOST_THROW_EXCEPTION(std::runtime_error("Invalid SurfaceId"));
    return p;
}

ms::ApplicationSession::Streams::const_iterator ms::ApplicationSession::checked_find(mf::BufferStreamId id) const
{
    auto p = streams.find(id);
    if (p == streams.end())
        BOOST_THROW_EXCEPTION(std::runtime_error("Invalid BufferStreamId"));
    return p;
}

std::shared_ptr<mf::Surface> ms::ApplicationSession::get_surface(mf::SurfaceId id) const
{
    return surface(id);
}

std::shared_ptr<ms::Surface> ms::ApplicationSession::surface(mf::SurfaceId id) const
{
    std::unique_lock<std::mutex> lock(surfaces_and_streams_mutex);
    return checked_find(id)->second;
}

std::shared_ptr<ms::Surface> ms::ApplicationSession::surface_after(std::shared_ptr<ms::Surface> const& before) const
{
    std::lock_guard<std::mutex> lock(surfaces_and_streams_mutex);
    auto current = surfaces.begin();
    for (; current != surfaces.end(); ++current)
    {
        if (current->second == before)
            break;
    }

    if (current == surfaces.end())
        BOOST_THROW_EXCEPTION(std::runtime_error("surface_after: surface is not a member of this session"));

    auto const can_take_focus = [](Surfaces::value_type const &s)
        {
            switch (s.second->type())
            {
            case mir_surface_type_normal:       /**< AKA "regular"                       */
            case mir_surface_type_utility:      /**< AKA "floating"                      */
            case mir_surface_type_dialog:
            case mir_surface_type_satellite:    /**< AKA "toolbox"/"toolbar"             */
            case mir_surface_type_freestyle:
            case mir_surface_type_menu:
            case mir_surface_type_inputmethod:  /**< AKA "OSK" or handwriting etc.       */
                return true;

            case mir_surface_type_gloss:
            case mir_surface_type_tip:          /**< AKA "tooltip"                       */
            default:
                // Cannot have input focus - skip it
                return false;
            }
        };

    auto next = std::find_if(++current, end(surfaces), can_take_focus);

    if (next == surfaces.end())
        next = std::find_if(begin(surfaces), current, can_take_focus);

    return next->second;
}

void ms::ApplicationSession::take_snapshot(SnapshotCallback const& snapshot_taken)
{
    //TODO: taking a snapshot of a session doesn't make much sense. Snapshots can be on surfaces
    //or bufferstreams, as those represent some content. A multi-surface session doesn't have enough
    //info to cobble together a snapshot buffer without WM info.
    for(auto const& surface_it : surfaces)
    {
        if (default_surface() == surface_it.second)
        {
            auto id = default_content_map[surface_it.first];
            snapshot_strategy->take_snapshot_of(checked_find(id)->second, snapshot_taken);
            return;
        }
    }

    snapshot_taken(Snapshot());
}

std::shared_ptr<ms::Surface> ms::ApplicationSession::default_surface() const
{
    std::unique_lock<std::mutex> lock(surfaces_and_streams_mutex);

    if (surfaces.size())
        return surfaces.begin()->second;
    else
        return std::shared_ptr<ms::Surface>();
}

void ms::ApplicationSession::destroy_surface(mf::SurfaceId id)
{
    std::unique_lock<std::mutex> lock(surfaces_and_streams_mutex);

    destroy_surface(lock, checked_find(id));
}

std::string ms::ApplicationSession::name() const
{
    return session_name;
}

pid_t ms::ApplicationSession::process_id() const
{
    return pid;
}

void ms::ApplicationSession::drop_outstanding_requests()
{
    std::unique_lock<std::mutex> lock(surfaces_and_streams_mutex);
    for (auto& stream : streams)
    {
        stream.second->drop_outstanding_requests();
    }
}

void ms::ApplicationSession::hide()
{
    std::unique_lock<std::mutex> lock(surfaces_and_streams_mutex);
    for (auto& id_s : surfaces)
    {
        id_s.second->hide();
    }
}

void ms::ApplicationSession::show()
{
    std::unique_lock<std::mutex> lock(surfaces_and_streams_mutex);
    for (auto& id_s : surfaces)
    {
        id_s.second->show();
    }
}

void ms::ApplicationSession::send_display_config(mg::DisplayConfiguration const& info)
{
    output_cache.update_from(info);

    event_sink->handle_display_config_change(info);

    std::lock_guard<std::mutex> lock{surfaces_and_streams_mutex};
    for (auto& surface : surfaces)
    {
        auto output_properties = output_cache.properties_for(geometry::Rectangle{
            surface.second->top_left(),
            surface.second->size()});

        if (output_properties)
        {
            event_sink->handle_event(
                *mev::make_event(
                    surface.first,
                    output_properties->dpi,
                    output_properties->scale,
                    output_properties->form_factor,
                    static_cast<uint32_t>(output_properties->id.as_value())
                    ));
        }
    }
}

void ms::ApplicationSession::send_input_device_change(std::vector<std::shared_ptr<mir::input::Device>> const& devices)
{
    event_sink->handle_input_device_change(devices);
}

void ms::ApplicationSession::set_lifecycle_state(MirLifecycleState state)
{
    event_sink->handle_lifecycle_event(state);
}

void ms::ApplicationSession::start_prompt_session()
{
    // All sessions which are part of the prompt session get this event.
    event_sink->handle_event(*mev::make_event(mir_prompt_session_state_started));
}

void ms::ApplicationSession::stop_prompt_session()
{
    event_sink->handle_event(*mev::make_event(mir_prompt_session_state_stopped));
}

void ms::ApplicationSession::suspend_prompt_session()
{
    event_sink->handle_event(*mev::make_event(mir_prompt_session_state_suspended));
}

void ms::ApplicationSession::resume_prompt_session()
{
    start_prompt_session();
}

std::shared_ptr<mf::BufferStream> ms::ApplicationSession::get_buffer_stream(mf::BufferStreamId id) const
{
    std::unique_lock<std::mutex> lock(surfaces_and_streams_mutex);
    return checked_find(id)->second;
}

mf::BufferStreamId ms::ApplicationSession::create_buffer_stream(mg::BufferProperties const& props)
{
    auto const id = static_cast<mf::BufferStreamId>(next_id().as_value());
    auto stream = buffer_stream_factory->create_buffer_stream(id, buffers, props);
    
    std::unique_lock<std::mutex> lock(surfaces_and_streams_mutex);
    streams[id] = stream;
    return id;
}

void ms::ApplicationSession::destroy_buffer_stream(mf::BufferStreamId id)
{
    std::unique_lock<std::mutex> lock(surfaces_and_streams_mutex);
    auto stream_it = streams.find(mir::frontend::BufferStreamId(id.as_value()));
    if (stream_it == streams.end())
        BOOST_THROW_EXCEPTION(std::runtime_error("cannot destroy stream: Invalid BufferStreamId"));

    stream_it->second->drop_outstanding_requests();
    streams.erase(stream_it);
}

void ms::ApplicationSession::configure_streams(
    ms::Surface& surface, std::vector<shell::StreamSpecification> const& streams)
{
    std::list<ms::StreamInfo> list;
    for (auto& stream : streams)
    {
        auto s = checked_find(stream.stream_id)->second;
        list.emplace_back(ms::StreamInfo{s, stream.displacement, stream.size});
    }
    surface.set_streams(list); 
}

void ms::ApplicationSession::destroy_surface(std::weak_ptr<Surface> const& surface)
{
    auto const ss = surface.lock();
    std::unique_lock<std::mutex> lock(surfaces_and_streams_mutex);
    auto p = find_if(begin(surfaces), end(surfaces), [&](Surfaces::value_type const& val)
        { return val.second == ss; });

    if (p == surfaces.end())
        BOOST_THROW_EXCEPTION(std::runtime_error("Invalid Surface"));

    destroy_surface(lock, p);
}

void ms::ApplicationSession::destroy_surface(std::unique_lock<std::mutex>& lock, Surfaces::const_iterator in_surfaces)
{
    auto const surface = in_surfaces->second;
    auto it = default_content_map.find(in_surfaces->first); 
    session_listener->destroying_surface(*this, surface);
    surfaces.erase(in_surfaces);

    if (it != default_content_map.end())
        default_content_map.erase(it);

    lock.unlock();

    surface_stack->remove_surface(surface);
}

mg::BufferID ms::ApplicationSession::create_buffer(mg::BufferProperties const& properties)
{
    return buffers->add_buffer(properties);
}

void ms::ApplicationSession::destroy_buffer(mg::BufferID id)
{
    buffers->remove_buffer(id);
}

std::shared_ptr<mg::Buffer> ms::ApplicationSession::get_buffer(mg::BufferID id)
{
    return (*buffers)[id];
}<|MERGE_RESOLUTION|>--- conflicted
+++ resolved
@@ -124,13 +124,6 @@
     if (params.parent_id.is_set())
         params.parent = checked_find(the_params.parent_id.value())->second;
 
-<<<<<<< HEAD
-    auto surface = surface_factory->create_surface(buffer_stream, params);
-=======
-    auto buffer_stream = checked_find(stream_id)->second;
-    if (params.size != buffer_stream->stream_size())
-        buffer_stream->resize(params.size);
-
     std::list<StreamInfo> streams;
     if (the_params.content_id.is_set())
     {
@@ -144,7 +137,6 @@
 
     auto surface = surface_factory->create_surface(streams, params);
 
->>>>>>> 0a0ed2c6
     surface_stack->add_surface(surface, params.input_mode);
 
     if (params.state.is_set())
