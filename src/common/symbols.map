--- conflicted
+++ resolved
@@ -376,31 +376,4 @@
       mir::PosixRWMutex::try_shared_lock*;
       mir::PosixRWMutex::unlock_shared*;
     };
-<<<<<<< HEAD
-} MIR_COMMON_0.19.1;
-
-MIR_COMMON_0.24 {
-  global:
-    extern "C++" {
-       MirEvent::to_input_device_state*;
-       MirInputDeviceStateEvent::MirInputDeviceStateEvent*;
-       MirInputDeviceStateEvent::add_device*;
-       MirInputDeviceStateEvent::clone*;
-       MirInputDeviceStateEvent::deserialize*;
-       MirInputDeviceStateEvent::device_count*;
-       MirInputDeviceStateEvent::device_id*;
-       MirInputDeviceStateEvent::device_pointer_buttons*;
-       MirInputDeviceStateEvent::device_pressed_keys*;
-       MirInputDeviceStateEvent::device_pressed_keys_count*;
-       MirInputDeviceStateEvent::pointer_axis*;
-       MirInputDeviceStateEvent::pointer_buttons*;
-       MirInputDeviceStateEvent::serialize*;
-       MirInputDeviceStateEvent::set_pointer_axis*;
-       MirInputDeviceStateEvent::set_pointer_buttons*;
-       MirInputDeviceStateEvent::set_when*;
-       MirInputDeviceStateEvent::when*;
-    };
-} MIR_COMMON_0.22;
-=======
-} MIR_COMMON_0.25;
->>>>>>> 5fa1d029
+} MIR_COMMON_0.25;