/*
 * Copyright © 2012 Canonical Ltd.
 *
 * This program is free software: you can redistribute it and/or modify it
 * under the terms of the GNU Lesser General Public License version 3,
 * as published by the Free Software Foundation.
 *
 * This program is distributed in the hope that it will be useful,
 * but WITHOUT ANY WARRANTY; without even the implied warranty of
 * MERCHANTABILITY or FITNESS FOR A PARTICULAR PURPOSE.  See the
 * GNU Lesser General Public License for more details.
 *
 * You should have received a copy of the GNU Lesser General Public License
 * along with this program.  If not, see <http://www.gnu.org/licenses/>.
 *
 * Authored by: Kevin DuBois <kevin.dubois@canonical.com>
 */

#ifndef MIR_GRAPHICS_ANDROID_DISPLAY_H_
#define MIR_GRAPHICS_ANDROID_DISPLAY_H_

#include "mir/graphics/display.h"
#include "gl_context.h"
#include "hwc_configuration.h"
#include "overlay_optimization.h"

#include <memory>
#include <mutex>

namespace mir
{
namespace graphics
{

class DisplayReport;
class GLConfig;
class GLProgramFactory;

namespace android
{
class DisplayComponentFactory;
class DisplaySupportProvider;
class ConfigurableDisplayBuffer;

class Display : public graphics::Display
{
public:
<<<<<<< HEAD
    explicit Display(
        std::shared_ptr<DisplayComponentFactory> const& display_buffer_builder,
        std::shared_ptr<GLProgramFactory> const& gl_program_factory,
        std::shared_ptr<GLConfig> const& gl_config,
        std::shared_ptr<DisplayReport> const& display_report,
        OverlayOptimization overlay_option);
    ~Display();
=======
    explicit Display(std::shared_ptr<DisplayBufferBuilder> const& display_buffer_builder,
                            std::shared_ptr<GLProgramFactory> const& gl_program_factory,
                            std::shared_ptr<GLConfig> const& gl_config,
                            std::shared_ptr<DisplayReport> const& display_report);
    ~Display() noexcept;
>>>>>>> 02ba36a3

    void for_each_display_buffer(std::function<void(graphics::DisplayBuffer&)> const& f) override;

    std::unique_ptr<graphics::DisplayConfiguration> configuration() const override;
    void configure(graphics::DisplayConfiguration const&) override;

    void register_configuration_change_handler(
        EventHandlerRegister& handlers,
        DisplayConfigurationChangeHandler const& conf_change_handler) override;

    void register_pause_resume_handlers(
        EventHandlerRegister& handlers,
        DisplayPauseHandler const& pause_handler,
        DisplayResumeHandler const& resume_handler) override;

    void pause() override;
    void resume() override;

    std::shared_ptr<Cursor> create_hardware_cursor(std::shared_ptr<CursorImage> const& initial_image) override;
    std::unique_ptr<graphics::GLContext> create_gl_context() override;

private:
    std::shared_ptr<DisplayComponentFactory> const display_buffer_builder;
    std::unique_ptr<HwcConfiguration> const hwc_config;
    DisplayAttribs attribs;
    PbufferGLContext gl_context;
    mutable std::mutex configuration_mutex;

    //primary display is always connected
    std::unique_ptr<ConfigurableDisplayBuffer> const display_buffer;
};

}
}
}
#endif /* MIR_GRAPHICS_ANDROID_DISPLAY_H_ */<|MERGE_RESOLUTION|>--- conflicted
+++ resolved
@@ -45,21 +45,13 @@
 class Display : public graphics::Display
 {
 public:
-<<<<<<< HEAD
     explicit Display(
         std::shared_ptr<DisplayComponentFactory> const& display_buffer_builder,
         std::shared_ptr<GLProgramFactory> const& gl_program_factory,
         std::shared_ptr<GLConfig> const& gl_config,
         std::shared_ptr<DisplayReport> const& display_report,
         OverlayOptimization overlay_option);
-    ~Display();
-=======
-    explicit Display(std::shared_ptr<DisplayBufferBuilder> const& display_buffer_builder,
-                            std::shared_ptr<GLProgramFactory> const& gl_program_factory,
-                            std::shared_ptr<GLConfig> const& gl_config,
-                            std::shared_ptr<DisplayReport> const& display_report);
     ~Display() noexcept;
->>>>>>> 02ba36a3
 
     void for_each_display_buffer(std::function<void(graphics::DisplayBuffer&)> const& f) override;
 
