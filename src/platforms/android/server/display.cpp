/*
 * Copyright © 2012 Canonical Ltd.
 *
 * This program is free software: you can redistribute it and/or modify it
 * under the terms of the GNU Lesser General Public License version 3,
 * as published by the Free Software Foundation.
 *
 * This program is distributed in the hope that it will be useful,
 * but WITHOUT ANY WARRANTY; without even the implied warranty of
 * MERCHANTABILITY or FITNESS FOR A PARTICULAR PURPOSE.  See the
 * GNU Lesser General Public License for more details.
 *
 * You should have received a copy of the GNU Lesser General Public License
 * along with this program.  If not, see <http://www.gnu.org/licenses/>.
 *
 * Authored by: Kevin DuBois <kevin.dubois@canonical.com>
 */

#include "mir/graphics/platform.h"
#include "display_configuration.h"
#include "mir/graphics/display_report.h"
#include "mir/graphics/display_buffer.h"
#include "mir/graphics/gl_context.h"
#include "mir/graphics/egl_resources.h"
#include "display.h"
#include "display_component_factory.h"
#include "interpreter_cache.h"
#include "server_render_window.h"
#include "display_buffer.h"
#include "hwc_layerlist.h"
#include "mir/graphics/android/mir_native_window.h"
#include "mir/geometry/rectangle.h"
#include "mir/graphics/event_handler_register.h"
#include "mir/fd.h"

#include <boost/throw_exception.hpp>
#include <fcntl.h>

namespace mga=mir::graphics::android;
namespace mg=mir::graphics;
namespace geom=mir::geometry;

struct mga::DisplayChangePipe
{
    DisplayChangePipe()
    {
        int pipes_raw[2] {-1, -1};
        if (::pipe2(pipes_raw, O_CLOEXEC | O_NONBLOCK))
            BOOST_THROW_EXCEPTION(std::runtime_error("failed to create display change pipe"));
        read_pipe = mir::Fd{pipes_raw[0]}; 
        write_pipe = mir::Fd{pipes_raw[1]}; 
    }

    void notify_change()
    {
        if (::write(write_pipe, &data, sizeof(data)) == -1)
            BOOST_THROW_EXCEPTION(std::runtime_error("failed to write to display change pipe"));
    }

    void ack_change()
    {
        char tmp{'b'};
        if (::read(read_pipe, &tmp, sizeof(tmp)) == -1)
            BOOST_THROW_EXCEPTION(std::runtime_error("failed to read from display change pipe"));
    }
    mir::Fd read_pipe;
    mir::Fd write_pipe;
    char const data{'a'};
};

namespace
{
void power_mode(
    mga::DisplayName name,
    mga::HwcConfiguration& control,
    mg::DisplayConfigurationOutput& config,
    MirPowerMode intended_mode)
{
    if (config.power_mode != intended_mode)
    {
        control.power_mode(name, intended_mode);
        config.power_mode = intended_mode;
    }
}

void power_mode_safe(
    mga::DisplayName name,
    mga::HwcConfiguration& control,
    mg::DisplayConfigurationOutput& config,
    MirPowerMode intended_mode) noexcept
try
{
    power_mode(name, control, config, intended_mode);
} catch (...) {}

void set_powermode_all_displays(
    mga::HwcConfiguration& control,
    mga::DisplayConfiguration& config,
    MirPowerMode intended_mode) noexcept
{
    power_mode_safe(mga::DisplayName::primary, control, config.primary(), intended_mode);
    if (config.external().connected)
        power_mode_safe(mga::DisplayName::external, control, config.external(), intended_mode); 
}

std::unique_ptr<mga::ConfigurableDisplayBuffer> create_display_buffer(
    mga::DisplayName name,
    mga::DisplayComponentFactory& display_buffer_builder,
    mga::DisplayAttribs const& attribs,
    std::shared_ptr<mg::GLProgramFactory> const& gl_program_factory,
    mga::PbufferGLContext const& gl_context,
    mga::OverlayOptimization overlay_option)
{
    std::shared_ptr<mga::FramebufferBundle> fbs{display_buffer_builder.create_framebuffers(attribs)};
    auto cache = std::make_shared<mga::InterpreterCache>();
    auto interpreter = std::make_shared<mga::ServerRenderWindow>(fbs, cache);
    auto native_window = std::make_shared<mga::MirNativeWindow>(interpreter);
    return std::unique_ptr<mga::ConfigurableDisplayBuffer>(new mga::DisplayBuffer(
<<<<<<< HEAD
        mga::DisplayName::primary,
=======
        name,
>>>>>>> 2a9a0357
        display_buffer_builder.create_layer_list(),
        fbs,
        display_buffer_builder.create_display_device(),
        native_window,
        gl_context,
        *gl_program_factory,
        mir_orientation_normal,
        overlay_option));
}
}

mga::Display::Display(
    std::shared_ptr<mga::DisplayComponentFactory> const& display_buffer_builder,
    std::shared_ptr<mg::GLProgramFactory> const& gl_program_factory,
    std::shared_ptr<GLConfig> const& gl_config,
    std::shared_ptr<DisplayReport> const& display_report,
    mga::OverlayOptimization overlay_option) :
    display_buffer_builder{display_buffer_builder},
    hwc_config{display_buffer_builder->create_hwc_configuration()},
    hotplug_subscription{hwc_config->subscribe_to_config_changes(std::bind(&mga::Display::on_hotplug, this))},
    primary_attribs(hwc_config->active_attribs_for(mga::DisplayName::primary)),
    external_attribs(hwc_config->active_attribs_for(mga::DisplayName::external)),
    config(
        primary_attribs,
        mir_power_mode_off,
        external_attribs,
        mir_power_mode_off),
    gl_context{config.primary().current_format, *gl_config, *display_report},
    primary_db{create_display_buffer(
        mga::DisplayName::primary,
        *display_buffer_builder,
        primary_attribs,
        gl_program_factory,
        gl_context,
        overlay_option)},
    display_change_pipe(new DisplayChangePipe),
    gl_program_factory(gl_program_factory)
{
    //Some drivers (depending on kernel state) incorrectly report an error code indicating that the display is already on. Ignore the first failure.
    set_powermode_all_displays(*hwc_config, config, mir_power_mode_on);

    if (config.external().connected)
    {
        external_db = create_display_buffer(
            mga::DisplayName::external,
            *display_buffer_builder,
            external_attribs,
            gl_program_factory,
            gl_context,
            mga::OverlayOptimization::disabled);
    }

    display_report->report_successful_setup_of_native_resources();

    gl_context.make_current();

    display_report->report_successful_egl_make_current_on_construction();
    display_report->report_successful_display_construction();
}

mga::Display::~Display() noexcept
{
    set_powermode_all_displays(*hwc_config, config, mir_power_mode_off);
}

void mga::Display::update_configuration(std::lock_guard<std::mutex> const&) const
{
    if (configuration_dirty)
    {
        auto attribs = hwc_config->active_attribs_for(mga::DisplayName::external);
        if (attribs.connected)
            power_mode(mga::DisplayName::external, *hwc_config, config.external(), mir_power_mode_on);
        else
            power_mode(mga::DisplayName::external, *hwc_config, config.external(), mir_power_mode_off);

        config = mga::DisplayConfiguration(
            hwc_config->active_attribs_for(mga::DisplayName::primary),
            config.primary().power_mode,
            attribs,
            config.external().power_mode);
        configuration_dirty = false;

        if (config.external().connected)
            external_db = create_display_buffer(
                mga::DisplayName::external,
                *display_buffer_builder,
                attribs,
                gl_program_factory,
                gl_context,
                mga::OverlayOptimization::disabled);
        else
            external_db.reset();
    }

}

void mga::Display::for_each_display_buffer(std::function<void(mg::DisplayBuffer&)> const& f)
{
    std::lock_guard<decltype(configuration_mutex)> lock{configuration_mutex};
    update_configuration(lock);

    if (external_db && config.external().power_mode == mir_power_mode_on)
        f(*external_db);
    if (config.primary().power_mode == mir_power_mode_on)
        f(*primary_db);
}

std::unique_ptr<mg::DisplayConfiguration> mga::Display::configuration() const
{
    std::lock_guard<decltype(configuration_mutex)> lock{configuration_mutex};
    update_configuration(lock);
    return std::unique_ptr<mg::DisplayConfiguration>(new mga::DisplayConfiguration(config));
}

void mga::Display::configure(mg::DisplayConfiguration const& new_configuration)
{
    if (!new_configuration.valid())
        BOOST_THROW_EXCEPTION(std::logic_error("Invalid or inconsistent display configuration"));

    std::lock_guard<decltype(configuration_mutex)> lock{configuration_mutex};

    new_configuration.for_each_output([this](mg::DisplayConfigurationOutput const& output)
    {
        if (output.current_format != config[output.id].current_format)
            BOOST_THROW_EXCEPTION(std::logic_error("could not change display buffer format"));

        config[output.id].orientation = output.orientation;
        if (config.primary().id == output.id)
        {
            power_mode(mga::DisplayName::primary, *hwc_config, config.primary(), output.power_mode);
            primary_db->configure(output.power_mode, output.orientation);
        }
        else if (config.external().connected)
        {
            power_mode(mga::DisplayName::external, *hwc_config, config.external(), output.power_mode);
            if (external_db) external_db->configure(output.power_mode, output.orientation);
        }
    });
}

//NOTE: We avoid calling back to hwc from within the hotplug callback. Only arrange for an update.
void mga::Display::on_hotplug()
{
    std::lock_guard<decltype(configuration_mutex)> lock{configuration_mutex};
    configuration_dirty = true;
    display_change_pipe->notify_change();
}

void mga::Display::register_configuration_change_handler(
    EventHandlerRegister& event_handler,
    DisplayConfigurationChangeHandler const& change_handler)
{
    event_handler.register_fd_handler({display_change_pipe->read_pipe}, this, [change_handler, this](int){
        change_handler();
        display_change_pipe->ack_change();
    });
}

void mga::Display::register_pause_resume_handlers(
    EventHandlerRegister& /*handlers*/,
    DisplayPauseHandler const& /*pause_handler*/,
    DisplayResumeHandler const& /*resume_handler*/)
{
}

void mga::Display::pause()
{
}

void mga::Display::resume()
{
}

auto mga::Display::create_hardware_cursor(std::shared_ptr<mg::CursorImage> const& /* initial_image */) -> std::shared_ptr<Cursor>
{
    return nullptr;
}

std::unique_ptr<mg::GLContext> mga::Display::create_gl_context()
{
    return std::unique_ptr<mg::GLContext>{new mga::PbufferGLContext(gl_context)};
}<|MERGE_RESOLUTION|>--- conflicted
+++ resolved
@@ -116,11 +116,7 @@
     auto interpreter = std::make_shared<mga::ServerRenderWindow>(fbs, cache);
     auto native_window = std::make_shared<mga::MirNativeWindow>(interpreter);
     return std::unique_ptr<mga::ConfigurableDisplayBuffer>(new mga::DisplayBuffer(
-<<<<<<< HEAD
-        mga::DisplayName::primary,
-=======
         name,
->>>>>>> 2a9a0357
         display_buffer_builder.create_layer_list(),
         fbs,
         display_buffer_builder.create_display_device(),
