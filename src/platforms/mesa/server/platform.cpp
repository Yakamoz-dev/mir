/*
 * Copyright © 2012 Canonical Ltd.
 *
 * This program is free software: you can redistribute it and/or modify it
 * under the terms of the GNU Lesser General Public License version 3,
 * as published by the Free Software Foundation.
 *
 * This program is distributed in the hope that it will be useful,
 * but WITHOUT ANY WARRANTY; without even the implied warranty of
 * MERCHANTABILITY or FITNESS FOR A PARTICULAR PURPOSE.  See the
 * GNU Lesser General Public License for more details.
 *
 * You should have received a copy of the GNU Lesser General Public License
 * along with this program.  If not, see <http://www.gnu.org/licenses/>.
 *
 * Authored by: Alexandros Frantzis <alexandros.frantzis@canonical.com>
 */

#include "platform.h"
#include "guest_platform.h"
#include "buffer_allocator.h"
#include "display.h"
#include "linux_virtual_terminal.h"
#include "ipc_operations.h"
#include "mir/graphics/platform_ipc_operations.h"
#include "mir/options/option.h"
#include "mir/graphics/native_buffer.h"
#include "mir/emergency_cleanup_registry.h"
#include "mir/udev/wrapper.h"


#include <boost/throw_exception.hpp>
#include <stdexcept>

#include <fcntl.h>
#include <sys/ioctl.h>

namespace mg = mir::graphics;
namespace mgm = mg::mesa;
namespace mo = mir::options;

namespace
{
char const* bypass_option_name{"bypass"};
char const* vt_option_name{"vt"};

struct RealVTFileOperations : public mgm::VTFileOperations
{
    int open(char const* pathname, int flags)
    {
        return ::open(pathname, flags);
    }

    int close(int fd)
    {
        return ::close(fd);
    }

    int ioctl(int d, int request, int val)
    {
        return ::ioctl(d, request, val);
    }

    int ioctl(int d, int request, void* p_val)
    {
        return ::ioctl(d, request, p_val);
    }

    int tcsetattr(int d, int acts, const struct termios *tcattr)
    {
        return ::tcsetattr(d, acts, tcattr);
    }

    int tcgetattr(int d, struct termios *tcattr)
    {
        return ::tcgetattr(d, tcattr);
    }
};

struct RealPosixProcessOperations : public mgm::PosixProcessOperations
{
    pid_t getpid() const override
    {
        return ::getpid();
    }
    pid_t getppid() const override
    {
        return ::getppid();
    }
    pid_t getpgid(pid_t process) const override
    {
        return ::getpgid(process);
    }
    pid_t getsid(pid_t process) const override
    {
        return ::getsid(process);
    }
    int setpgid(pid_t process, pid_t group) override
    {
        return ::setpgid(process, group);
    }
    pid_t setsid() override
    {
        return ::setsid();
    }
};

}

mgm::Platform::Platform(std::shared_ptr<DisplayReport> const& listener,
                        std::shared_ptr<VirtualTerminal> const& vt,
                        EmergencyCleanupRegistry& emergency_cleanup_registry,
                        BypassOption bypass_option)
    : udev{std::make_shared<mir::udev::Context>()},
      drm{std::make_shared<helpers::DRMHelper>()},
      listener{listener},
      vt{vt},
      bypass_option_{bypass_option}
{
    drm->setup(udev);
    gbm.setup(*drm);

    std::weak_ptr<VirtualTerminal> weak_vt = vt;
    std::weak_ptr<helpers::DRMHelper> weak_drm = drm;
    emergency_cleanup_registry.add(
        [weak_vt,weak_drm]
        {
            if (auto const vt = weak_vt.lock())
                try { vt->restore(); } catch (...) {}

            if (auto const drm = weak_drm.lock())
                try { drm->drop_master(); } catch (...) {}
        });
}

std::shared_ptr<mg::GraphicBufferAllocator> mgm::Platform::create_buffer_allocator()
{
    return std::make_shared<mgm::BufferAllocator>(gbm.device, bypass_option_);
}

std::shared_ptr<mg::Display> mgm::Platform::create_display(
    std::shared_ptr<DisplayConfigurationPolicy> const& initial_conf_policy,
    std::shared_ptr<GLProgramFactory> const&,
    std::shared_ptr<GLConfig> const& gl_config)
{
    return std::make_shared<mgm::Display>(
        this->shared_from_this(),
        initial_conf_policy,
        gl_config,
        listener);
}

std::shared_ptr<mg::PlatformIpcOperations> mgm::Platform::make_ipc_operations() const
{
    return std::make_shared<mgm::IpcOperations>(drm);
}

EGLNativeDisplayType mgm::Platform::egl_native_display() const
{
    return gbm.device;
}

mgm::BypassOption mgm::Platform::bypass_option() const
{
    return bypass_option_;
}

extern "C" std::shared_ptr<mg::Platform> mg::create_host_platform(
    std::shared_ptr<mo::Option> const& options,
    std::shared_ptr<mir::EmergencyCleanupRegistry> const& emergency_cleanup_registry,
    std::shared_ptr<DisplayReport> const& report)
{
    auto real_fops = std::make_shared<RealVTFileOperations>();
    auto real_pops = std::unique_ptr<RealPosixProcessOperations>(new RealPosixProcessOperations{});
    auto vt = std::make_shared<mgm::LinuxVirtualTerminal>(
        real_fops,
        std::move(real_pops),
        options->get<int>(vt_option_name),
        report);

    auto bypass_option = mgm::BypassOption::allowed;
    if (!options->get<bool>(bypass_option_name))
        bypass_option = mgm::BypassOption::prohibited;

    return std::make_shared<mgm::Platform>(
        report, vt, *emergency_cleanup_registry, bypass_option);
}

<<<<<<< HEAD
extern "C" void add_platform_options(boost::program_options::options_description& config)
=======
//TODO: internal client support was dropped. should remove this call from the mesa egl impl
//and remove this function
extern "C" int mir_server_mesa_egl_native_display_is_valid(MirMesaEGLNativeDisplay*)
{
    return false;
}

extern "C" void add_graphics_platform_options(boost::program_options::options_description& config)
>>>>>>> afb86ccc
{
    config.add_options()
        (vt_option_name,
         boost::program_options::value<int>()->default_value(0),
         "[platform-specific] VT to run on or 0 to use current.")
        (bypass_option_name,
         boost::program_options::value<bool>()->default_value(true),
         "[platform-specific] utilize the bypass optimization for fullscreen surfaces.");
}

extern "C" mg::PlatformPriority probe_graphics_platform()
{
    auto udev = std::make_shared<mir::udev::Context>();

    mir::udev::Enumerator drm_devices{udev};
    drm_devices.match_subsystem("drm");
    drm_devices.match_sysname("card[0-9]*");
    drm_devices.scan_devices();

    for (auto& device : drm_devices)
    {
        static_cast<void>(device);
        return mg::PlatformPriority::best;
    }

    return mg::PlatformPriority::unsupported;
}

mir::ModuleProperties const description = {
    "mesa",
    MIR_VERSION_MAJOR,
    MIR_VERSION_MINOR,
    MIR_VERSION_MICRO
};

extern "C" mir::ModuleProperties const* describe_graphics_module()
{
    return &description;
}<|MERGE_RESOLUTION|>--- conflicted
+++ resolved
@@ -186,18 +186,7 @@
         report, vt, *emergency_cleanup_registry, bypass_option);
 }
 
-<<<<<<< HEAD
 extern "C" void add_platform_options(boost::program_options::options_description& config)
-=======
-//TODO: internal client support was dropped. should remove this call from the mesa egl impl
-//and remove this function
-extern "C" int mir_server_mesa_egl_native_display_is_valid(MirMesaEGLNativeDisplay*)
-{
-    return false;
-}
-
-extern "C" void add_graphics_platform_options(boost::program_options::options_description& config)
->>>>>>> afb86ccc
 {
     config.add_options()
         (vt_option_name,
