/*
 * Copyright © 2012 Canonical Ltd.
 *
 * This program is free software: you can redistribute it and/or modify it
 * under the terms of the GNU Lesser General Public License version 3,
 * as published by the Free Software Foundation.
 *
 * This program is distributed in the hope that it will be useful,
 * but WITHOUT ANY WARRANTY; without even the implied warranty of
 * MERCHANTABILITY or FITNESS FOR A PARTICULAR PURPOSE.  See the
 * GNU Lesser General Public License for more details.
 *
 * You should have received a copy of the GNU Lesser General Public License
 * along with this program.  If not, see <http://www.gnu.org/licenses/>.
 *
 * Authored by:
 *   Kevin DuBois <kevin.dubois@canonical.com>
 */

#ifndef MIR_CLIENT_MESA_CLIENT_BUFFER_H_
#define MIR_CLIENT_MESA_CLIENT_BUFFER_H_

#include "mir/aging_buffer.h"
#include "mir_toolkit/mir_client_library.h"
#include "mir/geometry/rectangle.h"
#include "native_buffer.h"

#include <memory>

namespace mir
{
namespace client
{
namespace mesa
{

class BufferFileOps;

class ClientBuffer : public AgingBuffer
{
public:
    ClientBuffer(std::shared_ptr<BufferFileOps> const& buffer_file_ops,
                 std::shared_ptr<MirBufferPackage> const& buffer_package,
                 geometry::Size size,
                 MirPixelFormat pf);

    ~ClientBuffer() noexcept;

    std::shared_ptr<MemoryRegion> secure_for_cpu_write();
    geometry::Size size() const;
    geometry::Stride stride() const;
    MirPixelFormat pixel_format() const;
    std::shared_ptr<graphics::NativeBuffer> native_buffer_handle() const;
    void update_from(MirBufferPackage const&);
    void fill_update_msg(MirBufferPackage&);
    MirBufferPackage* package() const;
    void set_fence(Fd, MirBufferAccess);
    Fd get_fence() const;
    bool wait_fence(MirBufferAccess, std::chrono::nanoseconds timeout);
<<<<<<< HEAD
    void egl_image_creation_parameters(EGLenum*, EGLClientBuffer*, EGLint**) override;
=======
    void egl_image_creation_parameters(EGLenum*, EGLClientBuffer*, EGLint**);
>>>>>>> 6ca2c8fb

private:
    std::shared_ptr<BufferFileOps> const buffer_file_ops;
    std::shared_ptr<graphics::mesa::NativeBuffer> const creation_package;
    geometry::Rectangle const rect;
    MirPixelFormat const buffer_pf;
};

}
}
}
#endif /* MIR_CLIENT_MESA_CLIENT_BUFFER_H_ */<|MERGE_RESOLUTION|>--- conflicted
+++ resolved
@@ -57,11 +57,7 @@
     void set_fence(Fd, MirBufferAccess);
     Fd get_fence() const;
     bool wait_fence(MirBufferAccess, std::chrono::nanoseconds timeout);
-<<<<<<< HEAD
-    void egl_image_creation_parameters(EGLenum*, EGLClientBuffer*, EGLint**) override;
-=======
     void egl_image_creation_parameters(EGLenum*, EGLClientBuffer*, EGLint**);
->>>>>>> 6ca2c8fb
 
 private:
     std::shared_ptr<BufferFileOps> const buffer_file_ops;
