option cc_generic_services = true;

package mir.protobuf;

// Outside of the IPC code no-one should care as this is all wrapped up.
// But for the following result messages we either populate the "real"
// attributes or, in the case of an error, the error attribute. So the
// attributes are all "optional" (or "repeated").

message ConnectParameters {
  required string application_name = 1;
}

message SurfaceParameters {
  required int32 width = 1;
  required int32 height = 2;
  required int32 pixel_format = 3;
  required int32 buffer_usage = 4;
  // TODO: Make required when we bump protobuf and server ABI
  optional string surface_name = 5;
  optional uint32 output_id = 6;
}

message SurfaceId {
  required int32 value = 1;
};

message Buffer {
  optional int32 buffer_id = 1;
  repeated sint32 fd = 2;
  repeated int32  data = 3;
  optional int32  fds_on_side_channel = 4;
  optional int32  stride = 5;
  optional uint32 flags = 6;
  optional int32  width = 7;
  optional int32  height = 8;

  optional string error = 127;
}

message Platform {
  repeated sint32 fd = 1;
  repeated int32  data = 2;
  optional int32  fds_on_side_channel = 3;

  optional string error = 127;
}

message DisplayCard {
    required uint32 card_id = 1;
    required uint32 max_simultaneous_outputs = 2;
}

message DisplayMode {
    optional uint32 vertical_resolution = 1;
    optional uint32 horizontal_resolution = 2;
    optional double refresh_rate = 3;
}

message DisplayOutput {
  repeated uint32 pixel_format = 1;
  optional uint32 current_format = 2;
  repeated DisplayMode mode = 3;
  optional uint32 current_mode = 4;
  optional sint32 position_x = 5;
  optional sint32 position_y = 6;
  optional uint32 card_id = 7;
  optional uint32 output_id = 8;
  optional uint32 connected = 9;
  optional uint32 used = 10;
  optional uint32 physical_width_mm = 11;
  optional uint32 physical_height_mm = 12;
  optional uint32 type = 13;
  optional uint32 preferred_mode = 14;
  optional uint32 power_mode = 15;
  optional sint32 orientation = 16;
}

// DEPRECATED
message DisplayInfo {
  required uint32 width = 1;
  required uint32 height = 2;
  repeated uint32 supported_pixel_format = 3;
}

message Connection {
  optional Platform platform = 1;
  optional DisplayInfo display_info = 2;
  repeated DisplayOutput display_output = 3;
  optional DisplayConfiguration display_configuration = 4;
  repeated uint32 surface_pixel_format = 5;

  optional string error = 127;
}

message Surface {
  optional SurfaceId id = 1;
  optional int32 width = 2;
  optional int32 height = 3;
  optional int32 pixel_format = 4;
  optional int32 buffer_usage = 5;
  optional Buffer buffer = 6;
  
  repeated sint32 fd = 7;
  optional int32 fds_on_side_channel = 8;

  optional string error = 127;
}

message DRMMagic {
  optional uint32 magic = 1;
  optional string error = 127;
}

message DRMAuthMagicStatus {
  optional int32 status_code = 1;
  optional string error = 127;
}

message Void {
  optional string error = 127;
}

message SurfaceSetting {
  optional SurfaceId surfaceid = 1;
  optional int32     attrib = 2;
  optional int32     ivalue = 3;
  // optional string    svalue = 4;  // Expected for future use
  optional string error = 127;
}

message Event {
  optional bytes raw = 1;  // MirEvent structure
}

message DisplayConfiguration {
  repeated DisplayOutput display_output = 1;
  repeated DisplayCard   display_card = 2;
  optional string error = 127;
}

message LifecycleEvent {
  required uint32 new_state = 1; // State transition
  optional string error = 127;
}

message EventSequence {
  repeated Event event = 1;
  optional DisplayConfiguration display_configuration = 2;
  optional LifecycleEvent lifecycle_event = 3;
  optional string error = 127;
}

message Rectangle {
  required int32 left = 1;
  required int32 top = 2;
  required uint32 width = 3;
  required uint32 height = 4;
}

message ScreencastParameters {
  required Rectangle region = 1;
  required uint32 width = 2;
  required uint32 height = 3;
  required int32 pixel_format = 4;
}

message ScreencastId {
  required uint32 value = 1;
}

message Screencast {
  optional ScreencastId screencast_id = 1;
  optional Buffer buffer = 2;
  optional string error = 127;
}

message CursorSetting {
  required SurfaceId surfaceid = 1;
  // No name is interpreted as disabled cursor.
  optional string name = 2;
}

<<<<<<< HEAD
=======
message SocketFDRequest {
  required int32 number = 1;
}


message SocketFD {
  repeated sint32 fd = 1;
  optional int32  fds_on_side_channel = 2;

  optional string error = 127;
}

>>>>>>> b36bfcf3
service DisplayServer {
  // Platform independent requests
  rpc connect(ConnectParameters) returns (Connection);
  rpc disconnect(Void) returns (Void);
  rpc create_surface(SurfaceParameters) returns (Surface);
  rpc next_buffer(SurfaceId) returns (Buffer);
  rpc release_surface(SurfaceId) returns (Void);

  // Platform specific requests
  rpc drm_auth_magic(DRMMagic) returns (DRMAuthMagicStatus);

  rpc test_file_descriptors(Void) returns (Buffer);

  rpc configure_surface(SurfaceSetting) returns (SurfaceSetting);
  rpc configure_display(DisplayConfiguration) returns (DisplayConfiguration);

  rpc create_screencast(ScreencastParameters) returns (Screencast);
  rpc screencast_buffer(ScreencastId) returns (Buffer);
  rpc release_screencast(ScreencastId) returns (Void);
  
  rpc configure_cursor(CursorSetting) returns (Void);
<<<<<<< HEAD
}
=======
  rpc new_fds_for_trusted_clients(SocketFDRequest) returns (SocketFD);
}
>>>>>>> b36bfcf3
<|MERGE_RESOLUTION|>--- conflicted
+++ resolved
@@ -181,8 +181,6 @@
   optional string name = 2;
 }
 
-<<<<<<< HEAD
-=======
 message SocketFDRequest {
   required int32 number = 1;
 }
@@ -195,7 +193,6 @@
   optional string error = 127;
 }
 
->>>>>>> b36bfcf3
 service DisplayServer {
   // Platform independent requests
   rpc connect(ConnectParameters) returns (Connection);
@@ -217,9 +214,5 @@
   rpc release_screencast(ScreencastId) returns (Void);
   
   rpc configure_cursor(CursorSetting) returns (Void);
-<<<<<<< HEAD
-}
-=======
   rpc new_fds_for_trusted_clients(SocketFDRequest) returns (SocketFD);
-}
->>>>>>> b36bfcf3
+}