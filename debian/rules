#!/usr/bin/make -f

<<<<<<< HEAD
DEB_HOST_ARCH ?= $(shell dpkg-architecture -qDEB_HOST_ARCH)

#overrding dh_auto_test to get rid of --parallel during testing
=======
>>>>>>> 686b945a
%:
	dh $@ --parallel

#overrding dh_auto_test to get rid of --parallel during testing
override_dh_auto_test:
ifeq ($(DEB_HOST_ARCH),armhf)
	@echo "not testing"
else
	GTEST_OUTPUT=xml:./ dh_auto_test --max-parallel=1
endif

# We need to rely on the select-based reactor to fix the ppa builds.
# TODO: Get rid of this workaround by either switching to boost 1.51 or
# updating the ppa builders kernel version.
override_dh_auto_configure:
<<<<<<< HEAD
ifeq ($(DEB_HOST_ARCH),armhf)
	dh_auto_configure -- \
      -DMIR_DISABLE_EPOLL_REACTOR=YES \
      -DBoost_COMPILER=-gcc \
      -DMIR_ENABLE_DEATH_TESTS=NO \
      -DMIR_INPUT_ENABLE_EVEMU=NO \
      -DMIR_PLATFORM=android \
      -DMIR_CUTDOWN_FOR_EMULATOR=true
else
	dh_auto_configure -- -DMIR_DISABLE_EPOLL_REACTOR=YES
endif
=======
	dh_auto_configure -- -DMIR_DISABLE_EPOLL_REACTOR=YES

override_dh_makeshlibs:
	dh_makeshlibs -V
>>>>>>> 686b945a
<|MERGE_RESOLUTION|>--- conflicted
+++ resolved
@@ -1,11 +1,7 @@
 #!/usr/bin/make -f
 
-<<<<<<< HEAD
 DEB_HOST_ARCH ?= $(shell dpkg-architecture -qDEB_HOST_ARCH)
 
-#overrding dh_auto_test to get rid of --parallel during testing
-=======
->>>>>>> 686b945a
 %:
 	dh $@ --parallel
 
@@ -21,7 +17,6 @@
 # TODO: Get rid of this workaround by either switching to boost 1.51 or
 # updating the ppa builders kernel version.
 override_dh_auto_configure:
-<<<<<<< HEAD
 ifeq ($(DEB_HOST_ARCH),armhf)
 	dh_auto_configure -- \
       -DMIR_DISABLE_EPOLL_REACTOR=YES \
@@ -33,9 +28,6 @@
 else
 	dh_auto_configure -- -DMIR_DISABLE_EPOLL_REACTOR=YES
 endif
-=======
-	dh_auto_configure -- -DMIR_DISABLE_EPOLL_REACTOR=YES
 
 override_dh_makeshlibs:
-	dh_makeshlibs -V
->>>>>>> 686b945a
+	dh_makeshlibs -V