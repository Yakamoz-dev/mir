--- conflicted
+++ resolved
@@ -296,11 +296,7 @@
  Contains the shared libraries required for the Mir server to interact with
  the hardware platform using the Android drivers.
 
-<<<<<<< HEAD
 Package: mir-client-platform-mesa
-=======
-Package: libmirplatform5driver-mesa
->>>>>>> cdb16629
 Section: libs
 Architecture: i386 amd64 armhf arm64
 Multi-Arch: same
@@ -314,11 +310,7 @@
  Contains the shared libraries required for the Mir clients to interact with
  the underlying hardware platform using the Mesa drivers.
 
-<<<<<<< HEAD
 Package: mir-client-platform-android
-=======
-Package: libmirplatform5driver-android
->>>>>>> cdb16629
 Section: libs
 Architecture: i386 amd64 armhf
 Multi-Arch: same
