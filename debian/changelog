<<<<<<< HEAD
mir (0.1.3-0ubuntu1) UNRELEASED; urgency=low

  * Preparing for release 0.1.3

 -- Daniel van Vugt <daniel.van.vugt@canonical.com>  Wed, 11 Dec 2013 14:58:12 +0800
=======
mir (0.1.2+14.04.20131128.1-0ubuntu2) trusty; urgency=low

  * No-change rebuild for ust.

 -- Mathieu Trudel-Lapierre <mathieu-tl@ubuntu.com>  Fri, 06 Dec 2013 15:03:27 -0500
>>>>>>> 187bc04e

mir (0.1.2+14.04.20131128.1-0ubuntu1) trusty; urgency=low

  [ Kevin Gunn ]
  * New upstream release 0.1.2
    - graphics: android: improve interface for mga::DisplayDevice so its
      just concerned with rendering and posting.
    - surfaces: rename "surfaces" component to "scene".
    - surfaces, shell: Migrate Session data model from shell to surfaces.
    - graphics: change fill_ipc_package() to use real pointers.
    - mir_client_library.h: Fix typo "do and locking" should be "do any
      locking".
    - API enumerations cleanup: Remove slightly misleading *_enum_max_
      values, and replace them with more accurate plural forms.
    - test_android_communication_package: Do not expect opened fd to be >0,
      we may have closed stdin making this a valid value (LP: #1247718).
    - Update docs about running Mir on the desktop to mention new package
      ubuntu-desktop-mir.
    - offscreen: Add a display that renders its output to offscreen buffers
    - graphics: android: fix regression for hwc1.0 devices introduced in r1228
      (LP: #1252433).
    - OffscreenPlatform provides the services that the offscreen display
      needs from the Platform.
    - graphics: android: consolidate the GLContexts classes in use.
    - Fix uninitialized variable causing random drm_auth_magic test
      failures. (LP: #1252144).
    - Add a fullyish functional Udev wrapper. This currently sits in
      graphics/gbm, but will be moved to the top-level when input device
      detection migrates.
    - Add resizing support to example code; demo-shell and clients.
    - eglapp: Clarify messages about pixel formats (LP: #1168304).
    - Adds support to the MirMotionEvent under pointer_coordinates called
      tool_type. This will allow clients to tell what type of tool is
      being used, from mouse/finger/etc. (LP: #1252498)
    - client,frontend: Report the real available surface pixel formats to
      clients. (LP: #1240833)
    - graphics: android: 1) change hwc1.1 to make use of sync fences during
      the compositor's gl renderloop. Note that we no longer wait for the
      render to complete, we pass this responsibility to the driver and the
      kernel. 2) support nexus 10. (LP: #1252173) (LP: #1203268)
    - shell: don't publish SurfacesContainer - it can be private to shell.
    - gbm: Don't mess up the VT mode on setup failure Only restore the
      previous VT mode during shutdown if it was VT_AUTO.
    - Fix a crash due to a failed eglMakeCurrent() call when in nested mode.
    - shell: unity-mir uses shell::FocusSetter - make the header public again
    - Add resize support to client surfaces (mir::client::MirSurface).
    - graphics: android: support 'old aka 2012' nexus 7 hwc (nvidia tegra3
      SoC) better. (LP: #1231917)
    - Add resize support to *ClientBuffer classes. Now always get dimensions
      from the latest buffer package.
    - android: support driver hooks for the Mali T604 (present in nexus 10)
    - Add width and height to the protocol Buffer messages, in preparation
      for resizable surfaces.
    - surfaces, shell, logging, tests: don't publish headers
      that can be private to surfaces. surfaces/basic_surface.h,
      surfaces/surface_controller.h and shell/surface_builder.h
    - examples: Restore GL framebuffer binding when destroying the render
      target
    - examples, surfaces, shell: remove render_surfaces dependency on
      BasicSurface
    - geometry: remove implementation of streaming operators from headers
      (LP: #1247820)
    - Eliminate the registration order focus sequence, folding it's
      functionality in to the session container.
    - Ensure the session mediator releases acquired buffer resources before
      attempting to acquire a new buffer on behalf of the client. This fixes
      performance regression (LP: #1249210).
    - Some cleanups to test_client_input.cpp.
    - Factor out a bunch of "ClientConfigCommon".
    - Small cleanup to session container test to increase encapsulation.
    - shell, surfaces: Another step in "fixing" the surfaces hierarchies -
      only publish interfaces and putting the data model into surfaces.
    - graphics: android: HWC1.1 use EGL to get further information about
      the framebuffer pixel format.
    - Fix FTBS using use_debflags=ON (building for android-armhf).
      (LP: #1248014)
    - Add a client input receiver report.
    - doc: doxygen 1.8.4 complains about an obsolete config so ran "doxygen
      u Doxyfile.in".
    - Implement resize() for the server-side Surface classes.
    - android: clean up mga::DisplayBuffer and mga::DisplayBufferFactory
    - Add resize() support to BufferStream, in preparation for resizable
      surfaces.
    - Merge metadata changes from the newly reconstructed lp:mir
    - tests: Deduplicate mg::GraphicBufferAllocator stubs.
    - examples: Remove spurious use of mir/shell/surface.h.
    - frontend: remove ClientTrackingSurface from the Surface class
      hierarchy
    - Bumping ABI on server to libmirserver11.
    - Don't mention "Renderable". That interface hasn't existed for quite
      some time now.
    - android-input: Assign more unique touch ids

  [ Ubuntu daily release ]
  * Automatic snapshot from revision 1167

 -- Ubuntu daily release <ps-jenkins@lists.canonical.com>  Thu, 28 Nov 2013 10:05:20 +0000

mir (0.1.1+14.04.20131120-0ubuntu1) trusty; urgency=low

  [ Daniel van Vugt ]
  * New upstream release 0.1.1
    - Add unit tests for V/H scroll events.
    - surfaces: avoid publishing some internal headers, tidy up default
      configuration, integrate surfaces report.
    - client: Add mir_connection_drm_set_gbm_device()
    - graphics: avoid publishing some internal headers.
    - Fixed: unity-system-compositor FTBFS on trusty against new Mir
      (libmirserver9) (LP: #1244192)
    - compositor: avoid publishing some internal headers.
    - shell: Add set_lifecycle_state() to the Session interface.
    - frontend: avoid publishing some internal headers
    - logging: avoid publishing some internal headers.
    - Allow specifying the nested server name by passing --name= or setting
      MIR_SERVER_NAME=.
    - graphics,gbm: Inform the EGL platform about the used gbm device when
      using the native GBM platform
    - examples: Restore GL state after initializing buffers, fixing crashes 
      observed in render_surfaces (LP: #1234563)
    - Continue refactoring the mir android display classes.
    - shell: Hoist focus control functions needed by unity-mir into
      FocusController interface
    - client: Remove the timeout for detecting server crashes
    - Avoid a race condition that could lead to spurious failures of server
      shutdown tests (LP: #1245336)
    - test_client_input.cpp: Bump reception time-out in client test fixture.
      (LP: #1227683)
    - Ensure StubBufferAllocator returns buffers with the properties requested,
      and not the same old hardcoded constants.
    - Update docs and scripting for trusty.
    - compositor: Make DefaultDisplayBufferCompositorFactory private to the
      compositor component.
    - Ignore warnings clang treats as errors, about unused functions being
      generated from macros in <lttng/tracepoint.h> (LP: #1246590)
    - Add resize() support to BufferBundle. This is the first step and lowest
      level of surface resize support.
    - Clean up constants relating to SwitchingBundle.
    - Fix the armhf chroot setup script to point to the right library, so
      cross compiling can work again (LP: #1246975)
    - shell: avoid publishing some internal headers.
    - input: avoid publishing some internal headers.
  * Bump timeouts used in socket testing. It seems 100ms isn't always
    enough, which leads to spurious test failures (LP: #1252144) (LP:
    #1252144)
  * Fix uninitialized variable causing random drm_auth_magic test
    failures. (LP: #1252144). (LP: #1252144)

  [ Ubuntu daily release ]
  * Automatic snapshot from revision 1165

 -- Ubuntu daily release <ps-jenkins@lists.canonical.com>  Wed, 20 Nov 2013 07:36:15 +0000

mir (0.1.0+14.04.20131030-0ubuntu1) trusty; urgency=low

  [ Ubuntu daily release ]
  * New rebuild forced

  [ Alan Griffiths ]
  * client: Remove the timeout for detecting server crashes There are
    valid cases when the server blocks for an indeterminate amount of
    time during a client request, like when a next_buffer request blocks
    because a surface is not visible or the server is paused. In such
    cases, the timeout mechanism we used to detect server crashes caused
    the clients to fail. Furthermore, the clients seem able to detect
    server crashes without the timeout, rendering it needless anyway.
    (LP: #1245958)

  [ Ubuntu daily release ]
  * Automatic snapshot from revision 1161

 -- Ubuntu daily release <ps-jenkins@lists.canonical.com>  Wed, 30 Oct 2013 18:37:21 +0000

mir (0.1.0+14.04.20131028-0ubuntu1) trusty; urgency=low

  [ Daniel van Vugt ]
  * Bump version 0.1.0
  * Add method for testing if Rectangle::contains(Rectangle), which is
    the basis of any occlusion detection. (LP: #1227739)
  * Add support for traversing the Scene from front surface to back.
    This is required for occlusion detection at least (coming soon). .
    (LP: #1227739)
  * Optimization: Turn off blending for surfaces that are not blendable.
    On some systems this can have a noticeable performance benefit.
  * Avoid rendering surfaces that are fully hidden by other surfaces.
    This is particularly important for mobile device performance. (LP:
    #1227739) . (LP: #1227739)
  * Remove orphaned tags, which appear to have come from the Compiz
    project (!?) Add tags for the most recent releases up to 0.0.16. No
    files changed, only tags.
  * Fix significant performance issues LP: #1241369 / LP: #1241371, and
    probably more(!) Added regression test to catch such regressions and
    revert the offending commit r1049. (LP: #1241369, #1241371)

  [ Brandon Schaefer ]
  * When Scroll events come in we don't keep around the android vscroll
    hscroll data. Store it now. (LP: #1233089)

  [ Albert Astals ]
  * Fix mismatched free() / delete / delete [] reported by valgrind

  [ Alexandros Frantzis ]
  * server: Extend server status (formerly pause/resume) listener to
    report "started" events This change is needed by users of
    libmirserver, so they can properly synchronize external interactions
    with the server. (LP: #1239876)
  * graphics,examples: Don't enable more outputs than supported when
    changing the display configuration. (LP: #1217877)
  * client: Allow clients to call API functions after a connection break
    has been detected When a client tries to call an API function after
    a connection break has been detected in a previous API call, the
    client blocks in the new call. This happens because in
    MirSocketRpcChannel::notify_disconnected() the pending RPC calls are
    not forced to complete, since the channel has already been marked as
    'disconnected' by the failure in the previous call. Note that if the
    break is first detected while calling an API function, then that
    call doesn't block, since this is the first time we call
    MirSocketRpcChannel::notify_disconnected() and the pending RPC calls
    are forced to complete. This commit solves this problem by always
    forcing requests to complete when a communication failure occurs,
    even if a disconnection has already been handled. This is preferred
    over the alternative of manually calling the completion callback in
    a try-catch block when calling an RPC method because of: 1.
    Correctness: In case the communication problem first occurs in that
    call, the callback will be called twice, once by
    notify_disconnected() and once manually. 2. Consistency: The
    callback is called from one place regardless of whether the
    communication problem is first detected during that call or not.
    (LP: #1201436)
  * graphics: Improve signature of native platform initialization method
    Use an interface to provide the functionality needed by native
    platforms.

  [ Eleni Maria Stea ]
  * Test GBMBufferAllocatorTest.bypass_disables_via_environment
    overrides the MIR_BYPASS env variable, causing other tests that use
    the MIR_BYPASS to fail when we run the unit-tests with --
    gtest_repeat=N, N>1. Set back the MIR_BYPASS env. var. (LP:
    #1238000)

  [ Kevin DuBois ]
  * fix: lp 1239577 TestClientIPCRender (an android-only gfx driver
    test) was hanging due to changes in signal handling. refactor the
    test, changing the cross-process sync mechanism so it doesn't use
    sigcont. (LP: #1239577)
  * graphics: android: eliminate one of the two DisplayBuffers. both
    hwc/gpu displays use the same displaybuffer now. .

  [ Daniel d'Andrada ]
  * Add InputReader performance test.

  [ Alan Griffiths ]
  * logging: correct component tag in connector report.
  * client: fix hang(s) in client API when server dies. (LP: #1227743)
  * Fix failing acceptance-test:
    ServerShutdown/OnSignal.removes_endpoint_on_signal (LP: #1237710)
    Avoid fatal_signal_cleanup getting caught in a loop restoring itself
    and then re-entering itself. This could happen in some permutations
    of acceptance-tests where run_mir is entered with
    fatal_signal_cleanup already set up from previous tests' server
    instances. (LP: #1237710)
  * CMake: remove creation of link to non-existent file.
  * shared: some utility functions to provide some consistent ways to
    use RAII and application of these functions to some code that has
    had RAII related discussions recently.
  * config: separate out the configuration options from the
    configuration builder.
  * config: ensure USC can access
    DefaultConfigurationOptions::parse_options (LP: #1244192) (LP:
    #1244192)

  [ Ubuntu daily release ]
  * Automatic snapshot from revision 1161

 -- Ubuntu daily release <ps-jenkins@lists.canonical.com>  Mon, 28 Oct 2013 02:04:31 +0000

mir (0.0.15+13.10.20131014-0ubuntu2) trusty; urgency=low

  * No change rebuild for Boost 1.54 transition.

 -- Dmitrijs Ledkovs <xnox@ubuntu.com>  Mon, 21 Oct 2013 15:06:19 +0100

mir (0.0.15+13.10.20131014-0ubuntu1) saucy; urgency=low

  [ Kevin Gunn ]
  * bump version 0.0.15

  [ Ubuntu daily release ]
  * Automatic snapshot from revision 1133

 -- Ubuntu daily release <ps-jenkins@lists.canonical.com>  Mon, 14 Oct 2013 23:55:33 +0000

mir (0.0.14+13.10.20131011-0ubuntu1) saucy; urgency=low

  [ thomas-voss ]
  * Clean up duplicate instances of the valid connections set. Remove
    the static instances from the header file. (LP: #1238312) Requested
    to be merged directly to lp:mir by didrocks, tvoss. (LP: #1238312)

  [ Ubuntu daily release ]
  * Automatic snapshot from revision 1097

 -- Ubuntu daily release <ps-jenkins@lists.canonical.com>  Fri, 11 Oct 2013 06:59:30 +0000

mir (0.0.14+13.10.20131010-0ubuntu1) saucy; urgency=low

  [ Colin Watson ]
  * Don't build-depend on valgrind on arm64 for now, as it is not yet
    ported there.

  [ Ubuntu daily release ]
  * Automatic snapshot from revision 1095

 -- Ubuntu daily release <ps-jenkins@lists.canonical.com>  Thu, 10 Oct 2013 01:17:01 +0000

mir (0.0.14+13.10.20131009.4-0ubuntu1) saucy; urgency=low

  [Kevin Gunn]
  * bump version to 0.0.14

  [ Robert Carr ]
  * Hold ms::Surface alive from msh::Surface, and remove the explicit
    throw calls. This way holding a shared_ptr to msh::Surface becomes
    safe (as long as you drop it eventually!). (LP: #1234609). (LP:
    #1234609)

  [ Alan Griffiths ]
  * client: use lock_guard as it is simpler than unique_lock. (fix for
    mallit) frontend: Remove the endpoint first when shutting down.
    Fixes bug lp#1235159. (LP: #1235159)

  [ Ubuntu daily release ]
  * Automatic snapshot from revision 1093

 -- Ubuntu daily release <ps-jenkins@lists.canonical.com>  Wed, 09 Oct 2013 21:57:59 +0000

mir (0.0.13+13.10.20131003-0ubuntu1) saucy; urgency=low

  [ Kevin Gunn ]
  * bump version to 0.0.13

  [ Daniel d'Andrada ]
  * Fix for LP#1233944 Fixes the Mir-side of bug
    https://bugs.launchpad.net/mir/+bug/1233944 Event files are first
    created with root:root permissions and only later udev rules are
    applied to it, changing its permissions to root:android-input and
    therefore making it readable by unity8-mir in short: Retry opening a
    file when its permissions change as it might be readable now. (LP:
    #1233944)

  [ Robert Carr ]
  * Fix for LP#1233944 Fixes the Mir-side of bug
    https://bugs.launchpad.net/mir/+bug/1233944 Event files are first
    created with root:root permissions and only later udev rules are
    applied to it, changing its permissions to root:android-input and
    therefore making it readable by unity8-mir in short: Retry opening a
    file when its permissions change as it might be readable now. (LP:
    #1233944)

  [ Ubuntu daily release ]
  * Automatic snapshot from revision 1089

 -- Ubuntu daily release <ps-jenkins@lists.canonical.com>  Thu, 03 Oct 2013 06:34:41 +0000

mir (0.0.12+13.10.20131001.1-0ubuntu1) saucy; urgency=low

  [ Michael Terry ]
  * merge latest dev branch.

  [ Kevin DuBois ]
  * merge latest dev branch.

  [ Daniel d'Andrada ]
  * merge latest dev branch.

  [ Ubuntu daily release ]
  * Automatic snapshot from revision 1086

 -- Ubuntu daily release <ps-jenkins@lists.canonical.com>  Tue, 01 Oct 2013 10:04:25 +0000

mir (0.0.12+13.10.20130926.1-0ubuntu1) saucy; urgency=low

  [ Robert Ancell ]
  * Bump version to 0.0.12

  [ Alexandros Frantzis ]
  * tests: Fix compiler warning about maybe-uninitialized struct member

  [ Ubuntu daily release ]
  * Automatic snapshot from revision 1084

 -- Ubuntu daily release <ps-jenkins@lists.canonical.com>  Thu, 26 Sep 2013 08:39:29 +0000

mir (0.0.11+13.10.20130924.1-0ubuntu1) saucy; urgency=low

  [ kg ]
  * bump version for ABI break (LP: #1229212)

  [ Robert Ancell ]
  * Allow an application to override the options being populated.
  * Pass the program options to parse_options().
  * Add missing include for std::cerr.
  * Report when paused and resumed via configuration. (LP: #1192843)
  * Add missing directory separator when searching for a config file to
    parse.

  [ Kevin Gunn ]
  * change test timeouts and fix fence.

  [ Alexandros Frantzis ]
  * examples: Only check key information for key events This fixes a
    memory error reported by valgrind for examples that use eglapp.
  * shell: Apply the base configuration on a hardware change only if no
    per-session configuration is active.
  * graphics: consolidated fixed for nested code and examples on android
    stack.

  [ Eleni Maria Stea ]
  * graphics: Pull in Eleni's changes to get the DRM fd to init GBM from
    the host Mir instance.

  [ Didier Roche ]
  * remove (unused in the ppa as we have libmirserver3) hack to force
    depending and building against the exact same version.

  [ Robert Carr ]
  * Add DPMS configuration API. (LP: #1193222)
  * Deduplicate mtd::NullDisplayConfig and
    mtd::NullDisplayConfiguration.
  * Fix multiple internal client surfaces on android. (LP: #1228144)
  * change test timeouts and fix fence.
  * Add DPMS API and GBM/android impls.

  [ Kevin DuBois ]
  * platform, graphics: support nested (mir-on-mir) rendering on the
    Android platform.

  [ Michael Terry ]
  * Change how Mir chooses socket locations to make it simpler for a
    nested-Mir world, by using MIR_SOCKET as the host socket if no other
    host socket is provided and passing MIR_SOCKET on to any children.
    Also, change --nested-mode to --host-socket for clarity and add --
    standalone to force standalone mode.

  [ Daniel d'Andrada ]
  * android-input housekeeping - Updated README - Removed some dead
    code.

  [ Daniel van Vugt ]
  * Add DPMS configuration API. (LP: #1193222)
  * Add a "flags" field to MirBufferPackage so that clients can find out
    if the buffer they've been given is scanout-capable. This is
    normally something a client should never need to know. However there
    are two specialized cases where it's required to fix bugs in the
    intel and radeon X drivers:   LP: #1218735, LP: #1218815 The intel
    fix (already landed) contains a hack which will be updated after
    this branch lands. (LP: #1218815, #1218735)
  * GBM: Ensure that we don't create scanout buffers if bypass is
    explicitly disabled from the environment. (LP: #1227133) . (LP:
    #1227133)

  [ Alan Griffiths ]
  * graphics: Pull in Eleni's changes to get the DRM fd to init GBM from
    the host Mir instance.
  * input: Separate the code for dispatching input from that reading it.
  * graphics: Hook up nested surfaces events to input.
  * input: Connect nested input relay to input dispatch.
  * graphics: Simplify NativeAndroidPlatform out of existence.
  * tests: Fixes to get the tests "passing" on android/arm stack. (LP:
    #1226284)
  * graphics: consolidated fixed for nested code and examples on android
    stack.
  * examples: add command-line options to examples so the Mir server
    connection can be selected.
  * change test timeouts and fix fence.
  * client: Add client side support for connecting via an existing FD.

  [ Łukasz 'sil2100' Zemczak ]
  * Revert revision 1054 ABI-change (the libmirclient3 one), which seems
    to cause a lot of problems.

  [ Ubuntu daily release ]
  * Automatic snapshot from revision 1081

 -- Ubuntu daily release <ps-jenkins@lists.canonical.com>  Tue, 24 Sep 2013 06:04:59 +0000

mir (0.0.10+13.10.20130904-0ubuntu1) saucy; urgency=low

  [ Kevin DuBois ]
  * fix lp:1220441 (a test for android display ID was not updated). (LP:
    #1220441)

  [ Ubuntu daily release ]
  * Automatic snapshot from revision 1051

 -- Ubuntu daily release <ps-jenkins@lists.canonical.com>  Wed, 04 Sep 2013 06:04:46 +0000

mir (0.0.10+13.10.20130903-0ubuntu1) saucy; urgency=low

  [ Daniel van Vugt ]
  * SwitchingBundle: Simplify and clarify guarantees that
    compositor_acquire always has a buffer to return without blocking or
    throwing an exception. The trade-off is that to enforce the
    guarantee we need to permanently reserve one buffer for compositing.
    This reduces the flexibility of SwitchingBundle a little, such that
    minimum nbuffers is now 2. This was originally requested by
    Alexandros, as the potential throw concerned him. Although, it was
    logically guaranteed to never happen for other reasons. The second
    reason for doing this is to eliminate recycling logic, which while
    safe and correct, was quite confusing. So this change further proves
    that that logic (now removed) is not to blame for frame ordering
    bugs. .

  [ Christopher James Halse Rogers ]
  * Synthesise an unfocused event on destruction of a focused window We
    probably need to rethink focus entirely, but this is an incremental
    improvement that I need.

  [ Ubuntu daily release ]
  * Automatic snapshot from revision 1049

 -- Ubuntu daily release <ps-jenkins@lists.canonical.com>  Tue, 03 Sep 2013 14:04:56 +0000

mir (0.0.10+13.10.20130902-0ubuntu1) saucy; urgency=low

  [ Alan Griffiths ]
  * graphics: tidy up the roles and responsibilities of nested classes.

  [ Ubuntu daily release ]
  * Automatic snapshot from revision 1046

 -- Ubuntu daily release <ps-jenkins@lists.canonical.com>  Mon, 02 Sep 2013 18:05:02 +0000

mir (0.0.10+13.10.20130830.1-0ubuntu1) saucy; urgency=low

  [ Alan Griffiths ]
  * config, input: make nested::HostConnection available in
    input::NestedInput.

  [ Ubuntu daily release ]
  * Automatic snapshot from revision 1044

 -- Ubuntu daily release <ps-jenkins@lists.canonical.com>  Fri, 30 Aug 2013 18:04:58 +0000

mir (0.0.10+13.10.20130830-0ubuntu1) saucy; urgency=low

  [ Daniel van Vugt ]
  * Dramatically improved multi-monitor frame synchronization, using a
    global frame count equivalent to the highest refresh rate of all
    monitors. This is much more reliable than the old logic which was
    based on timers. This fixes LP: #1210478. (LP: #1210478)
  * Remove dead code: surfaces::Surface::compositor_buffer() It's
    unused. Though I suspect in future we might or should go back to
    using it instead of accessing the buffer stream directly (r856). .

  [ Alan Griffiths ]
  * graphcs, config: make the nested HostConnection available in
    configuration.

  [ Ubuntu daily release ]
  * Automatic snapshot from revision 1042

 -- Ubuntu daily release <ps-jenkins@lists.canonical.com>  Fri, 30 Aug 2013 10:04:58 +0000

mir (0.0.10+13.10.20130829.2-0ubuntu1) saucy; urgency=low

  [ Daniel van Vugt ]
  * eglapp: Add a new option -oN to force the surface placement onto
    output N. Unfortunately we haven't yet written any tool to tell you
    what your output IDs are.

  [ Ubuntu daily release ]
  * Automatic snapshot from revision 1038

 -- Ubuntu daily release <ps-jenkins@lists.canonical.com>  Thu, 29 Aug 2013 18:05:29 +0000

mir (0.0.10+13.10.20130829.1-0ubuntu1) saucy; urgency=low

  [ Alan Griffiths ]
  * config, input: default_android_input_configuration.cpp should only
    use public headers.
  * config, input: Stubbed version of input for nested mir.

  [ Ubuntu daily release ]
  * Automatic snapshot from revision 1036

 -- Ubuntu daily release <ps-jenkins@lists.canonical.com>  Thu, 29 Aug 2013 14:05:26 +0000

mir (0.0.10+13.10.20130829-0ubuntu1) saucy; urgency=low

  [ Daniel van Vugt ]
  * Add "composition bypass" support, whereby fullscreen surfaces are
    allowed to go straight to the display hardware without being
    composited at all, hence avoiding the overhead of any OpenGL or
    texturing where possible. Hardware support: intel: Excellent radeon:
    Good, but REQUIRES kernel 3.11.0 nouveau: Good, but REQUIRES kernel
    3.11.0 android: No bypass implemented yet. (LP: #1109963)

  [ Ubuntu daily release ]
  * Automatic snapshot from revision 1033

 -- Ubuntu daily release <ps-jenkins@lists.canonical.com>  Thu, 29 Aug 2013 10:04:53 +0000

mir (0.0.10+13.10.20130828.1-0ubuntu1) saucy; urgency=low

  [ Daniel van Vugt ]
  * I've noticed some confusion in the community around the purposes of
    the mir_demo_* binaries. For example: - Users expected
    mir_demo_client to do something. - Users expected mir_demo_server to
    be useful, when they would get more use from mir_demo_server_shell.
    - Users thought mir_demo_client_{un}accelerated were the only
    examples of {un}accelerated clients. This proposal renames
    mir_demo_client_* to more accurately describe what they are and what
    they do. .

  [ Alan Griffiths ]
  * graphics: make nested code compatable with "bypass" branch.

  [ Ubuntu daily release ]
  * Automatic snapshot from revision 1031

 -- Ubuntu daily release <ps-jenkins@lists.canonical.com>  Wed, 28 Aug 2013 22:05:08 +0000

mir (0.0.10+13.10.20130828-0ubuntu1) saucy; urgency=low

  [ Alan Griffiths ]
  * graphics.nested: sketch out NestedOutput implementation.

  [ Eleni Maria Stea ]
  * removed the struct NativeGBMPlatform from gbm_platform.cpp and added
    a NativeGBMPlatform class instead.

  [ Ubuntu daily release ]
  * Automatic snapshot from revision 1028

 -- Ubuntu daily release <ps-jenkins@lists.canonical.com>  Wed, 28 Aug 2013 10:04:57 +0000

mir (0.0.10+13.10.20130827.1-0ubuntu1) saucy; urgency=low

  [ Alan Griffiths ]
  * ipc: add a protocol version to the wire protocol so that we can bump
    it in future.
  * graphics::nested: Handling of output configuration changes.
  * graphics.nested: Hookup NestedDisplay to display change
    notifications.

  [ Daniel van Vugt ]
  * Introducing mir_demo_client_progressbar. It's pretty boring;
    designed to simulate key repeat scrolling in a terminal, as an aid
    for tracking down bug 1216472. . (LP: #1216472)

  [ Eleni Maria Stea ]
  * changed the GBMBufferAllocator constructor and class to use the
    gbm_device instead of the GBMPlatform to remove the dependency from
    the mg::Platform interface - this way we can use the
    GBMBufferAllocator with the NativeGBMPlatform (nested mir).

  [ Ubuntu daily release ]
  * Automatic snapshot from revision 1025

 -- Ubuntu daily release <ps-jenkins@lists.canonical.com>  Tue, 27 Aug 2013 18:04:47 +0000

mir (0.0.10+13.10.20130827-0ubuntu1) saucy; urgency=low

  [ Robert Ancell ]
  * Allow the Mir server socket to be set with the MIR_SOCKET enviroment
    variable.

  [ Ubuntu daily release ]
  * Automatic snapshot from revision 1019

 -- Ubuntu daily release <ps-jenkins@lists.canonical.com>  Tue, 27 Aug 2013 06:04:57 +0000

mir (0.0.10+13.10.20130826.1-0ubuntu1) saucy; urgency=low

  [ Christopher James Halse Rogers ]
  * Fix server-side tracking of client buffers When the server knows the
    client has a given buffer cached it only needs to send the BufferID
    rather than the full IPC package. While this is an optimisation,
    it's also required for correctness - the client will not clean up
    fds for buffers it has cached, so if the server sends a full IPC
    package for a buffer the client knows about any buffer fds leak. The
    buffer cache is per-surface on the client side, but was per-session
    on the server side. This meant that the server did not accurately
    track the client's buffers, resulting in it sending unexpected fds
    that the client then leaked. Fix this by making the buffer tracker
    per-surface server-side.

  [ Ubuntu daily release ]
  * Automatic snapshot from revision 1017

 -- Ubuntu daily release <ps-jenkins@lists.canonical.com>  Mon, 26 Aug 2013 14:04:34 +0000

mir (0.0.10+13.10.20130826-0ubuntu1) saucy; urgency=low

  [ Daniel van Vugt ]
  * Fix uninitialized fields causing strange exceptions in some clients
    such as fingerpaint and multiwin since r991. (LP: #1215754) The
    uninitialized field output_id was only introduced in r991. Of
    course, giving it an invalid value should not cause such wacky
    exceptions. I'll log a bug to improve the error checking separately.
    (LP: #1215754)

  [ Ubuntu daily release ]
  * Automatic snapshot from revision 1015

 -- Ubuntu daily release <ps-jenkins@lists.canonical.com>  Mon, 26 Aug 2013 04:52:13 +0000

mir (0.0.10-0ubuntu1) saucy; urgency=low

  * New release

 -- Robert Ancell <robert.ancell@canonical.com>  Mon, 26 Aug 2013 11:36:02 +1200

mir (0.0.9+13.10.20130825.1-0ubuntu1) saucy; urgency=low

  [ Daniel van Vugt ]
  * Disambiguate an exception message which could come from three
    places: Output has no associated crtc with more rich and meaningful
    information: Output <NAME> has no associated CRTC to <ACTION> on.

  [ Robert Carr ]
  * SessionMediator must hold only a weak reference to the session. (LP:
    #1195089)

  [ Ubuntu daily release ]
  * Automatic snapshot from revision 1012

 -- Ubuntu daily release <ps-jenkins@lists.canonical.com>  Sun, 25 Aug 2013 14:04:38 +0000

mir (0.0.9+13.10.20130825-0ubuntu1) saucy; urgency=low

  [ Ricardo Mendoza ]
  * Add whitespace to prevent errors in non -fpermissive compilations.

  [ Ubuntu daily release ]
  * Automatic snapshot from revision 1009

 -- Ubuntu daily release <ps-jenkins@lists.canonical.com>  Sun, 25 Aug 2013 10:05:08 +0000

mir (0.0.9+13.10.20130823.3-0ubuntu1) saucy; urgency=low

  [ Alan Griffiths ]
  * mir: std::hash support for mir::IntWrapper<> .

  [ Ubuntu daily release ]
  * Automatic snapshot from revision 1007

 -- Ubuntu daily release <ps-jenkins@lists.canonical.com>  Fri, 23 Aug 2013 22:04:51 +0000

mir (0.0.9+13.10.20130823.2-0ubuntu1) saucy; urgency=low

  [ Ricardo Mendoza ]
  * * Implement lifecycle events interface.

  [ Ubuntu daily release ]
  * Automatic snapshot from revision 1005

 -- Ubuntu daily release <ps-jenkins@lists.canonical.com>  Fri, 23 Aug 2013 18:04:51 +0000

mir (0.0.9+13.10.20130823.1-0ubuntu1) saucy; urgency=low

  [ Kevin DuBois ]
  * Send focus notifications to client. (LP: #1196744, #1192843,
    #1102757, #1201435)

  [ Robert Carr ]
  * Send focus notifications to client. (LP: #1196744, #1192843,
    #1102757, #1201435)

  [ Alan Griffiths ]
  * graphics: spike of NestedDisplayConfiguration.

  [ Ubuntu daily release ]
  * Automatic snapshot from revision 1003

 -- Ubuntu daily release <ps-jenkins@lists.canonical.com>  Fri, 23 Aug 2013 14:05:22 +0000

mir (0.0.9+13.10.20130823-0ubuntu1) saucy; urgency=low

  [ Daniel van Vugt ]
  * event_sender.cpp: I've never seen this before. So it should not have
    my name on it.

  [ Ubuntu daily release ]
  * Automatic snapshot from revision 1000

 -- Ubuntu daily release <ps-jenkins@lists.canonical.com>  Fri, 23 Aug 2013 06:05:00 +0000

mir (0.0.9+13.10.20130822.1-0ubuntu1) saucy; urgency=low

  [ Daniel van Vugt ]
  * Revert the grey background. It's too visually intrusive while we
    don't yet have the ability to give a shell any control over
    compositing (and override GLRenderer::clear) like it should
    eventually have. (LP: #1215322). (LP: #1215322)

  [ Alan Griffiths ]
  * graphics: Fills in some more bits of NestedDisplay.

  [ Ubuntu daily release ]
  * Automatic snapshot from revision 998

 -- Ubuntu daily release <ps-jenkins@lists.canonical.com>  Thu, 22 Aug 2013 14:04:56 +0000

mir (0.0.9+13.10.20130822-0ubuntu1) saucy; urgency=low

  [ Daniel van Vugt ]
  * eglplasma: Don't include the alpha component in gradient
    calculations. We want the whole surface to be opaque. (LP:
    #1215285). (LP: #1215285)

  [ Ubuntu daily release ]
  * Automatic snapshot from revision 995

 -- Ubuntu daily release <ps-jenkins@lists.canonical.com>  Thu, 22 Aug 2013 10:05:21 +0000

mir (0.0.9+13.10.20130821.1-0ubuntu1) saucy; urgency=low

  [ Daniel van Vugt ]
  * Make compositor::Scene lockable. This allows us to do multiple
    operations on a scene atomically using a nice simple:
    std::lock_guard<Scene> lock(scene); In the short term, this is
    required by the bypass branch. In the longer term it will also be
    useful if/when Scene gets an iterator.
  * Check a connection is valid (not NULL) before trying to dereference
    it. Such a NULL dereference led to worrying valgrind errors seen in
    LP: #1212516. (LP: #1212516)

  [ Alan Griffiths ]
  * graphics: hard-wire nested Mir to create an output for every host
    output.

  [ Alexandros Frantzis ]
  * Allow clients to specify the output they want to place a surface in.
    Only fullscreen placements are supported for now, but the policy is
    easy to change. This MP breaks the client API/ABI, so I bumped the
    client ABI version. I took this opportunity to rename some fields in
    MirDisplayConfiguration to improve consistency. .

  [ Ubuntu daily release ]
  * Automatic snapshot from revision 993

 -- Ubuntu daily release <ps-jenkins@lists.canonical.com>  Wed, 21 Aug 2013 14:05:07 +0000

mir (0.0.9+13.10.20130821-0ubuntu1) saucy; urgency=low

  [ Brandon Schaefer ]
  * Release the mir surfaces when done in multiwin demo.
  * Clean up config->cards when were are deleting the display config.

  [ Alexandros Frantzis ]
  * server: Handle both user initiated and hardware display changes with
    MediatingDisplayChanger Enhance MediatingDisplayChanger to handle
    both user initiated display changes and hardware changes, by making
    it implement two interfaces for the two responsibilities
    (mg::DisplayChanger, mf::DisplayChanger).
  * shell: Notify sessions when the display configuration changes This
    patchset implements client notifications for display configuration
    changes. It also adds a mir_demo_client_display_config example which
    can be used to test and demo client initiated display configuration
    changes. Use of the example uncovered some issues that are also
    fixed by this patchset (see individual commits for more info).
  * shell: Add infrastructure for emitting and handling session related
    events.
  * shell: Support per-session display configurations This MP adds
    support for per-session display configurations, i.e., configurations
    that are active only when the client that submitted them has the
    focus. mir_connection_apply_display_config() now changes the session
    display configuration instead of the base/global one.

  [ Alan Griffiths ]
  * graphics::nested: sketch out some more of the nested mir
    implementation.
  * tests: Workaround for test timeout under valgrind. (LP: #1212518)
  * config: use the DisplayServer to hold ownership of system
    components, not the DefaultServerConfiguration.
  * graphics: Start on the NativePlatform interface.
  * graphics: Split the output state out of the NestedDisplay class.

  [ Daniel van Vugt ]
  * setup-android-dependencies.sh: Update for saucy flipped phablet
    images.
  * Give Mir a grey background by default, so you can see which monitors
    it is using.

  [ Eleni Maria Stea ]
  * graphics::nested: sketch out some more of the nested mir
    implementation.
  * nested_platform.cpp functions.

  [ Robert Carr ]
  * Pass session through placement strategy.

  [ Christopher James Halse Rogers ]
  * Add a little extra debugging API.
  * Add missing mutex around display config call.

  [ Ubuntu daily release ]
  * Automatic snapshot from revision 988

 -- Ubuntu daily release <ps-jenkins@lists.canonical.com>  Wed, 21 Aug 2013 06:04:49 +0000

mir (0.0.9+13.10.20130813-0ubuntu1) saucy; urgency=low

  [ Daniel d'Andrada ]
  * Add mir_surface_type_inputmethod enum value.

  [ Ubuntu daily release ]
  * Automatic snapshot from revision 970

 -- Ubuntu daily release <ps-jenkins@lists.canonical.com>  Tue, 13 Aug 2013 02:04:54 +0000

mir (0.0.9+13.10.20130812.4-0ubuntu1) saucy; urgency=low

  [ Alexandros Frantzis ]
  * server,client: Add type, preferred mode and max. simultaneous
    outputs information to the display configuration.

  [ Ubuntu daily release ]
  * Automatic snapshot from revision 968

 -- Ubuntu daily release <ps-jenkins@lists.canonical.com>  Mon, 12 Aug 2013 18:05:30 +0000

mir (0.0.9+13.10.20130812.3-0ubuntu1) saucy; urgency=low

  [ Daniel van Vugt ]
  * eglapp: Add sizing parameters: -f (fullscreen) and -s WxH (specific
    size).

  [ Alan Griffiths ]
  * frontend, examples, tests: provide a utility to adapt
    frontend::Surface to the graphics::InternalSurface interface.

  [ Ubuntu daily release ]
  * Automatic snapshot from revision 966

 -- Ubuntu daily release <ps-jenkins@lists.canonical.com>  Mon, 12 Aug 2013 14:04:37 +0000

mir (0.0.9+13.10.20130812.2-0ubuntu1) saucy; urgency=low

  [ Robert Ancell ]
  * Remove apport hook - we're not installing it and libraries don't
    have hooks anyway. Apps that use libmirserver will have hooks
    (unity-system-compositor, unity-mir). (LP: #1204284)

  [ Alexandros Frantzis ]
  * protobuf: Pass a DisplayConfiguration submessage with the
    Connection.

  [ Ubuntu daily release ]
  * Automatic snapshot from revision 963

 -- Ubuntu daily release <ps-jenkins@lists.canonical.com>  Mon, 12 Aug 2013 11:04:00 +0000

mir (0.0.9+13.10.20130812.1-0ubuntu1) saucy; urgency=low

  [ Robert Ancell ]
  * Fix libmirserver dependent packages requiring the exact version - it
    hadn't been updated for the soname change in revision 948. (LP:
    #1210811)

  [ Alan Griffiths ]
  * platform: workaround link errors on i386/g++ 4.8.1. (LP: #1208774)

  [ Ubuntu daily release ]
  * Automatic snapshot from revision 960

 -- Ubuntu daily release <ps-jenkins@lists.canonical.com>  Mon, 12 Aug 2013 06:04:36 +0000

mir (0.0.9-0ubuntu1) saucy; urgency=low

  * New release

 -- Robert Ancell <robert.ancell@canonical.com>  Mon, 12 Aug 2013 09:19:43 +1200

mir (0.0.8+13.10.20130810-0ubuntu1) saucy; urgency=low

  [ Robert Ancell ]
  * Remove documentation on the system-compositor-testing PPA now
    everything is in main/universe in saucy.

  [ Kevin DuBois ]
  * Add an object for sending display config change messages to all
    connected clients (globally).

  [ Daniel van Vugt ]
  * Fix the compositor side of lag observed between input events and the
    screen. This is half the fix for LP: #1199450. The other half of the
    fix is to resolve client buffers arriving out of order, which has
    not been fully diagnosed but is known to be resolved by the "switch"
    branch. . (LP: #1199450)

  [ Ubuntu daily release ]
  * Automatic snapshot from revision 956

 -- Ubuntu daily release <ps-jenkins@lists.canonical.com>  Sat, 10 Aug 2013 02:04:55 +0000

mir (0.0.8+13.10.20130809.4-0ubuntu1) saucy; urgency=low

  [ Michael Terry ]
  * Pass on the owning Session when creating Surfaces. (LP: #1200035)

  [ Ubuntu daily release ]
  * Automatic snapshot from revision 952

 -- Ubuntu daily release <ps-jenkins@lists.canonical.com>  Fri, 09 Aug 2013 18:05:05 +0000

mir (0.0.8+13.10.20130809.3-0ubuntu1) saucy; urgency=low

  [ Daniel van Vugt ]
  * Simplify and generalize buffer swapping to support arbitrary numbers
    of: - buffers - compositors - clients This is a unified N-buffers
    algorithm which supports any positive number of buffers, as well as
    dynamically switching between synchronous and asynchronous
    behaviour. So it does everything the existing code does and more.
    The key requirement is to support an arbitrary number of (different)
    simultaneous compositor acquisitions, as is needed for bypass
    support (coming soon). This then leads to the requirement that a
    compositor and a snapshot buffer should be acquired differently.
    Because a snapshot should never consume frames, only observe them.
    On the other hand, a compositior acquire must consume a frame (if
    available) so as to guarantee correct ordering when more than one
    are acquired simultaneously in bypass mode. Also fixes LP: #1199717
    and is half the fix for LP: #1199450. (LP: #1199450, #1199717)

  [ Alan Griffiths ]
  * doc, tools: update instructions for "flipped" image.

  [ Christopher James Halse Rogers ]
  * Split out unversioned Mir platform package to fix upgrades across
    libmirserver SONAME bumps.

  [ Ubuntu daily release ]
  * Automatic snapshot from revision 950

 -- Ubuntu daily release <ps-jenkins@lists.canonical.com>  Fri, 09 Aug 2013 11:14:41 +0000

mir (0.0.8+13.10.20130808.2-0ubuntu1) saucy; urgency=low

  [ Alexandros Frantzis ]
  * gbm: Don't try to allocate buffers with unsupported formats. (LP:
    #1124948)

  [ Ubuntu daily release ]
  * Automatic snapshot from revision 946

 -- Ubuntu daily release <ps-jenkins@lists.canonical.com>  Thu, 08 Aug 2013 15:18:56 +0000

mir (0.0.8+13.10.20130808.1-0ubuntu1) saucy; urgency=low

  [ Robert Ancell ]
  * VT switch on alt+ctrl+Fn.
  * Add missing iostream import. This was accidentally removed in
    revision 939. Local builds and CI builds both seem to have treated
    this as a warning; debian package builds as an error. Fixes
    packaging builds.

  [ Robert Carr ]
  * Add an interface by which the shell may be notified of and interfere
    with surface configuration requests.

  [ Alexandros Frantzis ]
  * Bring back revision 931 with a fix for the crash it caused (LP:
    #1209053). (LP: #1209053)
  * examples: Quit the example servers and standalone programs when
    Ctrl+Alt+Backspace is pressed.

  [ Maarten Lankhorst ]
  * Re-introduce console support, and ignore control characters. (LP:
    #1102756, #1195509)

  [ Ubuntu daily release ]
  * Automatic snapshot from revision 944

 -- Ubuntu daily release <ps-jenkins@lists.canonical.com>  Thu, 08 Aug 2013 05:03:26 +0000

mir (0.0.8+13.10.20130807.3-0ubuntu1) saucy; urgency=low

  [ Robert Ancell ]
  * platform: Install and use mirplatform headers. (LP: #1209104)

  [ Daniel van Vugt ]
  * Revert r931. It is causing instant and widespread crashes (LP:
    #1209053). (LP: #1209053)

  [ Alan Griffiths ]
  * platform: remove spurious ${MIR_COMMON_PLATFORM_LIBRARIES}.
  * platform: Install and use mirplatform headers. (LP: #1209104)

  [ Christopher James Halse Rogers ]
  * Fix multihead API usage in EGL example clients.

  [ Ubuntu daily release ]
  * Automatic snapshot from revision 937

 -- Ubuntu daily release <ps-jenkins@lists.canonical.com>  Wed, 07 Aug 2013 16:24:16 +0000

mir (0.0.8+13.10.20130807.1-0ubuntu1) saucy; urgency=low

  [ Kevin DuBois ]
  * Add support for sending display change events to the client to the
    api/protocol.

  [ Ricardo Salveti de Araujo ]
  * Just use libhardware instead of libhybris when building mir (avoid
    conflicts with egl/gles) .

  [ Alan Griffiths ]
  * graphics: Split off platform abstraction as a shared library.
  * graphics: Split off platform abstraction as an LGPL shared library.

  [ Alexandros Frantzis ]
  * display_server: Don't configure the display while the display server
    is paused Don't configure the display while the display server is
    paused. Postpone the configuration until the display server resumes.
  * server: Make EventFilter customization easier.

  [ Ubuntu daily release ]
  * Automatic snapshot from revision 932

 -- Ubuntu daily release <ps-jenkins@lists.canonical.com>  Wed, 07 Aug 2013 06:10:58 +0000

mir (0.0.8+13.10.20130806-0ubuntu1) saucy; urgency=low

  [ Kevin DuBois ]
  * Add protobuf message and api for requesting display configuration
    change. Requests to change the display are authorized by the shell
    authorizer .

  [ Alan Griffiths ]
  * 1. establish a MirConnection during the NestedPlatform
    initialization 2. check that the socket filename that is used by the
    nested mir to accept connections is not the same with the host mir's
    socket filename 3. release the connection when the NestedPlatform is
    deleted.

  [ Eleni Maria Stea ]
  * 1. establish a MirConnection during the NestedPlatform
    initialization 2. check that the socket filename that is used by the
    nested mir to accept connections is not the same with the host mir's
    socket filename 3. release the connection when the NestedPlatform is
    deleted.

  [ Colin Watson ]
  * The upcoming arm64 architecture is called arm64, not armel64.

  [ Alexandros Frantzis ]
  * gbm,compositor: Misc multimonitor related fixes. (LP: #1208354)

  [ Ubuntu daily release ]
  * Automatic snapshot from revision 925

 -- Ubuntu daily release <ps-jenkins@lists.canonical.com>  Tue, 06 Aug 2013 00:02:45 +0000

mir (0.0.8+13.10.20130803-0ubuntu1) saucy; urgency=low

  [ Daniel van Vugt ]
  * fingerpaint: Paint on single clicks, and not just drags. This helps
    in testing input/buffer lag issues ;).

  [ Robert Carr ]
  * Replace SingleVisibilityFocusMechanism with a simpler and more
    flexible mechanism based around raising the surface.
  * Do not target hidden surfaces for pointer events.

  [ Alan Griffiths ]
  * graphics: Break the dependency of graphics platforms on MainLoop.

  [ Christopher James Halse Rogers ]
  * Fix mir_connection_get_display_info There's no guarantee that
    config->displays[0] will be valid, and indeed it's always invalid in
    all my tests. This causes a segfault when trying to dereference the
    current mode of an inactive display.

  [ Ubuntu daily release ]
  * Automatic snapshot from revision 920

 -- Ubuntu daily release <ps-jenkins@lists.canonical.com>  Sat, 03 Aug 2013 00:02:40 +0000

mir (0.0.8+13.10.20130802-0ubuntu1) saucy; urgency=low

  [ Daniel van Vugt ]
  * Fix crashing demo clients, since the introduction of multimonitor.
    (LP: #1207145). (LP: #1207145)
  * tools/install_on_android.sh: Don't upload to/test in Android
    directories. We don't need to now that the phablet images are
    flipped. /tmp is much safer. Also don't hardcode a particular ABI
    (which was wrong). .

  [ Alan Griffiths ]
  * graphics, compositor: Move compositor/buffer_properties.h and
    compositor/graphic_buffer_allocator.h to graphics.
  * graphics, compositor: Move buffer_ipc_packer.h to graphics.
  * graphics/gbm: negate negative error codes returned by drm so they
    can be interpreted by boost.

  [ Alexandros Frantzis ]
  * examples: Add option to specify the display configuration policy to
    use We offer three display configuration policies to all the
    examples that use configurations based on
    mir::example::ServerConfiguration: 1. clone (default) 2. sidebyside
    (outputs are placed side-by-side in the virtual space, in increasing
    connector id order) 3. single (only the first, in connector id
    order, is used).

  [ Ubuntu daily release ]
  * Automatic snapshot from revision 914

 -- Ubuntu daily release <ps-jenkins@lists.canonical.com>  Fri, 02 Aug 2013 00:02:52 +0000

mir (0.0.8+13.10.20130801-0ubuntu1) saucy; urgency=low

  [ Kevin DuBois ]
  * connect multi-display info from the display, to the client by
    improving SessionMediator.
  * prepare for global event sending (like display resizing) by
    separating the ability to send messages into distinct classes that
    is used in the client request service loops clean up constructors
    that aren't used, functions that aren't needed as well.

  [ Robert Carr ]
  * Support monitor input channels for the shell.

  [ Eleni Maria Stea ]
  * stub Platform functions to NestedPlatform replaced
    create_nested_platform with a call to the NestedPlatform constructor
    in the default_server_configuration.cpp.

  [ Alexandros Frantzis ]
  * gbm: Handle the cursor properly with multiple monitors.

  [ Ubuntu daily release ]
  * Automatic snapshot from revision 907

 -- Ubuntu daily release <ps-jenkins@lists.canonical.com>  Thu, 01 Aug 2013 00:02:49 +0000

mir (0.0.8+13.10.20130731.2-0ubuntu1) saucy; urgency=low

  [ Dmitrijs Ledkovs ]
  * Use explicit boost-dev packages.

  [ Alexandros Frantzis ]
  * gbm: Support non-cloned display configurations.

  [ Thomas Voß ]
  * Adjust documentation to account for lightdm/packaging changes.
  * Don't make Mir become a process group leader, to avoid CTRL-C
    killing the X server.

  [ Alan Griffiths ]
  * test_framework: Provide boost exception diagnostics.
  * graphics: Remove use of frontend::Surface from graphics interface &
    implementation.

  [ Daniel van Vugt ]
  * Don't run Android commands which are no longer valid in flipped
    phablet images. They will only kill your connection to the device.
    (LP: #1206369). (LP: #1206369)
  * Fix documentation to suit the new "flipped" phablet images. Also
    remove extraneous comment which could cause copy/paste mistakes.

  [ Eleni Maria Stea ]
  * mir option --nested-mode <host-socket>.
  * added a native platform interface in
    include/server/mir/graphics/native_platform.h added a new static
    library for the nested platform added some stub
    create_native_platform and create_nested_platform functions to be
    called when mir runs in nested mode.

  [ Ubuntu daily release ]
  * Automatic snapshot from revision 901

 -- Ubuntu daily release <ps-jenkins@lists.canonical.com>  Wed, 31 Jul 2013 12:55:57 +0000

mir (0.0.8+13.10.20130730-0ubuntu1) saucy; urgency=low

  [ Robert Ancell ]
  * Use the soname in the filename of all the public libraries.
    Explicityly set soname for libmirserver and libmirprotobuf.

  [ Daniel van Vugt ]
  * Separate MockBufferAllocator for reuse in other test cases.
  * Silence noisy integration tests (Uninteresting mock function calls)
    (LP: #1192618). (LP: #1192618)
  * Distinguish between a buffer locked for composition vs snapshotting.
    The difference will become very important with the introduction of
    bypass. Stay tuned.

  [ Alexandros Frantzis ]
  * graphics, shell: move GLPixelBuffer to shell.
  * compositor: Introduce and use a different DisplayBufferCompositor
    object per non-cloned output.
  * geometry: Use an closed-open representation for Rectangle end
    points.

  [ Thomas Voß ]
  * Adjust the Process class to correctly trace child processes. This
    should help a lot in avoiding/diagnosing races on armhf.

  [ Kevin DuBois ]
  * expand client api so that multiple MirDisplayInfo can be returned
    for multimonitor situations.
  * add a function to the client api to query the possible formats to
    create a surface with.
  * client: decouple MirConnection from MirEvent a bit. stop two-step
    initialization of the client rpc channel.

  [ Robert Carr ]
  * Add surface lifecycle notification to the session listener.
  * Build test_android_input_registrar.cpp.

  [ Alan Griffiths ]
  * graphics, shell: move GLPixelBuffer to shell.

  [ Maarten Lankhorst ]
  * Fixes LP: #1195509. (LP: #1195509)

  [ Ubuntu daily release ]
  * Automatic snapshot from revision 890

 -- Ubuntu daily release <ps-jenkins@lists.canonical.com>  Tue, 30 Jul 2013 00:03:17 +0000

mir (0.0.8-0ubuntu1) saucy; urgency=low

  * New release

 -- Robert Ancell <robert.ancell@canonical.com>  Mon, 22 Jul 2013 10:07:38 +1200

mir (0.0.7+13.10.20130721ubuntu.unity.next-0ubuntu1) saucy; urgency=low

  [ Robert Ancell ]
  * Update debian/copyright for 3rd_party files. (LP: #1194073)
  * update to xmir instructions.
  * Put demos back into bin, not libexec. It's confusing, conflicts with
    the documentation and makes it harder to run them.
  * Add some XMir diagnostic and recovery documentation.
  * Update docs to refer to saucy, not raring.
  * Display command line options error when failed.
  * Remove dead tag code in SessionManager.
  * Remove dead code in ProtobufSocketCommunicator.
  * Releasing 0.0.6
  * Close the platform file descriptors on destruction of MirConnection.
    (LP: #1198022)
  * Remove libancilliary and implement required functionality directly.
  * add xmir guide to debug.
  * Only use a DRM device if it has connections. (LP: #1197708)
  * Add instructions on how to compile Mesa and X.Org with Mir support.
    (LP: #1193261)

  [ Jussi Pakkanen ]
  * Explicitly create output directory before running custom command.

  [ Alexandros Frantzis ]
  * graphics: Implement GLBufferPixels to extract buffer pixels using
    GL.
  * lttng: Install tracepoint provider libraries in private lib
    subdirectory.
  * surfaces: Fix Surface::flag_for_render() Fixes lp:1195105. (LP:
    #1195105)
  * compositor: Manage the rendering target properly in the compositing
    threads.
  * shell: Implement Session::take_snapshot() method.
  * graphics: Add Display::configure() method.
  * server: Support handlers for file descriptors in MainLoop.
  * graphics: Reconfigure the Display when the display configuration
    changes.
  * tests: Fix race condition in MockDRM leading to memory errors
    Previously, because we allocated and returned memory in two step,
    using a unique storage point to hold the allocated memory, there was
    the potential for memory errors (e.g. double frees) in multithreaded
    tests (like
    drm_close_not_called_concurrently_on_ipc_package_destruction). (LP:
    #1197408)
  * server: Make symbols of loaded SharedLibraries available globally.
  * gbm: Provide different functions for validating server and client
    Mesa EGL native displays. (LP: #1177902)
  * gbm: Update mesa egl native display validation function names Update
    mesa egl native display validation function names to match the ones
    used by Mesa.
  * graphics: Introduce a DisplayConfigurationPolicy to set up
    DisplayConfigurations.
  * geometry: Add Rectangles class to hold a collection of rectangles.
  * android: Separate Display and DisplayBuffer implementations.
  * graphics: Fall back to reading RGBA pixel data in GLPixelBuffer if
    BGRA is not supported.
  * Replace ViewableArea with more fitting interfaces.

  [ Eleni Maria Stea ]
  * minor fix of typo in the example: mir_client_accelerated.
  * fixed invalid C++ code, which was using a non-standard gcc language
    extension, for named initialization of structure elements.

  [ Stephen M. Webb ]
  * disable running the integration test suite on arm architecture
    during the packaging builds (lp: #1195265). (LP: #1195265, #1195260)

  [ Didier Roche ]
  * lttng: Install tracepoint provider libraries in private lib
    subdirectory.
  * build-dep on valgrind as it's used in integration tests. (LP:
    #1195265)
  * only build on archs we support.
  * Don't build on powerpc.
  * Disable unity armhf tests, they are failing the armhf build on
    buildds.

  [ Kevin DuBois ]
  * unify advance_client_buffer and client_buffer() interfaces on
    ms::Surface. change the ms::Surface class so that it does not hold
    the client resource on behalf of the clients, the frontend or native
    windows do.
  * android drivers have an interface for the drivers to obtain a strong
    reference to the native window type. Allow the drivers to acquire
    this strong reference to the buffer backing their texture/fbo.
  * Activate sending a "swapinterval" signal over IPC. Add client api
    for software clients to request different swapintervals.
    (eglSwapInterval is not glued together just yet) Currently only
    swapinterval of 0 or 1 is supported. (LP: #1130553)
  * link eglSwapInterval hook in gbm driver to the ipc message to enable
    swapinterval0. This makes eglSwapInterval (1) or (0) work for gbm
    ipc clients only.
  * fix: lp:1196647 (test bug results in crash in android unit tests)
    bug was just in test code on android. (LP: #1196647)
  * fix: lp1192742 by cleaning up FD's when an android client
    unregisters its native_handle_t. (LP: #1192742)
  * saucy's default boost version is 1.53, yet the cross compile script
    was still on 1.49. switch script to 1.53.
  * begin cleanup of ms::Surface by breaking "ms::Surface : public
    mi::SurfaceTarget" inheritance the input system was using the
    surface object (specifically the std::weak_ptr<mi::SurfaceTarget> to
    the ms::Surface) as its 'key' for coordinating the surfaces. This
    bound the input system tightly to the surface stack, which prevented
    any proxying of ms::Surface and made the lifetime of ms::Surface
    tangled. This change breaks this dependency by making ms::Surface
    own an InputChannel, instead of it being a SurfaceTarget.
  * remove google mock from the internal source tree. Rather, use the
    google-mock package and build the source externally. (LP: #1185265,
    #1194017)
  * disable running the integration test suite on arm architecture
    during the packaging builds (lp: #1195265). (LP: #1195265, #1195260)
  * break ms::Surface : public mg::Renderable dependency, paving the way
    for a more sensible interface surrounding our ms::Surface object.
    Also ensure that graphics data is maintained synchronously. Remove
    most state from ms::Surface.
  * fixes: lp:1200782 by freeing fd's associated with buffer package.
    (LP: #1200782)

  [ Kevin Gunn ]
  * this is to change the doc's fpr preinstalled binaries to reference
    using the system-compositor-testing ppa.
  * update to xmir instructions.
  * add xmir guide to debug.

  [ Alan Griffiths ]
  * graphics, config: Dynamically load the graphics platform.
  * config: allow graphics platform library to be selected by command-
    line/config. (LP: #1118909)
  * docs: A move towards house style for the webpages.
  * Make gmock and umockdev dependencies of the tests, clean up, and
    make not building tests an option. (LP: #1196987)
  * client: remove some unnecessary memory allocation, copying and
    threading.
  * frontend: Guard SessionMediator::session against race conditions.
  * frontend: remove redundant and misleading comment.
  * frontend: cut down memory allocations by pre-allocating and reusing
    buffers.
  * geometry: more tractable construction of objects. (LP: #1199756)
  * tests: rework test to prevent test input events being missed before
    handler is registered. (LP: #1200236)
  * geometry: make geometry compound types easier to construct. (LP:
    #1199756)
  * doc: use house font and colors for coding guidelines.
  * mir: Simpler IntWrapper that doesn't need type tags upfront.
  * graphics, conpositor: Move dependencies of graphics platform into
    graphics.
  * graphics: Delete unused file -
    include/server/mir/graphics/framebuffer_backend.h.
  * graphics, compositor: Move the rendering interfaces and code to
    compositor.
  * graphics, compositor: move BufferBasic to graphics.
  * graphics::gbm: delete unused headers.

  [ Christopher James Halse Rogers ]
  * Improve GBM platform's device probing, by actually making it probe
    devices.
  * Fix clearly-broken code, for which clang produced deliberately
    broken output.
  * Fix two issues caught by Clang's static analyser.
  * I like clang's error messages. Let's keep Mir building on clang.
  * Make libmirclient not aggressively signal-unsafe by blocking signals
    on our IO thread. Fixes infinite loop in XMir (LP: #1199319). (LP:
    #1199319)
  * Document XMir drivers too.

  [ Sebastien Bacher ]
  * Small copyright fixes (lp: #1195647). (LP: #1195647)

  [ Daniel van Vugt ]
  * Cache the transformation matrix; only recalculate it when some part
    of the transformation changes. (LP: #1193020) . (LP: #1193020)
  * Don't pass a clang-only option to gcc. It will not understand and
    cause build failure (LP: #1194385). (LP: #1194385)
  * Fix build failure due to differing exception specifiers. noexcept
    destructors should be enforced in derived classes if the base uses
    them. (LP: #1194703). (LP: #1194703)
  * Document thread safety pitfalls about client-side callbacks. .
  * Fix mismatched destructor exception specifiers causing build failure
    in gcc 4.7. Also fix struct/class mismatches that some compilers
    will treat as an error. (LP: #1196415). (LP: #1196415)
  * mir_demo_client_unaccelerated: Add an FPS count, and a "-n" option
    to disable vsync (set swap interval to 0).
  * mir_demo_client_egl*: Add a "-n" option to disable syncing to vblank
    (hence to use swap interval == 0).
  * Initial attempts at making the Mir client API thread safe.
    Ordinarily you would not build locking into an API, however the fact
    that Mir clients implicitly get multiple threads created for them
    makes it important for the API itself to be automatically thread
    safe. I've tried to avoid API changes, but adding a new function:
    mir_wait_for_one was necessary. This is because mir_wait_for doesn't
    work if multiple threads are waiting on the same thing
    simultaneously. And the fact that waiting at all is optional means
    we can't change the behaviour of mir_wait_for -- it must always wait
    for all outstanding results (which is only safe in clients where the
    waiting happens in a single thread). .
  * Work around GCC issue 50043 which is causing build failures on
    raring. (LP: #1199210) The gcc bug is only fixed in 4.8/saucy. (LP:
    #1199210)
  * MockDisplayConfigurationPolicy: Work around gcc-4.7 bugs causing
    build failure on raring. (LP: #1200064). (LP: #1200064)
  * Another workaround for gcc-4.7 bugs causing build failure. (LP:
    #1200107). (LP: #1200107)
  * buffer_swapper_spin.h: Remove dead code: initialize_queues.
  * Remove unused interface surfaces::GraphicRegion It became unused
    when Kevin's work landed in r856 yesterday. .
  * Rename compositor::Renderables --> compositor::Scene What is a
    "Renderables"? It's the interface by which we know the scene graph,
    or the model of how all the surfaces relate to each other. Right,
    then call it a scene graph... but the word "graph" might imply a
    particular structure. And we don't want to imply such things in an
    interface. So just call it "scene". That makes slightly more sense
    than imagining what a "Renderables" (singular) is.
  * Fix comments which mention incorrect namespaces for Buffer following
    yesterday's landings.

  [ Ricardo Mendoza ]
  * Fix broken tests/unit-
    tests/client/android/test_client_android_registrar.cpp due to unused
    return value.

  [ Thomas Voß ]
  * Wait for vt to become active if we need to activate it.
  * Remove disabling asio's epoll reactor implementation from the
    package build flags.
  * Introduce cmake options to be able to selectively switch acceptance,
    integration and unit tests on/off. (LP: #1195265)

  [ Thomi Richards ]
  * Remove workaround for bug #1198022. (LP: #1198022)

  [ Robert Carr ]
  * Add raise method to surface stack.
  * Remove cucumber and all references. (LP: #1194075)
  * Add support for shaped input regions.
  * Store MirMotionAction as integer due to usage of extra bits by
    android input stack. (LP: #1197108)
  * Fix obscurance of touch events according to stacking.
  * Extract DefaultServerConfiguration::the_cursor_listener from
    DefaultServerConfiguration::the_input_configuration. (LP: #1192916)
  * Implement a connection authorization mechanism.
  * Correct test_surface_stack.cpp ordering tests.
  * Move the DepthId in surface creation to
    msh::SurfaceCreationParameters.

  [ Ubuntu daily release ]
  * Automatic snapshot from revision 874 (ubuntu-unity/next)

 -- Ubuntu daily release <ps-jenkins@lists.canonical.com>  Sun, 21 Jul 2013 00:03:59 +0000

mir (0.0.7-0ubuntu1) saucy; urgency=low

  * New release

 -- Robert Ancell <robert.ancell@canonical.com>  Mon, 15 Jul 2013 09:29:56 +1200

mir (0.0.6-0ubuntu1) saucy; urgency=low

  * New release

 -- Robert Ancell <robert.ancell@canonical.com>  Thu, 27 Jun 2013 15:47:06 +1200

mir (0.0.5-0ubuntu1) saucy; urgency=low

  * Misc a numerous package fixes.
  * Automatic snapshot from revision 766 (bootstrap)

 -- Didier Roche <didrocks@ubuntu.com>  Mon, 24 Jun 2013 19:02:49 +0200

mir (0.0.4-0ubuntu1) raring; urgency=low

  * change mesa header to clean up the file and add swapinterval 0 hook

 -- Kevin DuBois <kevin.dubois@canonical.com>  Mon, 17 Jun 2013 18:02:32 -0700

mir (0.0.3-0ubuntu1) raring; urgency=low

  [ Bryce Harrington ]
  * Add apport hook, source_mir.py

 -- Robert Ancell <robert.ancell@canonical.com>  Wed, 15 May 2013 11:47:32 +1200

mir (0.0.2-0ubuntu2) raring; urgency=low

  * Put mir in split mode

 -- Didier Roche <didrocks@ubuntu.com>  Wed, 20 Feb 2013 14:51:48 +0000

mir (0.0.2-0ubuntu1) raring; urgency=low

  * New upstream release
  * debian/control:
    - libmirclient-demos breaks older version of mir

 -- Robert Ancell <robert.ancell@canonical.com>  Tue, 12 Feb 2013 14:22:17 +1300

mir (0.0.1-0ubuntu1) quantal; urgency=low

  * Initial release

 -- Thomas Voß <thomas.voss@canonical.com>  Thu, 10 Jan 2013 08:53:02 +0100<|MERGE_RESOLUTION|>--- conflicted
+++ resolved
@@ -1,16 +1,14 @@
-<<<<<<< HEAD
 mir (0.1.3-0ubuntu1) UNRELEASED; urgency=low
 
   * Preparing for release 0.1.3
 
  -- Daniel van Vugt <daniel.van.vugt@canonical.com>  Wed, 11 Dec 2013 14:58:12 +0800
-=======
+
 mir (0.1.2+14.04.20131128.1-0ubuntu2) trusty; urgency=low
 
   * No-change rebuild for ust.
 
  -- Mathieu Trudel-Lapierre <mathieu-tl@ubuntu.com>  Fri, 06 Dec 2013 15:03:27 -0500
->>>>>>> 187bc04e
 
 mir (0.1.2+14.04.20131128.1-0ubuntu1) trusty; urgency=low
 
