<<<<<<< HEAD
mir (0.19.0-0ubuntu1) UNRELEASED; urgency=medium

  * placeholder for 0.19 release

 -- Kevin DuBois <kevin.dubois@canonical.com>  Tue, 22 Dec 2015 14:05:47 -0500
=======
mir (0.18.1+16.04.20160115-0ubuntu1) xenial; urgency=medium

  [ Andreas Pokorny ]
  * New upstream release 0.18.1 (https://launchpad.net/mir/+milestone/0.18.1)
    - No ABI changes. Bug fix release only.
    - Bug fixed:
      . [regression] pinch to zoom not working reliably (LP: #1531517)
    

  [ CI Train Bot ]
  * No-change rebuild.

 -- kevin gunn <kevin.gunn@canonical.com>  Fri, 15 Jan 2016 11:45:05 +0000
>>>>>>> 8bdb0ce5

mir (0.18.0+16.04.20151216.1-0ubuntu1) xenial; urgency=medium

  [ Kevin DuBois ]
  * New upstream release 0.18.0 (https://launchpad.net/mir/+milestone/0.18.0)
    - ABI summary: Only servers need rebuilding;
      . Mirclient ABI unchanged at 9
      . Mirserver ABI bumped to 36
      . Mircommon ABI unchanged at 5
      . Mirplatform ABI unchanged at 11
      . Mirprotobuf ABI unchanged at 3
      . Mirplatformgraphics ABI bumped to 7
      . Mirclientplatform ABI unchanged at 3
      . Mirinputplatform ABI added. Current version is 4
    - Enhancements:
      . Use libinput by default, and remove the android input stack
      . Add x11 input probing
      . Add alternative buffer swapping mechanism internally, available with
        --nbuffers 0
      . Automatic searching and selection of input platforms
      . Better support for themed cursors
      . Add demo client that uses multiple buffer streams in one surface
      . Improve fingerpaint demo to use touch pressure
      . Allow for configuring cursor acceleration, scroll speed and left or
        right handed mice
      . Allow for setting a base display configuration via client api
      . Various nested server multimonitor fixes and stability improvements
      . Remove DepthId from the SurfaceStack
    - Bug fixes:
      . Unit test failures in Display.* on Android (LP: #1519276)
      . Build failure due to missing dependency of client rpc code on mir
        protobuf (LP: #1518372)
      . Test failure in
        NestedServer.display_configuration_reset_when_application_exits
        (LP: #1517990)
      . CI test failures in various NesterServer tests (LP: #1517781)
      . FTBFS with -DMIR_PLATFORM=android (LP: #1517532)
      . Nesting Mir servers with assorted display configs causes lockup
        (LP: #1516670)
      . [testsfail] RaiseSurfaces.motion_events_dont_prevent_raise
        (LP: #1515931)
      . CI test failures in GLMark2Test (LP: #1515660)
      . Shells that inject user input events need to agree with the system
        compositor on the clock to use (LP: #1515515)
      . mircookie-dev is missing nettle-dev dependency (LP: #1514391)
      . Segmentation fault on server shutdown with mesa-kms (LP: #1513901)
      . mircookie requires nettle but libmircookie-dev doesn't depend on it
        (LP: #1513792)
      . libmircookie1 package does not list libnettle as dependency
        (LP: #1513225)
      . display configuration not reset when application exits (LP: #1511798)
      . unplugging external monitor causes nested server to throttle client
        (LP: #1511723)
      . 1/2 screen on external monitor (LP: #1511538)
      . unity-system-compositor crash, no interaction on windowed mode
        (LP: #1511095)
      . [regression] arm64/powerpc cross compile doesn't build any more
        (LP: #1510778)
      . mir_connection_get_egl_pixel_format() crashes if libEGL is loaded
        RTLD_LAZY (LP: #1510218)
      . [multimonitor] nested server surface positioning incorrect
        (LP: #1506846)
      . unity-system-compositor fails to build against lp:mir r3027
        (LP: #1506537)
      . [regression] Resampled touch events are slightly less regular than they
        used to be (LP: #1506331)
      . [testsfail] Segmentation fault mir_demo_server --test-client
        /usr/bin/mir_demo_client_basic (LP: #1506137)
      . [regression] Can't move/resize windows any more using Alt+left/middle
        buttons (LP: #1505114)
      . CI failure on some 32-bit targets in
        ServerSignal.terminate_handler_is_called_for_SIGTERM and others
        (LP: #1504579)
      . multibufferstreams use surface size instead of stream size
        (LP: #1503317)
      . CI segfault in mir-mediumtests-runner-mako in client tests
        (LP: #1502896)
      . CI segfault in mir-mediumtests-runner-mako after AndroidHardwareSanity
        tests (LP: #1502782)
      . compositing never stops when external monitor is connected
        (LP: #1499039)
      . mir_demo_server crashes with ERROR: Dynamic exception type:
        std::out_of_range - std::exception::what: map::at when an Xmir rootless
        app is closed by its File menu. (LP: #1497128)
      . Nested servers don't apply their display configuration at startup
        (LP: #1492269)
      . mir fails to open the right mouse device in kvm/qemu (LP: #1489522)
      . nexus4 & nexus7 hotplug survival (LP: #1488863)
      . Android uses mir_display_output_invalid_id (0) as an output id value
        (LP: #1463873)
      . DemoRenderer: GL_BLEND is really always enabled even when not required
        (also causes RGBX discolouration in mir_proving_server) (LP: #1423462)
      . Severe graphical corruption (mostly horizontal streaks/lines) running
        software clients (including Xmir) on android (LP: #1406725)
      . [enhancement] Ubuntu needs a way to set mouse scrolling speed
        (LP: #124440)
      . input-evdev: always send all active contacts.
      . fix backwards frame jumps on the FB context on some devices
        (LP: #1270245)
      . fix race in test (NestedServer suite) (LP: #1514884)
      . fix signal callbacks in buffer stream creation (LP: #1519998 and
        LP: #1519999)
      . allow client to retrieve error messages when stream creation fails
        (LP: #1520005)
      . [regression] Ctrl/Alt modifiers not handled correctly (LP: #1521225)
      . snappy packaging fixes
      . CI test failures due to memory errors during GLibMainLoop shutdown
        (LP: #1520217)
      . fix UBSan build (LP: #1521808)
      . SessionMediator::exchange_buffer can create references to null pointers
        (LP: #1522093)
      . After exiting Mir (by Ctrl+Alt+BkSp) VT switching by Ctrl+Alt+Fn is
        broken (LP: #1521651)
      . notify when cursor images are removed (LP: #1521795)
      . fix arm64, powerpc, ppc64el builds (LP: #1522122)
      . fix locking in ms::SurfaceStack (LP: #1522105)
      . [regression] Mouse wheel events are now unusably over-sensitive and
        backwards (LP: #1522673)
      . Cross compiling Mir from a xenial host fails (dpkg-checkbuilddeps:
        error: Unmet build dependencies: ...) (LP: #1523801)

  [ CI Train Bot ]
  * No-change rebuild.

 -- Kevin DuBois <kevin.dubois@canonical.com>  Wed, 16 Dec 2015 18:24:40 +0000

mir (0.17.1+16.04.20151105.1-0ubuntu1) xenial; urgency=medium

  [ Alberto Aguirre ]
  * New upstream release 0.17.1 (https://launchpad.net/mir/+milestone/0.17.1)
    - No ABI changes. Bug fix release only.
    - Bugs fixed:
      . compositing never stops when external monitor is connected
        (LP: #1499039)
      . half screen on external monitor (LP: #1511538)
      . Nested servers don't apply their display configuration at startup
        (LP: #1492269)
      . libmircookie1 package does not list libnettle as dependency
        (LP: #1513225)
      . unity-system-compositor crash, no interaction on windowed mode
        (LP: #1511095)
      . mir_connection_get_egl_pixel_format() crashes (LP: #1510218)
      . [regression] mir-client-platform-mesa-dev pkg-config file dropped
        (LP: #1509005)

  [ CI Train Bot ]
  * New rebuild forced.

 -- Alberto Aguirre <alberto.aguirre@canonical.com>  Thu, 05 Nov 2015 21:54:17 +0000

mir (0.17.0+15.10.20151008.2-0ubuntu1) wily; urgency=medium

  [ Alexandros Frantzis ]
  * New upstream release 0.17.0 (https://launchpad.net/mir/+milestone/0.17.0)
    - ABI summary: Only servers and graphics drivers need rebuilding;
      . Mirclient ABI unchanged at 9
      . Mirserver ABI bumped to 35
      . Mircommon ABI unchanged at 5
      . Mirplatform ABI bumped to 11
      . Mirprotobuf ABI bumped to 3
      . Mirplatformgraphics ABI bumped to 6
      . Mirclientplatform ABI unchanged at 3
    - Enhancements:
      . Introduce libmircookie, a simple mechanism for a group of cooperating
        processes to hand out and verify difficult-to-forge timestamps to
        untrusted 3rd parties.
      . More refactorings to support renderers other than GL.
      . Add MirBlob to the client API - a tool for serializing and
        deserializing data.
      . Introduce a libinput based input platform, not yet used by default.
      . Provide a mechanism for the shell to send events on surface
        construction.
      . Provide mir::shell::DisplayConfigurationController allowing shells
        to correctly change the display configuration, notifying clients
        as appropriate.
      . New DSO versioning guide.
      . Send events pertaining to the output a surface is currently on (dpi,
        form factor, scale) to clients.
    - Bug fixes:
      . [enhancement] XMir specific documentation should live in its own
        subsection (LP: #1200114)
      . Nested servers need cursor support (LP: #1289072)
      . Mir cursor is missing/invisible until the client sets it multiple
        times (LP: #1308133)
      . [regression] Fullscreen software surfaces (like Xmir -sw) can crash
        the Mir server (LP: #1493721)
      . [usc] Mir gives up and shuts down due to input with multimonitor qtmir
        (std::exception::what: Failure sending input event) (LP: #1496069)
      . Mouse cursor disappears upon entering the surface area of a nested
        client (LP: #1496849)
      . [android] input is not dispatched when attaching an external monitor
        (LP: #1498045)
      . [android] input coordinates are scaled incorrectly when an external
        display is connected (LP: #1498540)
      . [android] std::exception::what: error during hwc set() when unplugging
        external monitor (LP: #1498550)
      . tests do not compile without precompiled headers (LP: #1498829)
      . [android] std::exception::what: Failed to monitor fd: Operation not
        permitted when unplugging external display in a nested configuration
        (LP: #1499042)
      . Mir suddenly no longer builds since 'mesa (11.0.0-1ubuntu1) wily':
        /usr/include/EGL/eglplatform.h:100:35: fatal error:
        android/native_window.h: No such file or directory (LP: #1499134)
      . [android] various crashes when unplugging external display on a
        nested configuration (LP: #1501927)
      . Cursor becomes visible by itself when an external monitor is connected
        (LP: #1502200)
      . mesa FTBFS due to missing Requires in mirclient (LP: #1503450)

  [ CI Train Bot ]
  * New rebuild forced.

 -- Alexandros Frantzis <alexandros.frantzis@canonical.com>  Thu, 08 Oct 2015 16:12:19 +0000

mir (0.16.1+15.10.20150930.1-0ubuntu1) wily; urgency=medium

  [ Daniel van Vugt ]
  * New upstream release 0.16.1 (https://launchpad.net/mir/+milestone/0.16.1)
    - No ABI changes. Bug fix release only.
    - Bugs fixed:
      . Mir suddenly no longer builds since 'mesa (11.0.0-1ubuntu1) wily':
        /usr/include/EGL/eglplatform.h:100:35: fatal error:
        android/native_window.h: No such file or directory (LP: #1499134)

  [ CI Train Bot ]
  * New rebuild forced.

 -- Alexandros Frantzis <alexandros.frantzis@canonical.com>  Wed, 30 Sep 2015 14:38:36 +0000

mir (0.16.0+15.10.20150921.1-0ubuntu1) wily; urgency=medium

  [ Daniel van Vugt ]
  * New upstream release 0.16.0 (https://launchpad.net/mir/+milestone/0.16.0)
    - ABI summary: Only servers and graphics drivers need rebuilding;
      . Mirclient ABI unchanged at 9
      . Mirserver ABI bumped to 34
      . Mircommon ABI unchanged at 5
      . Mirplatform ABI bumped to 10
      . Mirprotobuf ABI bumped to 2
      . Mirplatformgraphics ABI bumped to 5
      . Mirclientplatform ABI unchanged at 3
    - Enhancements:
      . Significantly shortened buffer holding time for system compositors
        should yield higher/smoother frame rates.
      . Progress on new buffer semantics work.
      . Mir-on-x platform refinements, including support for guest platform,
        key combinations, rotation, display window size.
      . Enhanced cross-compilation, including multi-distro, and multi-arch
        support.
      . Added message auth code to make_event functions. Older implementations
        are now marked as deprecated.
      . Added EventBuilder for input platforms to use to construct events.
      . Improved logging.
      . Added protobuf versioning support.
      . Support for the NATIVE_WINDOW_CONSUMER_USAGE_BITS query.
      . Added utilities to detect the capabilities of an input device.
      . Initial refactoring to support renderers other than GL.
      . Optimized ANR logic to decide less frequent wakeups.
      . Allow clients to set their surface event handler up front.
      . Added ability to provide for setting a scale on BufferStream.
    - Bug fixes:
      . [regression] ubuntu-emulator fails to start Mir demos (LP: #1486535)
      . Overlayed framedropping clients freeze on mako (LP: #1391261)
      . [regression] Screen flickering and error messages on Android overlay
        surfaces: <ERROR> MirBufferStream: Error processing incoming buffer
        error registering graphics buffer for client use (LP: #1441553)
      . [silo0] exception thrown in cursor management code around monitor
        removals/additions (LP: #1483779)
      . mirclient.pc lists protobuf in Requires.private (LP: #1483876)
      . Overlays don't rotate when mga::DisplayBuffer is rotated (LP: #1485070)
      . cross-compile-chroot.sh fails on wily since the archive transition to
        GCC 5 (LP: #1486823)
      . [ FAILED ] ExchangeBufferTest.server_can_send_buffer
        (tests/integration-tests/test_exchange_buffer.cpp:441: Failure)
        (LP: #1487967)
      . Client fails to work with multiple client platform versions installed
        (LP: #1488500)
      . CI test failure in ClientLatency.triple_buffered_client_uses_all_buffers
        (LP: #1491876)
      . Intermittent CI failure in 
        DisplayConfigurationTest.changing_focus_from_client_with_config_to_client_without_config_configures_display
        (LP: #1494663)
      . acceptance test ClientLatency.double_buffered_client_uses_all_buffers
        does not measure latency accurately (reports low latency when we know
        it's higher) (LP: #1447947)
      . make ptest returns 0 when tests fail (LP: #1454250)
      . [regression] Mir is holding buffers much longer than it used to
        (LP: #1480164)
      . Acceptance test fails under debuild: 
        ClientCredsTestFixture.session_authorizer_receives_pid_of_connecting_clients
        (LP: #1483097)
      . dpkg-shlibdeps: warning: 
        debian/mir-platform-graphics-mesa-x4/usr/lib/x86_64-linux-gnu/mir/server-platform/server-mesa-x11.so.4
        contains an unresolvable reference to symbol
        _ZN3mir6events10make_eventElNSt6chrono8durationIlSt5ratioILl1ELl1000000000EEEE17MirKeyboardActionjij:
        (LP: #1483469)
      . [regression] surface remains invisible when changing from state
        minimized/hidden to any other (LP: #1483909)
      . android external monitor doesn't respect overlay disable option
        (LP: #1484638)
      . [regression] Clients hang without explanation when connecting to older
        servers since r2730 (LP: #1486496)
      . [regression] Intermittent test failure
        BufferQueue/WithThreeOrMoreBuffers.queue_size_scales_with_client_performance
        (LP: #1487197)
      . client api minor version was not updated in mir 0.15 (LP: #1488542)
      . On Wily/mesa-kms starting a server with a "test client" crashes the
        server (LP: #1489806)
      . The MirDisplayConfiguration returned on the client can be incorrect
        (LP: #1491937)
      . The MirDisplayConfiguration returned on the client can be incorrect
         - part 2 (LP: #1493741)
      . sbuild cross compile broken (LP: #1493895)
      . Segmentation fault in MesaBufferIntegration.* (LP: #1495459)
      . lintian says: W: mirtest-dev: extended-description-line-too-long
        (LP: #1483470)
      . SYSYEM_SUPPORTS_O_TMPFILE - typo (LP: #1483797)
      . sbuild cross compile encounters difficulties with our python dependency
        (LP: #1494317)
      . touchpad produces mouse events with zeroed relative_x and relative_y axes
        (LP: #1496814)

  [ CI Train Bot ]
  * New rebuild forced.

 -- Cemil Azizoglu <cemil.azizoglu@canonical.com>  Mon, 21 Sep 2015 16:03:27 +0000

mir (0.15.1+15.10.20150903-0ubuntu1) wily; urgency=medium

  [ Kevin Gunn ]
  * released-rebuild-for-vivid-overlay

 -- CI Train Bot <ci-train-bot@canonical.com>  Thu, 03 Sep 2015 18:50:01 +0000

mir (0.15.1+15.10.20150825-0ubuntu1) wily; urgency=medium

  [ Alberto Aguirre ]
  * New upstream release 0.15.1 (https://launchpad.net/mir/+milestone/0.15.1)
    - Bug fixes:
      . Client API minor version was not updated (LP: #1488542)
      . [regression] ubuntu-emulator fails to start Mir demos (LP: #1486535)

  [ CI Train Bot ]
  * No-change rebuild.

 -- CI Train Bot <ci-train-bot@canonical.com>  Tue, 25 Aug 2015 16:02:43 +0000

mir (0.15.0+15.10.20150818-0ubuntu1) wily; urgency=medium

  [ Daniel van Vugt ]
  * New upstream release 0.15.0 (https://launchpad.net/mir/+milestone/0.15.0)
    - ABI summary: Only servers and graphics drivers need rebuilding;
      . Mirclient ABI unchanged at 9
      . Mirserver ABI bumped to 33
      . Mircommon ABI unchanged at 5
      . Mirplatform ABI bumped to 9
    - Enhancements:
      . Add support for Mir-on-X11.
      . Latency reduction optimizations (around ~15ms reduction in total):
        Reduced input event resampling latency by 5ms. Reduced output latency
        (in system compositors) by around 10ms with the introduction of
        "predictive bypass". And we're not finished; future Mir releases
        should reduce latency further.
      . Introduced a python3-based Mir performance framework.
      . Lots of preparation for an architectural overhaul of buffer swapping,
        required in the least to support future optimizations like nested
        bypass.
      . Added a new cursor: crosshair
      . Added support for 15/16-bit client pixel formats ("high colour").
      . Added a new client function to make picking the right pixel format
        for a given EGLConfig super simple: mir_connection_get_egl_pixel_format
      . Added application-not-responding detection
      . Added client API for specifying input region shape.
      . Fixed the remaining threading flaws identified by ThreadSanitizer and
        turned it on permanently for all continuous integration in future.
      . Added support for relative pointer motion events (e.g. for gaming).
    - Bug fixes:
      . Fix focus issues breaking autopilot tests entering text (LP: #1468029)
      . Fix mir tests failure on armhf with GCC5 (LP: #1478213)
      . mir_buffer_stream_swap_buffers_sync can hang constraints (LP: #1479899)
      . Loading libmirclient.so twice leads to a segfault in libmirprotobuf.so 
        (LP: #1391976)
      . Visible corruption in SDL apps (LP: #1460149)
      . MultiThreadedCompositor::destroy_compositing_threads hangs/deadlocks on
        shutdown or display reconfiguration  (LP: #1471909)
      . ctest/"make test" reports 100% tests pass even when some fail. 
        (LP: #1472911)
      . Mir server crashed - GLib-CRITICAL **: g_source_get_context: assertion
       'source->context != NULL || !SOURCE_DESTROYED (source)' failed
        (LP: #1473869)
      . USC crash on multimonitor unplug [std::exception::what: error during
        hwc prepare()] (LP: #1474891)
      . [regression] Input focus delay after switching app back into focus
        (LP: #1480654)
      . GLibMainLoopTest.propagates_exception_from_server_action fails with 
        GCC 5 in armhf (LP: #1482274)
      . [enhancement] Mir lacks relative mouse support (LP: #1276322)
      . ShmBuffer ignores pixel_format (LP: #1424909)
      . Fullscreen bypassed clients stutter with double buffers when other
        clients are running (LP: #1447896)
      . [regression] Demo servers crash on start-up if MIR_ENABLE_TESTS=OFF
        (LP: #1439078)
      . [regression] The software cursor has a rectangular shadow around it
        in mir_proving_server (LP: #1447911)
      . TestClientCursorAPI.cursor_passed_through_nested_server fails 
        intermittently (LP: #1462088)
      . [enhancement] Add support for high colour (15/16-bit colour) clients
        (LP: #1469673)
      . android-input logs are not flushed as soon as they happen (LP #1470204)
      . Android: rotated display config not applied when an external monitor
        is hot-plugged (LP: #1471858)
      . [regression] Clients are blocked in swap buffers when the screen turns
        off (LP: #1475120)
      . [regression] Some Mir EGL demos don't get bypassed any more in
        fullscreen (LP: #1480755)
      . [regression] Multi-finger gestures are often not detected as finished
        (LP: #1481570)
      . Connection error when no client-platform (drivers) installed is
        confusing (LP: #1473268)
      . Compositor report shows overlays ("bypass") is never used by
        mir_proving_server on Android, even for fullscreen surfaces
        (LP: #1474231)

 -- CI Train Bot <ci-train-bot@canonical.com>  Tue, 18 Aug 2015 21:42:12 +0000

mir (0.14.0+15.10.20150723.1-0ubuntu1) wily; urgency=medium

  [ Andreas Pokorny ]
  * Fix missing ABI renaming in Mirplatform
  * Bump Mirserver platform graphics to 3
  * Fix mirprotobuf ABI break
  * Fix g++-5.0 compilation (LP: #1475994)

  [ CI Train Bot ]
  * New rebuild forced.

 -- CI Train Bot <ci-train-bot@canonical.com>  Thu, 23 Jul 2015 16:33:09 +0000

mir (0.14.0+15.10.20150715-0ubuntu1) wily; urgency=medium

  [ Andreas Pokorny ]
  * New upstream release 0.14.0 (https://launchpad.net/mir/+milestone/0.14.0)
    - ABI summary: All clients and all servers need building;
      . Mirclient ABI bumped to 9
      . Mirserver ABI bumped to 32
      . Mircommon ABI bumped to 5
      . Mirplatform ABI bumped to 8
    - Enhancements:
      . mir_demo_server: tweaks, features and improvements 
      . More MirEvent-2.0 related changes and unifications
      . New SurfaceInputDispatcher to replace the android InputDispatcher
      . New Threaded dispatcher for Dispatchable added
      . Rework of the relationship of surfaces and buffer streams to allow
        attaching multiple buffer streams to a surface.
      . Preparation work for new buffer semantics
      . fd leaks in tests eliminated and leak check activated for unit and
        integration tests
      . Further TSAN reported issues removed
      . Preparation work for mir-on-x: splitting of mesa platform in common
        and KMS parts
      . Further rework of input stack focused on test infrastructure
      . Persistent id request for surfaces added
      . Integration-tests cleaning: switch tests to in-process server
      . A first end-to-end input test added in privileged-tests
      . "mesa" platform renamed to "mesa-kms" (LP: #1381330)
      . [enhancement] Mir servers should allow client connections only after
        server start-up has finished  (LP: #1451844)
      . build-dependency on g++-4.9 dropped (LP: #1452320)
    - Bug fixes:
      . Crash because uncaught exception in mir::events::add_touch 
        (LP: #1437357)
      . [vegetahd] android buffer allocator does consider hwc alignment
        constraints  (LP: #1461314)
      . [regression] Touch input does not work at all any more  (LP: #1464174)
      . Mir emits a mir_motion_action_hover_exit event before of a 
        mir_motion_action_pointer_down  (LP: #1419048)
      . [testsfail] NestedInput.nested_event_filter_receives_keyboard_from_host
        failure in CI  (LP: #1462033)
      . [testsfail] InputEvents.reach_nested_client in CI  (LP: #1463315)
      . [regression] titlebar in "canonical" example WM + KeyRepeatDispatcher
        causes deadlock  (LP: #1464690)
      . CI failure in
        TestClientInput.clients_receive_many_button_events_inside_window
        (LP: #1465231)
      . mir-client-platform-mesa-dev package dependency is incorrect
        (LP: #1465642)
      . Repeat input events keep being emitted even when user switches to
        different VT  (LP: #1465669)
      . libmirprotobuf's ABI can be broken when modifying protobuf message
        definitions  (LP: #1465883)
      . Spurious Failure in ClientLibrary.highly_threaded_client
        (LP: #1466492)
      . failure in CI in BufferStreamArrangement.arrangements_are_applied
        (LP: #1466594)
      . [arale] software buffers have flickering line artefacts  (LP: #1418035)
      . can't load app purchase UI without a U1 account  (LP: #1450377)
      . [arale] Software cursor appears slightly corrupt on arale (black
        spots in place of white)  (LP: #1451309)
      . [regression] Dragging windows by the titlebar is incredibly slow
        and laggy  (LP: #1454128)
      . [regression] Opacity controls (Alt+mousewheel) don't work any more
        (LP: #1454518)
      . [regression] No API for creating freestyle surfaces  (LP: #1457987)
      . [vivid-overlay] input-stub.so fails to load on i386  (LP: #1458689)
      . client API version has wrong version  (LP: #1461312)
      . abi-dump-base make target is broken  (LP: #1461697)
      . Stopping input in a nested server stops VT switching  (LP: #1465585)
      . Pointer events are not mapped to correct output by nested Mir
        (LP: #1465692)
      . Loading libmirclient.so twice leads to a segfault in libmirprotobuf.so
        (LP: #1391976)

 -- CI Train Bot <ci-train-bot@canonical.com>  Wed, 15 Jul 2015 12:05:19 +0000

mir (0.13.3+15.10.20150617-0ubuntu1) wily; urgency=medium

  [ Alberto Aguirre ]
  * New upstream release 0.13.3 (https://launchpad.net/mir/+milestone/0.13.3)
    - Bug fixes:
      . mir-client-platform-mesa-dev package dep is incorrect (LP: #1465642)
      . Avoid allocating mir protobuf message objects on stack (LP: #1465883)

 -- CI Train Bot <ci-train-bot@canonical.com>  Wed, 17 Jun 2015 20:02:15 +0000

mir (0.13.2+15.10.20150605-0ubuntu1) wily; urgency=medium

  [ Alberto Aguirre ]
  * New upstream release 0.13.2 (https://launchpad.net/mir/+milestone/0.13.2)
    - Bug fixes:
      . Wrong client API version (LP: #1461312)
      . Add quirk to force buffer width alignment on some devices (LP: #1461314)

  [ CI Train Bot ]
  * New rebuild forced.

 -- CI Train Bot <ci-train-bot@canonical.com>  Fri, 05 Jun 2015 17:51:40 +0000

mir (0.13.1+15.10.20150520.1-0ubuntu1) wily; urgency=medium

  * Bump upstream version number to add test binaries to orig tarball.
  * Do minimal porting required to prepare for building on ppc/ppc64el.
  * Disable testsuite on powerpc until big-endian porting is complete.

 -- Adam Conrad <adconrad@ubuntu.com>  Wed, 03 Jun 2015 16:27:46 -0600

mir (0.13.1+15.04.20150520-0ubuntu1) vivid; urgency=medium

  [ Cemil Azizoglu ]
  * New upstream release 0.13.1 (https://launchpad.net/mir/+milestone/0.13.1)
    - ABI summary: No ABI break. Servers and clients do not need rebuilding.
      . Mirclient ABI unchanged at 8
      . Mircommon ABI unchanged at 4
      . Mirplatform ABI unchanged at 7
      . Mirserver ABI unchanged at 31
    - Bug fixes:
      . Can't load app purchase UI without a U1 account (LP: #1450377)
      . Crash because uncaught exception in mir::events::add_touch (LP: #1437357)

 -- CI Train Bot <ci-train-bot@canonical.com>  Wed, 20 May 2015 21:20:15 +0000

mir (0.13.0+15.04.20150512-0ubuntu1) vivid; urgency=medium

  [ Alan Griffiths ]
  * New upstream release 0.13.0 (https://launchpad.net/mir/+milestone/0.13.0)
    - Very large release as the previous 0.12 series contained only minimal
      bug fixes...
    - Enhancements:
      . New demo clients for input testing: mir_demo_client_eglsquare and
        mir_demo_client_target.
      . Demo clients: mir_demo_client_tooltip, mir_demo_client_animated_cursor
      . mir_demo_client_fingerpaint now processes input asynchronously to
        drawing for a more fluid experience.
      . New, default window manager in mir_demo_server
      . mir_demo_server option (--arw-file) to make socket filename globally rw
      . mir_demo_server demonstrates use of config file
      . Added support to mir_proving_server for rendering window title strings
      . Demo servers (mir_proving_server, mir_demo_server): Introduce support
        for Alt+` switching of windows in multi-window clients.
      . Added client API support for constructing input method surfaces.
      . Introduce "buffer streams" properly. This is a generalization of the
        most basic functionality of a surface.
      . Log useful OpenGL information on server start-up.
      . Add support for HWC 1.4
      . Add display and fencing information to the layers in the HWC report
      . Add a report_vsync method to display report
      . Support for second display when running on "android" driver stack
      . Server buffering strategy is configurable by --nbuffers=N
        (or environment MIR_SERVER_NBUFFERS=N)
      . Explicit support for configuring window management in libmirserver.
      . Remove surface configurator & placement strategy configuration points
      . Added experimental environment variable MIR_CLIENT_INPUT_RATE=Hz for
        tweaking the input resampling rate a client experiences (0 = off).
        Also raised the default input rate from 55Hz to 59Hz for visibly
        smoother touch scrolling.
      . Added keymap setting support for surfaces.
      . Improved automated testing of latency.
      . Replaced and rewrote automated ABI checking.
      . New client APIs for basic window management; setting window titles,
        self-resizing, size constraints and changing type.
      . Introduced dynamically loadable input platforms.
      . Work towards libinput integration
      . Added proof-of-concept support for Snappy packaging for Ubuntu Core.
      . Drop support for C++11. Now C++14 is required to build Mir.
      . Deprecated MirEventDelegate. Now you just pass the two fields as
        parameters directly to mir_surface_set_event_handler().
      . Legacy functions for creating surfaces marked deprecated
      . Minor redesign of the new input event API introduced in 0.10/11,
        so that identifiers are shorter and less convoluted.
      . Drop libmirclient dependency on client-platform drivers
      . Drop libmirserver dependency on client-platform drivers
      . Use the ABI version in platform library names and packages
      . Rework to reduce "abstraction leaks" in the graphics platform
      . Add thread sanitizer build option
      . Update KVM Instructions
      . Update CMAKE to use CMAKE_*_OUTPUT_DIRECTORY
    - ABI summary: Servers need rebuilding, but clients do not;
      . Mirclient ABI unchanged at 8
      . Mircommon ABI bumped to 4
      . Mirplatform ABI bumped to 7
      . Mirserver ABI bumped to 31
    - Bug fixes:
      . vivid fails to build Mir as of 2015-03-22: error: #warning "_BSD_SOURCE
        and _SVID_SOURCE are deprecated, use _DEFAULT_SOURCE" [-Werror=cpp]
        (LP: #1435127)
      . [regression] Mir servers freeze on startup (mouse and keyboard not
        responsive) (LP: #1444061)
      . [enhancement] Add support for video/HDMI output on Android
        (LP: #1296538)
      . [enhancement] Set custom cursors (LP: #1380463)
      . [regression] mali, powervr locks up with around the introduction or
        removal of a third overlay (LP: #1413211)
      . [regression] Client functions residing in libmircommon (LP: #1415321)
      . USC - mouse cursor on AMD graphics is drawing incorrectly (LP: #1417581)
      . [testsfail] SurfaceSwapBuffers.does_not_block_when_surface_is_not_composited
        fails in CI (LP: #1418002)
      . Compositing is triggered continously and needlessly when there are
        occluded surfaces with available buffers (LP: #1418081)
      . mir_demo_server doesn't emit hover_exit events (LP: #1418569)
      . SessionMediator locks mutexes in one thread and unlocks them in another
        (LP: #1427976)
      . ProtobufResponder::send_response_result race (LP: #1428402)
      . Some protobuf Closure objects can access dead objects (LP: #1433330)
      . valgrind on armhf fails with with many errors (LP: #1435186)
      . [regression] QtMir and USC can't build with lp:mir -
        fatal error: mir/events/event_builders.h (LP: #1436212)
      . [regression] mir_acceptance_tests.TestClientInput is hanging
        (LP: #1436644)
      . [regression] libmirclient crashes when calling
        mir_surface_set_event_handler() twice [InputTransport.cpp:110:
        android::InputChannel::InputChannel(const String8&, int): Assertion
        `false && "\"result != 0\""' failed.] (LP: #1438160)
      . [regression] Surfaces can't overlap screen edges any more (LP: #1438660)
      . losing touches in arale when home button is pressed (LP: #1439285)
      . [krillin] mirscreencast only creates a still picture, not a playable
        movie (LP: #1439549)
      . [regression] Unity8 doesn't detect input sent from USC with latest mir
        development code (LP: #1439719)
      . Intermittent CI failures in tests expecting created surfaces to have
        specific size (LP: #1440088)
      . [regression] [testsfail] failure in CI on
        SimpleDispatchThreadTest.keeps_dispatching_after_signal_interruption
        (LP: #1441620)
      . [android] Screencasting causes other clients to stop rendering
        (LP: #1441759)
      . Intermittent CI failures in
        MultiThreadedCompositor.does_not_block_in_start_when_compositor_thread_fails
        (LP: #1442020)
      . Flickering showing stale buffers on Krillin (LP: #1444047)
      . Acceptance tests link with static versions of client library and server
        components (LP: #1445473)
      . [regression] mir_acceptance_tests:
        TestClientCursorAPI.cursor_passed_through_nested_server is crashing most
        of the time (LP: #1447430)
      . [regression] Clients log verbose info on startup:
        "Loader: Loading module: ..." (LP: #1414883)
      . [enhancement] Missing client function for surface resizing
        (LP: #1420573)
      . [regression] [multimonitor] Clients (sometimes) run at double frame rate
        if overlapping two monitors. (LP: #1420678)
      . [enhancement] Need a client API to specify resize limitations
        (LP: #1421591)
      . [enhancement] Add surface morph client API (LP: #1422522)
      . The process for updating packaging for ABI changes is cumbersome and
        error-prone (LP: #1427207)
      . [regression] mir_acceptance_tests.NestedServer failure in clang CI
        (LP: #1430000)
      . DisplayConfigurationOutput.physical_size_mm is undefined/zero
        (LP: #1430315)
      . Dragging objects in a nested server or a client stutters slightly
        (LP: #1436192)
      . [regression] mir_proving_server: Super+N/Super+C does nothing now
        (LP: #1437166)
      . [regression] "Playground" event filters get registered twice
        (LP: #1437174)
      . [regression] <WARNING> Platform Probing: Failed to probe module.
        (LP: #1438536)
      . [regression] Move/resizing in mir_proving_server freezes if the cursor
        is outside the window (LP: #1438621)
      . [testsfail] CI failure in ClientLibraryErrorsDeathTest.
        creating_surface_synchronosly_on_malconstructed_connection_is_fatal
        (LP: #1438702)
      . Exceptions thrown due to EGL failures don't include EGL error codes
        (LP: #1444938)
      . Can't switch between sibling windows of multi-window apps (LP: #1445538)
      . [regression] specifying -DMIR_PLATFORM to one platform causes cmake
        failure (LP: #1447729)
      . mir_demo_server(_minimal): Can't move surfaces to overlap screen edges
        (LP: #1447882)
      . [regression] mir_demo_standalone_render_surfaces fails to start on
        krillin (LP: #1449198)
      . [regression] MIR_CLIENT_PERF_REPORT=log now shows "0" for the surface
        name (LP: #1415305)
      . Nested display leaks its EGLContext (LP: #1418910)
      . SimpleDispatchThreadTest.doesnt_call_dispatch_after_first_false_return
        fails when run repeatedly (LP: #1440005)
      . Surfaces are not properly released in CustomWindowManagement.
        state_change_requests_are_associated_with_correct_surface
        (LP: #1445418)
      . android reports that the gpu can only support 1 simultaneous output
        (LP: #1446304)
      . Support dynamic mouse cursor icons (LP: #1447839)

 -- CI Train Bot <ci-train-bot@canonical.com>  Tue, 12 May 2015 13:12:55 +0000

mir (0.12.1+15.04.20150324-0ubuntu1) vivid; urgency=medium

  [ Alexandros Frantzis ]
  * New upstream release 0.12.1 (https://launchpad.net/mir/+milestone/0.12.1)
    - Bug fixes:
      . [regression] mali, powervr locks up with around the introduction or
        removal of a third overlay (LP: #1413211)
      . USC - mouse cursor on AMD graphics is drawing incorrectly
        (LP: #1417581)
      . mir_demo_server doesn't emit hover_exit events (LP: #1418569)
      . SessionMediator locks mutexes in one thread and unlocks them in
        another (LP: #1427976)
      . ProtobufResponder::send_response_result race (LP: #1428402)
      . Some protobuf Closure objects can access dead objects (LP: #1433330)
      . DisplayConfigurationOutput.physical_size_mm is undefined/zero
        (LP: #1430315)
      . vivid fails to build Mir as of 2015-03-22: error: #warning
        "_BSD_SOURCE and _SVID_SOURCE are deprecated, use _DEFAULT_SOURCE"
        [-Werror=cpp] (LP: #1435127)
      . valgrind on armhf fails with with many errors (LP: #1435186)

 -- CI Train Bot <ci-train-bot@canonical.com>  Tue, 24 Mar 2015 16:09:54 +0000

mir (0.12.0+15.04.20150228-0ubuntu1) vivid; urgency=medium

  [ Alberto Aguirre ]
  * New upstream release 0.12.0 (https://launchpad.net/mir/+milestone/0.12.0)
    - Packaging changes:
      . Client platform packages now include the Mir client platform ABI 
        number. Thusly, mir-client-platform-(mesa|android) is replaced by 
        mir-client-platform-(mesa|android)2
      . Server graphics platform packages now include the Mir graphics
        platform ABI number. Thusly, mir-platform-graphics-(mesa|android)
        is replaced by mir-platform-graphics-(mesa|android)1
    - ABI summary: Servers need rebuilding, but clients do not;
      . Mirclient ABI unchanged at 8
      . Mircommon ABI unchanged at 3
      . Mirplatform ABI unchanged at 6
      . Mirserver ABI bumped to 30
    - Bug fixes:
      . [regression] Platform libraries and packages are not versioned thus
        are not installable in parallel (LP: #1423591)
      . [regression] Deadlock in TimeoutFrameDroppingPolicy logic (LP: #1421255)
 
  [ CI Train Bot ]
  * New rebuild forced.

 -- CI Train Bot <ci-train-bot@canonical.com>  Sat, 28 Feb 2015 10:30:53 +0000

mir (0.11.0+15.04.20150209.1-0ubuntu1) vivid; urgency=medium

  [ Daniel van Vugt ]
  * New upstream release 0.11.0 (https://launchpad.net/mir/+milestone/0.11.0)
    - Packaging changes:
      . Due to changes in the Mir driver model the client platforms are no
        longer versioned by soname. Thusly libmirplatform5driver-(mesa|android) is
        replaced by mir-client-platform-(mesa-android). A new package
        mir-client-platform-mesa-dev is introduced containing headers
        previously in mirplatform-dev.
    - Enhancements:
      . Lots more major plumbing in the Android code, on the path to
        supporting external displays.
      . Add support for clang 3.6.
      . Major redesign of server classes in mir::shell,scene and friends
        (still in progress).
      . Added client API for creating dialogs and tooltips.
      . Added new surface states: mir_surface_state_hidden and
        mir_surface_state_horizmaximized.
      . Performance: Use optimally efficient fragment shading when possible.
      . Performance: (Desktop) Composite using double buffering instead of
        triple to reduce visible lag.
      . mir_proving_server: Can now resize windows from any edge or corner
        using the existing Alt+middlebuttondrag.
      . mir_proving_server: Added some demo custom shaders (negative and
        high contrast modes: Super+N/C).
      . mir_proving_server: Can now close clients politely via Alt+F4.
      . Added MirPointerInputEvent (part of the new input API, the old
        MirMotionEvent is still supported also for now).
    - ABI summary: Servers need rebuilding, but clients do not;
      . Mirclient ABI unchanged at 8
      . Mircommon ABI unchanged at 3
      . Mirplatform ABI bumped to 6
      . Mirserver ABI bumped to 29
    - Bug fixes:
      . [regression] mir_demo_server exits immediately with boost
        bad_any_cast exception (LP: #1414630)
      . need way to position menus and tooltips (relative positioning to
        parent) (LP: #1324101)
      . GLibMainLoopTest failure seen in CI (LP: #1413748)
      . Clang builds fail in CI (LP: #1416317)
      . segfault in mir::compositor::GLProgramFamily::Shader::init()
        (LP: #1416482)
      . GLRenderer: The default fragment shader is sub-optimal for alpha=1.0
        (LP: #1350674)
      . mesa::DisplayBuffer::post_update is triple buffered - more laggy than
        it needs to be (LP: #1350725)
      . Cannot connect to nested server when started from a differen vt
        (LP: #1379266)
      . [testfail] AsioMainLoopAlarmTest fails in CI (LP: #1392256)
      . Compositor report inconsistently reports frame time during bypass,
        and render time otherwise (LP: #1408906)
      . [regression] mir_demo_client_fingerpaint doesn't paint anything any
        more (with the mouse) (LP: #1413139)
      . Hardware cursor is always slightly ahead of the composited image
        (LP: #1274408)
      . integration tests are outputting (too many) DisplayServer log
        messages (LP: #1408231)
      . [regression] deploy-and-test.sh doesn't work any more (unless you
        have umockdev installed already) (LP: #1413479)
      . Color Inverse on display. Toggle Negative Image (LP: #1400580)
      . mir-ubuntu-vivid-armhf-ci fails consistently (LP: #1407863)
      . Double-buffered surfaces may lag or freeze if event driven and not
        constantly redrawing (LP: #1395581)
      . Pointer motion and crossing events are missing (LP: #1417650)

 -- Ubuntu daily release <ps-jenkins@lists.canonical.com>  Mon, 09 Feb 2015 21:27:35 +0000

mir (0.10.0+15.04.20150107.2-0ubuntu1) vivid; urgency=medium

  [ Daniel van Vugt ]
  * New upstream release 0.10.0 (https://launchpad.net/mir/+milestone/0.10.0)
    - Enhancements:
      . Added support for Android HWC 1.3 devices.
      . Plumbing/preparation to support external displays on Android devices.
      . Reduced build dependencies.
      . Client API: Added version macros.
      . Began work on automatic driver probing, to intelligently choose the
        best driver for you.
      . Demo shell (mir_proving_server): Added desktop zoom feature using
        Super + mouse wheel.
      . Demo renamed: mir_demo_server_shell -> mir_proving_server
      . Other demo servers merged into -> mir_demo_server
      . Wider support for display buffer pixel formats in the mesa driver, for
        wider hardware support.
      . Performance: On mesa/desktop at least; only hold compositor buffers
        for the duration of the render, instead of the duration of the frame.
        Following this change the compositor report can now finally report
        render time instead of frame time.
      . Mir now starts reliably when a TV is connected by HDMI, and up to
        4K resolution (2160p) is known to work.
      . Plenty more enhancements logged in the bugs list below.
    - ABI summary: Servers need rebuilding, but clients do not;
      . Mirclient ABI unchanged at 8
      . Mircommon ABI unchanged at 3
      . Mirplatform ABI bumped to 5 
      . Mirserver ABI bumped to 28
    - Bug fixes:
      . [regression] Mir servers (since 0.9) randomly crash in malloc due to
        heap corruption (LP: #1401488)
      . USC - mouse cursor on AMD graphics is drawing incorrectly
        (LP: #1391975)
      . Mir fails to start when a TV is connected by HDMI
        [std::exception::what: Invalid or inconsistent display configuration]
        (LP: #1395405)
      . Input/event driven clients may freeze indefinitely (LP: #1396006)
      . Mir server crashes with "std::exception::what: Failed to get front
        buffer object" when trying to fullscreen a surface (LP: #1398296)
      . Switching windows with a Trusted Prompt Session active loses the
        trusted prompt session (LP: #1355173)
      . CI test failure in multiple tests (LP: #1401364)
      . dh_install: usr/bin/mir_demo_server exists in debian/tmp but is not
        installed to anywhere (LP: #1401365)
      . [regression] demo-shell: Instead of moving surfaces they now fly
        off-screen (LP: #1403702)
      . [regression] Binaries are no longer runnable on other machines (or in
        other directories) (LP: #1406073)
      . [i865] unity-system-compositor fails to start: Failed to choose ARGB
        EGL config (LP: #1212753)
      . Mir's compositor holds buffers (blocking clients) for the duration of
        the frame, even when not necessary. (LP: #1264934)
      . Screen goes blank (black) briefly during display config changes which
        don't affect the display mode (LP: #1274359)
      . [enhancement] There should be a quit signal sent to sessions instead
        of killing them directly (LP: #1304257)
      . MirMotionEvent.action needs stronger typing (to MirMotionAction etc)
        (LP: #1311699)
      . CompositorReport as used by DefaultDisplayBufferCompositor can't
        measure render time (LP: #1350716)
      . Full screen (bypassed) surfaces (e.g. GLMark2Test) are missing frames
        and appear to freeze or judder with swap interval 0 (LP: #1379685)
      . Trusted prompts need to be part of the lifecycle (LP: #1384950)
      . [testfail] BasicThreadPool.recycles_threads in CI (LP: #1391488)
      . acceptance_tests are too chatty (LP: #1394221)
      . mir_connection_create_surface callback is sometimes called twice on
        error (LP: #1394873)
      . File descriptor leaks in tests using UsingStubClientPlatform
        (LP: #1395762)
      . DisplayLayout resizes a surface to 1x1 if you ask it to fullscreen a
        surface that's partially offscreen (LP: #1398294)
      . Surfaces can consume input events before they're visible.
        (LP: #1400218)
      . dpkg-shlibdeps: Lots of warnings about libmirplatformstub.so
        (LP: #1401373)
      . Leaks in death tests can cause subsequent tests in the same process to
        fail (LP: #1402160)
      . [regression] lintian: E: mir-demos: binary-or-shlib-defines-rpath ...
        (LP: #1406098)
      . [regression] Mir utils can't run from the build tree any more
        (LP: #1407557)
      . fd reception code is not exeception-safe when unexpected numbers of
        fds are received (LP: #1394362)
      . Mir reports vertical refresh rates slightly inaccurately (LP: #1407558)
      . [Enhancement] Add an API to lock surface orientation (LP: #1382209)
      . Bootloop with system language Turkish on the Nexus 4 (LP: #1398984)
      . Remove the implicit assumption that there every surface can be mapped
        to an input handle. (LP: #1216727)
      . When revealing hidden surfaces wait for them to become exposed before
        sending events which we expect them to receive (LP: #1407783)

  [ Ubuntu daily release ]
  * New rebuild forced

 -- Ubuntu daily release <ps-jenkins@lists.canonical.com>  Wed, 07 Jan 2015 23:50:16 +0000

mir (0.9.0+15.04.20141125-0ubuntu1) vivid; urgency=medium

  [ Alberto Aguirre ]
  * New upstream release 0.9.0 (https://launchpad.net/mir/+milestone/0.9.0)
    - Enhancements:
      . New simpler API to configure and run a mir server.
      . The event loop is now based on GLib's main loop library instead of
        Boost.Asio.
      . For Android platforms, the server now sends buffer fence fds to its
        clients instead of potentially stalling the compositor thread waiting
        for them to be signalled.
      . New client debug interface to translate from surface to screen
        coordinates.
    - ABI summary: Servers need rebuilding, but clients do not;
      . Mirclient ABI unchanged at 8
      . Mircommon ABI bumped to 3
      . Mirplatform ABI bumped to 4
      . Mirserver ABI bumped to 27
    - Bug fixes:
      . Add a debug interface to translate from surface to screen coordinates
        (LP: #1346633)
      . Ensure a buffer requested by a surface is not delivered 
        after the surface is deleted (LP: #1376324)
      . Overlays are not displayed onscreen in some positions (LP: #1378326)
      . Server aborts when an exception is thrown from the main thread
        (LP: #1378740)
      . Fix race causing lost alarm notifications (LP: #1381925)
      . Avoid lifecycle notifications racing with connection release
        (LP: #1386646)
      . Improve error checking and reporting for the client library
       (LP: #1390388)
      . Mir demo-shell now detects power button using proper Linux scan codes
       (LP: #1303817)
      . A prompt session with an invalid application pid should be an error
        (LP: #1377968)
      . When XDG_RUNTIME_DIR is defined but pointing to a non-existing 
        directory use "/tmp" (LP: #1304873)
      . [regression] demo-shell bypass is not used on fullscreen surfaces if 
        there are windowed surfaces behind (LP: #1378706)
      . Mir upgrade through dist-upgrade installs incorrect platform
        (LP: #1378995)
      . Fix Mir progressbar example using internal glibc defines(LP: #239272)
      . Stop the default_lifecycle_event_handler raising SIGHUP while 
        disconnecting (LP: #1386185)
      . [regression] Mir fails to build with MIR_ENABLE_TESTS=OFF (LP: #1388539)
      . [regression] mir_demo_server_basic does not start (LP: #1391923)

  [ Ubuntu daily release ]
  * New rebuild forced

 -- Ubuntu daily release <ps-jenkins@lists.canonical.com>  Tue, 25 Nov 2014 17:49:24 +0000

mir (0.8.0+14.10.20141010-0ubuntu2) vivid; urgency=medium

  * No change rebuild to get debug symbols on all architectures.

 -- Brian Murray <brian@ubuntu.com>  Wed, 19 Nov 2014 11:33:10 -0800

mir (0.8.0+14.10.20141010-0ubuntu1) utopic; urgency=medium

  [ Daniel van Vugt ]
  * New upstream release 0.8.0 (https://launchpad.net/mir/+milestone/0.8.0)
    - Enhancements:
      . Less sensitivity to ABI breaks - many headers unused by external
        projects are now hidden and not installed by -dev packaes. If you
        require any headers that are missing, just ask.
      . Touchspots: --enable-touchspots to servers; visually shows touch
        locations (warning: This affects performance LP: #1373692).
      . Client performance reporting: Any Mir client can now get accurate
        performance information (frame rate, render time, buffer lag etc)
        logged to stdout. Just set env MIR_CLIENT_PERF_REPORT=log
      . Further improved touch responsiveness, with less lag and smoother
        scrolling (so long as you don't enable touchspots).
      . Slightly faster builds using precompiled headers.
      . Turn hardware overlays on by default. When in use, this halves the
        CPU usage of a Mir server. Already enabled in unity-system-compositor.
      . More scripting to detect ABI breaks.
      . Improved src/ tree consistency (renamed "src/shared" to "src/common").
      . Improved fatal signal design: Changed from SIGTERM to SIGHUP delivered
        to clients on unexpected server disconnection.
      . Improved library/package design to allow concurrent installations
        of different Mir versions without conflicts.
      . Fd reception code is now common to client and server.
    - ABI summary: Servers need rebuilding, but clients do not;
      . Mirclient ABI unchanged at 8
      . Mircommon ABI bumped to 2
      . Mirplatform ABI bumped to 3
      . Mirserver ABI bumped to 26
    - API changes between Mir 0.7 and 0.8:
      . Lots of headers removed from the public SDK! We have only hidden
        headers not known to be used by any known projects. Please let us
        know if anything is missing - https://bugs.launchpad.net/mir/+filebug
      . graphics::Platform - interface changed significantly.
      . Lots of server API changes to support touchspots.
      . File descriptors now passed as type Fd instead of int32_t.
    - Bug fixes:
      . [regression] Mir deb packages with versioned names cannot be installed
        simultaneously any more (LP: #1293944)
      . A frozen client can hang the whole server (LP: #1350207)
      . QtMir FTBFS: fatal error: mir/input/input_channel.h: No such file or
        directory (LP: #1365934)
      . [regression] platform-api fails to build against Mir 0.8 (LP: #1368354)
      . Mir FTBFS with gcc 4.9.1-14 (utopic update):
        auto_unblock_thread.h:44:46: error: no matching function for call to
        ‘std::thread::thread(<brace-enclosed initializer list>)’ (LP: #1369389)
      . [regression] Compositing is jerky and stutters during touch events
        (LP: #1372850)
      . unit test fails: AndroidInputReceiverSetup.slow_raw_input_doesnt_cause_
        frameskipping (LP: #1373826)
      . intermittent hang in TestClientInput (LP: #1338612)
      . TestClientInput.scene_obscure_motion_events_by_stacking fails
        intermittently (LP: #1361757)
      . [regression] First frame is composited as black (even though the client
        has provided a non-black frame) (LP: #1362444)
      . Some mali drivers crash after repeatedly creating/destroying the mir
        compositor threads (LP: #1362841)
      . [android] SIGTERM to server with connected client causes crash
        (LP: #1364637)
      . [regression] acceptance tests fails in
        ServerDisconnect.causes_client_to_terminate_by_default (LP: #1364772)
      . [regression] symbol lookup error:
        /usr/lib/arm-linux-gnueabihf/libmirserver.so.24: undefined symbol:
        _ZTIN7android7RefBaseE (libmirserver 0.6.1 doesn't work with
        libmircommon 0.7.0) (LP: #1364890)
      . [regression] Mir FTBFS with g++-4.8 [error: ISO C++ forbids casting
        between pointer-to-function and pointer-to-object] (LP: #1366134)
      . Intermittent CI failure in DemoPrivateProtobuf.client_calls_server
        (LP: #1367353)
      . Overly strict libmirplatform* dependencies are blocking CI
        (LP: #1370866)
      . [regression] mir demo servers segfault on shutdown (LP: #1371619)
      . Nested server crashes with SIGSEGV on shutdown in eglDestroyContext()
        (LP: #1372276)
      . [regression] Moving/resizing clients in a nested server is very
        jerky/stuttery (LP: #1372300)
      . [regression] Bypass/overlays are toggling constantly (LP: #1373689)
      . [regression] Mir server uses too much CPU during touch scrolling
        (LP: #1373809)
      . Intermittent test failures in TestClientCursorAPI.* (LP: #1342567)
      . clang emits lots of warnings about lttng headers (LP: #1348472)
      . [enhancement] Draw input event location (LP: #1323522)
      . demo shell: Keep colours consistent, regardless of the physical pixel
        format of your framebuffer (LP: #1375660)
      . tests: Fix SharedLibraryProber test runs on i386. (LP: #1375829)
      . Touchspots rendered as squares on some devices (LP: #1373698)
      . The headers needed to use features shown in the acceptance tests are
        not published (LP: #1375301)
      . update-all-ABI-sha1sums.sh and install_on_android.sh are no longer
        executable. (LP: #1376547)
      . Fix arm64 package by adding arm64 to the shared library prober test.
        (LP: #1379478)

 -- Ubuntu daily release <ps-jenkins@lists.canonical.com>  Fri, 10 Oct 2014 14:01:26 +0000

mir (0.7.3+14.10.20140918.1-0ubuntu1) utopic; urgency=medium

  [ Andreas Pokorny ]
  * New upstream release 0.7.3 (https://launchpad.net/mir/+milestone/0.7.3)
    - Bug fixes
      . Fix constructor syntax errors (LP: #1369389)
      . server: Workaround for unresponsive clients causing the server to hang 
        (LP: #1350207)
      . Relax strict dependencies of graphics drivers on an exact version
        of the libmirplatform2 package. It's blocking CI. (LP: #1370866)
      . Update cmake scripts to current version of gcovr.

  [ Ubuntu daily release ]
  * New rebuild forced

 -- Ubuntu daily release <ps-jenkins@lists.canonical.com>  Thu, 18 Sep 2014 14:54:51 +0000

mir (0.7.2+14.10.20140912-0ubuntu1) utopic; urgency=medium

  [ Alexandros Frantzis ]
  * New upstream release 0.7.2 (https://launchpad.net/mir/+milestone/0.7.2)
    - Bug fixes
      . Restore support for gcc-4.8/trusty (LP: #1366134)

 -- Ubuntu daily release <ps-jenkins@lists.canonical.com>  Fri, 12 Sep 2014 09:07:49 +0000

mir (0.7.1+14.10.20140909.1-0ubuntu1) utopic; urgency=medium

  [ Alberto Aguirre ]
  * New upstream release 0.7.1 (https://launchpad.net/mir/+milestone/0.7.1)
    - Bug fixes
      . Recycle compositor threads by using a thread pool (LP: #1362841) 

 -- Ubuntu daily release <ps-jenkins@lists.canonical.com>  Tue, 09 Sep 2014 18:28:01 +0000

mir (0.7.0+14.10.20140829-0ubuntu1) utopic; urgency=medium

  [ Daniel van Vugt ]
  * New upstream release 0.7.0 (https://launchpad.net/mir/+milestone/0.7.0)
    - Enhancements:
      . Test suite: Reworked mechanism to override Mir client functions
      . Demo shell: Detect custom rendering (decorations) to make it
        compatible with overlay optimizations
      . Make sure to preserve fd resources until the end of the sending
        of the message
      . Add test cases and script for tracking changes to the new ABIs:
        libmircommon, libmirplatform
      . Symbols file for libmirplatform
      . Symbols file for libmircommon
      . Symbols file for libmirserver
      . Various improvements to the SessionMediator test
      . Various build related improvements
      . Print testcase output during package build
      . Abort test when InProcessServer startup fails
      . Link the integration and unit tests against the server objects
      . Add a document detailing the useful tests to run and the useful
        logs to collect when troubleshooting a new android chipset
      . Enable motion event resampling and prediction for a more responsive
        touch experience.
    - ABI summary: Servers need rebuilding, but clients do not
      . Mirclient ABI unchanged at 8
      . Mircommon ABI bumped to 1
      . Mirplatform ABI bumped to 2
      . Mirserver ABI bumped to 25
    - API changes between Mir 0.6 and 0.7:
      . mirserver: Deleted function - frontend::Shell::create_surface_for().
        If you have the std::shared_ptr<frontend::Session> session, you can
        just do session->create_surface(params) instead to get a SurfaceId.
      . mirplatform: class BufferID has been replaced with a typedef. Also,
        the BufferIPCPacker interface has changed slightly [pack_fd()].
    - Bug fixes:
      . Ensure we process lifecycle events before the nested server is torn
        down (LP: #1353465)
      . Fix race in InputTestingServerConfiguration (LP: #1354446)
      . Fix fd leaks in prompt session frontend code and tests (LP: #1353461)
      . Detect the additional things the demo shell draws on the renderable
        list and avoid calling the optimized post function if they are being
        drawn (LP: #1348330)
      . Client: Fix SIGTERM dispatch in our default lifecycle event handler
        (LP: #1353867)
      . DemoRenderer: Don't try to create a texture of width zero. 
        (LP: #1358210)
      . Fix CI failures (LP: #1358698)
      . Fix build failure: "variable ‘rc’ set but not used" which happens in
        release mode when NDEBUG is set (LP: #1358625)
      . Only enumerate exposed input surfaces to avoid delivering events to
        occluded surfaces (LP: #1359264)
      . Android: do not post driver cancelled buffers (LP: #1359406)
      . Client: Ensure our platform library stays loaded for as long as it is
        needed by other objects (LP: #1358191)
      . Examples: Register the DemoCompositor with the Scene to properly
        process visibility events (LP: #1359487)
      . mir_demo_client_basic: Don't assert on user errors like failing to
        connect to a Mir server (LP: #1331958)
      . Tests: Explicitly depend on GMock target to avoid build races
        (LP: #1362646)
      . Some Mir clients spin at 100% CPU if the server dies (LP: #1340120)

  [ Ubuntu daily release ]
  * New rebuild forced

 -- Ubuntu daily release <ps-jenkins@lists.canonical.com>  Fri, 29 Aug 2014 16:12:54 +0000

mir (0.6.1+14.10.20140814-0ubuntu1) utopic; urgency=medium

  [ Daniel van Vugt ]
  * New upstream release 0.6.1 (https://launchpad.net/mir/+milestone/0.6.1)
    - Bugs fixed:
      . libmircommon-dev 0.6.0+14.10.20140811-0ubuntu1 fails to
        install/upgrade, does not replace mircommon-dev
        0.5.1+14.10.20140728-0ubuntu1 (LP: #1348515)
      . Nexus 4 client lock up observed (LP: #1352883)

  [ Ubuntu daily release ]
  * New rebuild forced

 -- Ubuntu daily release <ps-jenkins@lists.canonical.com>  Thu, 14 Aug 2014 22:34:18 +0000

mir (0.6.0+14.10.20140811-0ubuntu1) utopic; urgency=medium

  [ Cemil Azizoglu ]
  * New upstream release 0.6.0 (https://launchpad.net/mir/+milestone/0.6.0)
    - mirclient ABI unchanged at 8. Clients do not need rebuilding.
    - mirserver ABI bumped to 24. Servers need rebuilding, but probably don't
      need modification:
      . Host lifecycle event listener for nested servers introduced.
      . Add query function to BasicSurface.
      . The (deprecated) function the_ipc_factory() is now removed.
      . Removed legacy support for overriding the focus controller or the
        frontend shell.
      . Added support for a common type for managing fd's.
      . Moved testdraw library to examples directory.
      . Added support for droping stale frames when a surface becomes exposed.
    - Enhancements:
      . Split underlying data transport out of MirSocketRpcChannel.
      . Introduced two new client-side functions : mir_surface_get_focus and
        mir_surface_get_visibility.
      . Added symbolic names for cursors.
      . Made "shared" code a true shared library.
      . Provide linker scripts to control symbols exported by [mesa|android]
        libmirclientplatform.
      . Correct xcursor loader test to fail properly instead of segfaulting.
      . Make mir::Fd type copy constructible.
      . Miscellaneous packaging related enhancements.
      . Miscellaneous build related enhancements.
      . Added automated test cases for detecting ABI breakage.
      . examples/fingerpaint: Enable frame dropping so it's faster and more
        responsive.
      . mirprotobuf folded into new libmircommon.
      . Don't propagate exceptions to graphics driver code.
      . Dropped unused/minimally used dependencies : boost-filesystem,
        boost-thread, boost-chrono, boost-regex.
      . platform: provide support for customizing Mir's behavior when a
        fatal_error occurs.
      . Expose an interface for touch visualization.
    - Bugs fixed:
      . Mir servers crash with SIGABRT - assertion failed at
        buffer_queue.cpp:136 - "!pending_client_notifications.empty()"
        (LP: #1335481)
      . [regression][hammerhead] Mir fails to start on Nexus 5 & 10 as it
        fails to turn vsync signal on (LP: #1345533)
      . [qtcomp] Random crash in Mir input when running AP tests: [terminate
        called after throwing an instance of '...' what(): assign: File exists]
        when constructing a mir::AsioMainLoop::FDHandler (LP: #1346952)
      . CI builds fail when trying to install libmircommon-dev (LP: #1348518)
      . [regression] Mir 0.6 GL clients crash immediately on startup (Mesa is
        trying to use X11 instead of Mir) (LP: #1350163)
      . qmlscene crashed with SIGSEGV in _M_release() on quit (LP: #1342694)
      . Clients cannot create surfaces when the screen is off (LP: #1344024)
      . The packaging of headers and libraries is confused (LP: #1347522)
      . [regression] Intermittent CI failure in
        ClientLibrary.receives_surface_dpi_value (LP: #1348095)
      . Installing mir-demos also unexpectedly installs *-dev packages
        (LP: #1297100)
      . mir_unit_tests: XCursorLoader.loads_cursors_from_testing_theme crashes
        on N4 (LP: #1342029)
      . [performance] Mir is spending at least 8% of its time in
         __android_log_print() (LP: #1343074)
      . [performance] Mir demo shell spends ~12% of its time in vector
        allocation under DemoRenderer::tessellate_*() (LP: #1349698)
      . mir_client_library_debug.h functions do not have C linkage
        (LP: #1349742)
      . mir client API is missing getters for some surface attributes
        (LP: #1336553)
      . Building Mir outputs lots of warnings about Android logging functions
        in 3rd_party/ (LP: #1348467)
      . The "shared" code should be a shared library (LP: #1341502)
      . Finish the removal of mirprotobuf library (LP: #1351133)
      . Release overlay buffers when screen is turned off (LP: #1350961)
      . mir_demo_server_shell --disable-overlays false renders incorrectly
        on android (partial fix for LP: #1348330)
      . Remember to honor MIR_ENABLE_TESTS and not emit tests if it's disabled
        (LP: #1352800)
      . Make it easier to separate command line options used by Mir from those
        used elsewhere (LP: #1351255)
      . Expose create_native_platform in libmirplatformgraphics.so
        (LP: #1353658)
      . Add versioning and pkg config to libmirplatform (LP: #1293944)
      . unity-system-compositor FTBFS against Mir: undefined reference to
        `...@MIR_CLIENT_8' (LP: #1355021)

  [ Ubuntu daily release ]
  * New rebuild forced

 -- Ubuntu daily release <ps-jenkins@lists.canonical.com>  Mon, 11 Aug 2014 19:52:06 +0000

mir (0.5.1+14.10.20140728-0ubuntu1) utopic; urgency=medium

  [ Kevin Gunn ]
  * Fixed: Crash due to racing input registration & surface removal
    (LP: #1346952)

  [ Ubuntu daily release ]
  * New rebuild forced

 -- Ubuntu daily release <ps-jenkins@lists.canonical.com>  Mon, 28 Jul 2014 02:49:50 +0000

mir (0.5.0+14.10.20140724-0ubuntu1) utopic; urgency=medium

  [ Kevin Gunn ]
  * Fixed: Crashing on assert of empty client notification queue (LP: #1335481)

 -- Ubuntu daily release <ps-jenkins@lists.canonical.com>  Thu, 24 Jul 2014 08:22:05 +0000

mir (0.5.0+14.10.20140722-0ubuntu1) utopic; urgency=medium

  [ Kevin Gunn ]
  * Fixed: [regression] Mir fails to start on Nexus 5 / Nexus 10 (LP: #1345533)

 -- Ubuntu daily release <ps-jenkins@lists.canonical.com>  Tue, 22 Jul 2014 02:17:22 +0000

mir (0.5.0+14.10.20140717-0ubuntu1) utopic; urgency=medium

  [ Daniel van Vugt ]
  * New upstream release 0.5.0 (https://launchpad.net/mir/+milestone/0.5.0)
    - mirclient ABI unchanged at 8. Clients do not need rebuilding.
    - mirserver ABI bumped to 23. Servers need rebuilding, but probably don't
      need modification:
      . DefaultServerConfiguration/Cursor API: Cursor interfaces changed, most
        notably CursorImages moved from ::mir::graphics to ::mir::input.
      . DefaultServerConfiguration: New "prompt" API.
      . DefaultServerConfiguration: "clock" member is now static.
      . SessionAuthorizer: New functions.
      . ServerConfiguration: New function added: the_prompt_connector().
    - Enhancements:
      . Add AddressSanitizer cmake build type.
      . frontend, client API, tests: add support for prompt session
        permissions and for client detecting errors.
      . server: Ensure our emergency cleanup handling infrastructure is
        signal-safe.
      . Implement and enable an xcursor based image loader for cursors.
      . Fix warnings raised by the new g++-4.9.
      . shared, scene: Introduce a generic listener collection.
      . MirMotionEvent: Define a struct typedef to allow for
        pointer_coordinates to be used individually.
    - Bugs fixed:
      . Nexus 10 leaks during overlay operations (LP: #1331769)
      . MultiThreadedCompositor deadlocks (LP: #1335311)
      . Intermittent test failure in ClientSurfaceEvents can client query 
        orientation (LP: #1335741)
      . Intermittent test failure in ClientSurfaceEvents/OrientationEvents
        (LP: #1335752)
      . Intermittent memory error in ClientSurfaceEvents on
        orientation query (LP: #1335819)
      . mir_unit_tests.EventDistributorTest.* SEGFAULT (LP: #1338902)
      . [regression] Device locks randomly on welcome screen (LP: #1339700)
      . Intermittent deadlock when switching to session with custom display
        config & closing other session (LP: #1340669)
      . Mir cursor has no hotspot setting, assumes (0, 0) (LP: #1189775)
      . clang built mir_unit_tests.ProtobufSocketCommunicatorFD crashes
        intermittently (LP: #1300653)
      . g++-4.9 binary incompatibilities with libraries built with g++-4.8
        (LP: #1329089)
      . [test regression] SurfaceLoop fails sporadically on deleting surfaces
        for a disconnecting client (LP: #1335747)
      . Intermittent test failure ServerShutdown when clients are blocked
        (LP: #1335873)
      . [regression] mir_demo_client_multiwin is displayed with obviously
        wrong colours (LP: #1339471)
      . Partially onscreen surfaces not occluded when covered by another
        surface (LP: #1340078)
      . SurfaceConfigurator::attribute_set always say "unfocused" for focus
        property changes (LP: #1336548)

 -- Ubuntu daily release <ps-jenkins@lists.canonical.com>  Thu, 17 Jul 2014 07:58:53 +0000

mir (0.4.1+14.10.20140714-0ubuntu1) utopic; urgency=medium

  [ Daniel van Vugt ]
  * Bug fix release 0.4.1 (https://launchpad.net/mir/+milestone/0.4.1) fixes:
    - [regression] Device locks randomly on welcome screen (LP: #1339700)

 -- Ubuntu daily release <ps-jenkins@lists.canonical.com>  Mon, 14 Jul 2014 13:13:37 +0000

mir (0.4.0+14.10.20140701.1-0ubuntu1) utopic; urgency=medium

  * New upstream release 0.4.0 (https://launchpad.net/mir/+milestone/0.4.0)
    - mirclient ABI bumped to 8. Clients need rebuilding.
      . Add surface attribute for visibility.
      . Add surface orientation API.
    - mirserver ABI bumped to 22. Shells need rebuilding.
      . Change compositor::Scene to expose compositor::SceneElements instead
        of graphics::Renderables.
      . Change various input and Surface classes to support the client cursor
        API.
      . Support unregistering fd handlers in the EventHandlerRegister and
        related interfaces (MainLoop).
      . server: Change mc::Scene to deal in mc::SceneElements instead of
        mg::Renderables.
      . Add visibility tracking to mc::SceneElement interface and
        implementations.
      . Move InputChannelFactory into DefaultServerConfiguration.
    - Unregister FD Handler from EventHandlerRegister.
    - Sending user input events through Surfaces.
    - Allow setting the orientation of a server surface.
    - Enable client cursor API.
    - Enable support for USB touchscreens.
    - Various test improvements.
    - Bugs fixed:
      . can't display toolbar after dismissing it (LP: #1332632)
      . [regression] demo client connection crashes the server (LP: #1334010)
      . demo server locks up in certain scenarios with --disable-overlays
        false when starting/stopping second clients (LP: #1329868)
      . MultiThreadedCompositor deadlocks (LP: #1335311)
      . Intermittent memory error in
        ClientSurfaceEvents.client_can_query_current_orientation (LP: #1335819)
      . Intermittent hang & fail in mir_acceptance_tests.TestClientCursorAPI.*
        (LP: #1332011)
      . MirClientSurfaceTests tests leak fds and eventually hang when ran
        repeatedly (LP: #1333673)
      . [testfail] Intermittent "Invalid read" in MirSurfaceSwapBuffersTest.
        swap_buffers_does_not_block_when_surface_is_not_composited
        (LP: #1334287)
      . android: support alpha blending during hwc overlay (LP: #1329879)

 -- Ubuntu daily release <ps-jenkins@lists.canonical.com>  Tue, 01 Jul 2014 15:54:36 +0000

mir (0.3.0+14.10.20140618.1-0ubuntu1) utopic; urgency=medium

  [ Cemil Azizoglu ]
  * New upstream release 0.3.0 (https://launchpad.net/mir/+milestone/0.3.0)
    - mirclient ABI unchanged, still at 7. Clients do not need rebuilding.
    - mirserver ABI bumped to 21. Shells need rebuilding.
      . Divide swap_client_buffers into separate functions.
      . Allow buffer swapping even when compositor is turned off or blocked.
        (LP: #1308843, 1308844)
      . Wire the cursor client API through the session mediator to the surface
        observer.
      . Generate destination alpha for alpha enabled display buffers.
      . Named threads.
      . Support for prompt sessions :
        https://wiki.ubuntu.com/Security/TrustStoreAndSessions.

    - mirscreencast screenshots now produce images with correct color instead
      of transparency.
    - Rename bind_to_texture->gl_bind_to_texture.
    - Refinements in test infrastructure.
    - Phablet: allow disabling the overlays via a command line switch.
    - Unify the DisplayBuffer interface's optimization functions
      behind post_renderables_if_optimizable.
    - Clean up the DisplayDevice interface so that it doesn't require the
      functions are called in any particular order.
    - Phablet:  graphics: android: preserve buffer ownership for onscreen
      overlay layers until the subsequent display posting.
    - Allow the platform to register emergency cleanup handlers in order to
      restore the graphics system to a sane state when the server fails
      abruptly.

    - Bugs fixed:
       . Mirscreencast outputs translucency instead of shadows, producing
         incorrect images. (LP: #1301210)
       . JSON formatting. (LP: #1324902)
       . Fix input_area_contains to work properly in global coordinates even
         when input_rectangles is updated. (LP: #1261647)
       . Allow a moment for clients to acquire a buffer. (LP: #1317370)
       . Generate correct alpha by changing blending equation to assume
         pre-multiplied alpha sources. (LP: #1318852)
       . Rework the recomposition messaging so that the DisplayBufferCompositor
         is no longer involved. (LP: #1319907)
  [ Ubuntu daily release ]
  * New rebuild forced

 -- Ubuntu daily release <ps-jenkins@lists.canonical.com>  Wed, 18 Jun 2014 17:51:53 +0000

mir (0.2.0+14.10.20140605-0ubuntu1) utopic; urgency=medium

  [ Daniel van Vugt ]
  * New upstream release 0.2.0 (https://launchpad.net/mir/+milestone/0.2.0)
    - mirclient ABI unchanged, still at 7. Clients do not need rebuilding.
    - mirserver ABI bumped to 20. Shells need rebuilding.
      . Cursor::set_image() parameters changed.
      . Display::the_cursor() renamed to Display::create_hardware_cursor()
      . Platform::create_display() requires a new parameter; gl_program_factory
      . Renderable::buffer() no longer accepts any parameter at all. Multi-
        monitor frame sync is guaranteed in other ways now.
      . Scene::generate_renderable_list() renamed to renderable_list_for(id)
        where id is an opaque compositor ID of your choosing.
      . Scene::set_change_callback() replaced by the more generic:
        add_observer() and remove_observer() functions.
      . Added default implementation for SceneObserver.  
      . SessionCreator renamed to ConnectionCreator.
      . ConnectedSessions renamed to Connections.
      . ProtobufSessionCreator renamed to ProtobufConnectionCreator.
      . SessionAuthorizer: pid_t parameters replaced by SessionCredentials.
      . Massive architectural changes to Input-everything.
      . Surface no longer implements Renderable, but emits one via
        compositor_snapshot().
      . Pass the full renderable list to Renderer::render().
      . Graceful handling of exceptions thrown from server threads.
      . Clarify size position interfaces in the Surface classes.
      . Plumbing for trusted sessions.
      . Allow posting and managing custom main-loop actions.
      . Timer extension.
      . Identify client process when client connects to Mir not when socket
        connects.
      . Use the ServerActionQueue for display config.
      . Recomposition signal moved to the MultiThreadedCompositor.
      . Make timer service replaceable.
      . Clarify assumptions about how many buffers a client can fill without
        blocking.
      . Introduce EmergencyCleanup interface.
    - Demo shell enhancements:
      . You can now change graphics modes on the fly using Ctrl+Alt+(-/=).
        To reset to the preferred mode use Ctrl+Alt+0.
      . The above mode changing as well as existing screen rotation keys
        (Ctrl+Alt+arrows) are now per-display; only applied to the monitor
        the mouse pointer is on.
      . New shell controls documented.
    - A new testing category, performance test, was introduced. It currently
      runs glmark2-es2 and compares the result to a minimum threshold. 
    - MIR_VERSION_MINOR is tied to MIRSERVER_ABI in the sense that a change
      in the former now requires dependent projects that a rebuild is 
      necessary.
    - SwitchingBundle was replaced by BufferQueue.
    - Expand credentials to include uid/gid for session authorizer.
    - Bypass control is now Mesa-specific and tied to the command line options.
      So the environment variable MIR_BYPASS has changed to MIR_SERVER_BYPASS.
    - Ongoing architectural changes in the compositor/renderer logic to
      prepare for overlay support, and to reduce locking overhead.
    - Made InputDispatcher replaceable.
    - Progress made on new cursor interfaces with the end goal of client and
      toolkit control of the mouse cursor appearance. More work required.
    - Updated cross-compile docs and scripts to support the latest utopic
      devel images.
    - Replaced uses of android::sp with std::shared_ptr.
    - Client cursor API infrastructure.
    - Enabled eglSwapInternal(0).
    - Make texture caching algorithm reuseable.
    - Add a DPI surface attribute.
    - Exclude arm64 from build.
    - Bugs fixed:
      . Mir doesn't install cleanly if docs are not built. (LP: #1304271)
      . Unity-system-compositor crashed [what(): Failed to set DRM crtc].
        (LP: #1294510)
      . [regression] unity8 fails to load libmirplatformgraphics
        (undefined symbol: _ZN3mir8graphics9GLProgramD1Ev). (LP: #1317200)
      . [regression] unity8 rendering artifacts. (LP: #1317260)
      . [regression] [BufferQueue] 
        BufferQueueTest.compositor_never_owns_client_buffers occasionally
        crashes with: what(): unexpected release: buffer was not given to
        compositor. (LP: #1317801)
      . Hardcoded size for serialization buffers is neither reliable nor
        secure. (LP: #1320187)
      . [regression] [BufferQueue] mir does not composite last client given
        buffer. (LP: #1321861)
      . [regression] stale frame on seen on greeter when screen is unblanked
        and toolkit/apps are laggy/throttled. (LP: #1321886)
      . [regression] [BufferQueue] current_buffer_users vector memory usage
        grows unbounded. (LP: #1317808)
      . Intermittent test failures in 
        CustomInputDispatcherFixture.custom_input_dispatcher_receives_input.
        (LP: #1318587)
      . [regression] [BufferQueue] Race condition in 
        BufferQueue::compositor_acquire could underflow shared_ptr refcount and
        delete prematurely, crash. (LP: #1318632)
      . Overflow in 
        mir::client::rpc::MirSocketRpcChannel::receive_file_descriptors as
        reported by address sanitizer. (LP: #1320821)
      . [regression] [input] Scroll events are now always zero: 
        event.motion.pointer_coordinates[0].vscroll. (LP: #1321077)
      . CI failures in CustomInputDispatcherFixture
        .custom_input_dispatcher_gets_started_and_stopped. (LP: #1321215)
      . [regression] Mir cursor vanishes after switching VTs. (LP: #1323225)
      . Server library links against libmirserverlttng. (LP: #1323317)
      . [DRM/GBM] Killing (or crashing) Mir often leaves the screen blank and
        difficult to recover. (LP: #1189770)
      . Frame rates of GL clients are limited to 60Hz on Android, even with
        swapinterval=0. (LP: #1206400)
      . mir_surface_is_valid(NULL) crashes instead of returning false.
        (LP: #1248474)
      . [regression] tests/unit-tests/shell/test_mediating_display_changer.cpp
        is not compiled and executed. (LP: #1312832)
      . Android platform does not reset the compositionType to HWC_FRAMEBUFFER
        before prepare() on every frame. (LP: #1314399)
      . The client process is identified when the socket connects, not when the
        client connects to Mir. (LP: #1314574)
      . [regression] Clients can't acquire multiple buffers any more.
        (LP: #1315302)
      . [regression] Enabling SwitchingBundleTest 
        DISABLED_synchronous_clients_only_get_two_real_buffers now crashes with
        no usable stack trace. It used to only fail. (LP: #1315312)
      . [regression] [BufferQueue] double-buffered client freezes as no buffer
        is returned on compositor_release. (LP: #1319765)
      . Uninitialized mem in OutputBuilder.hwc_version_11_success.
        (LP: #1312867)
      . [enhancement] In the tests make it possible to get a
        DefaultConfiguration initialized from the command line (LP: #1316987)
      . ci train blocked due to missing arm64 libandroid-properties-dev.
        (LP: #1323504)
  [ Ubuntu daily release ]
  * New rebuild forced

 -- Ubuntu daily release <ps-jenkins@lists.canonical.com>  Thu, 05 Jun 2014 14:02:57 +0000

mir (0.1.9+14.10.20140430.1-0ubuntu1) utopic; urgency=medium

  [ Daniel van Vugt ]
  * New upstream release 0.1.9 (https://launchpad.net/mir/+milestone/0.1.9)
    - mirclient ABI unchanged, still at 7. Clients do not need rebuilding.
    - mirserver ABI bumped to 19. Shells need rebuilding.
    - More libmirserver class changes and reorganization, including;
      . Moving things from shell:: to scene::
      . Rewriting/refactoring surface factories.
    - Added an id() to Renderable.
    - Scene/Renderer interfaces:
      . Scene is no longer responsible for its own iteration (no for_each
        any more). Instead you should iterate over the list returned by
        Scene::generate_renderable_list().
    - Bugs fixed:
      . Stale socket issue. (LP: #1285215)
      . Qt render gets blocked on EGLSwapBuffers. (LP: #1292306)
      . Lock order violated found in helgrind (potential deadlock). 
        (LP: #1296544)
      . [regression] SwitchingBundle in framedropping mode can hang. 
        (LP: #1306464)
      . [DPMS] Display backlight turns back on almost immediately after
        being turned off. (LP: #1231857)
      . Wrong frame is seen on wake up/resume/unlock. (LP: #1233564)
      . Nested platform is not testable (LP: #1299101)
      . [regression] mir_demo_server_shell crashes on display resume. 
        (LP: #1308941)
      . Multi-threaded composition is actually mostly serialized by
        SurfaceStack::guard. (LP: #1234018)
      . Mirscreencast slows down compositing and makes it very jerky. 
        (LP: #1280938)
      . Mirscreencast can cause clients to render faster than the screen
        refresh rate. (LP: #1294361)
      . Screen turns on when a new session/surface appears. (LP: #1297876)
      . mir-doc package is >56MB in size, expands to >100MB of files. 
        (LP: #1304998)
      . [regression] Clang: 'mir::test::doubles::MockSurface::visible'
        hides overloaded virtual function [-Woverloaded-virtual]. 
        (LP: #1301135)
      . [regression] GLRenderer* unit tests have recently become noisy. 
        (LP: #1308905)
      . FocusController::set_focus_to() no longer seems to raise a session
        to the top. (LP: #1302689)

  [ Ubuntu daily release ]
  * New rebuild forced

 -- Ubuntu daily release <ps-jenkins@lists.canonical.com>  Wed, 30 Apr 2014 13:26:58 +0000

mir (0.1.8+14.04.20140411-0ubuntu1) trusty; urgency=medium

  [ Daniel van Vugt ]
  * New upstream release 0.1.8 (https://launchpad.net/mir/+milestone/0.1.8)
    - mirclient ABI unchanged, still at 7. Clients do not need rebuilding.
    - mirserver ABI bumped to 18. Shells need rebuilding.
    - Server API changes affecting shells:
      . GLRenderer::tessellate() changed syntax.
      . graphics::Platform::create_display() has a new parameter allowing you
        to customize the compositor's (E)GL configutation.
      . Renderable::buffer(unsigned long frameno) is now:
        Renderable::buffer(void const* user_id). See below.
      . Renderable::should_be_rendered_in() is replaced by a more natural:
        Renderable::visble()
      . input::Surface::name() returns by value instead of reference now,
        to ensure future thread safety.
    - Switched EventHub device enumeration and hotplug to Udev. NOTE! This
      means mir_test_* can't run natively on touch devices any more without
      some setup first:
        sudo mount -o remount,rw /
        sudo apt-get update
        sudo apt-get install -y umockdev
        umockdev-run -- bin/mir_unit_tests
    - Added logging for HWC events.
    - Continued consolidation of Surface classes toward a simpler architecture.
    - Introduced "RenderableList" as the way to sample the Scene contents,
      and started using that in the default compositor.
    - Introduced physical length units and conversion (geometry::Length) in
      preparation for arbitrary DPI rendering.
    - Added some decorations to demo-shell; shadows and basic title bars, all
      anti-aliased and high-DPI scalable.
    - Multi-monitor frame sync has been redesigned to eliminate the need for
      frame number tracking.
    - Bugs (and enhancements) resolved:
      . [enhancement] Please move input detection to libudev (LP: #1237784)
      . [enhancement] Add a clamping resize mode to GLRenderer (LP: #1259887)
      . [regression] Intermittent loss of multimonitor frame sync
        (LP: #1290306)
      . [enhancement] Make GL config options configurable (LP: #1290780)
      . memcheck-test doesn't test anything when DISABLED_GTEST_DISCOVERY is
        enabled (LP: #1291876)
      . "Error opening DRM device" is always followed by "Unknown error -(some
        negative number)" (LP: #1292384)
      . Rendering/composition gets stopped early (LP: #1293896)
      . Ubuntu Touch Settings and terminal apps are not rendering correctly on
        rotate. (LP: #1294048)
      . [regression] Apps are much slower to open (LP: #1294051)
      . Settings app opens to a blank screen unless given enough time to render
        or the app is touched (LP: #1294053)
      . TestClientInput/DemoPrivateProtobuf memory leak is causing regular CI
        test failures (LP: #1295231)
      . OSK touch events "fall through" and hit surface behind them
        (LP: #1297878)
      . [enhancement] add a test for composite of last client post
        (LP: #1298596)
      . [regression] Surfaces vanish as soon as their edges touch the edge of
        screen (LP: #1301115)
  * Cherry-picked from future release 0.1.9:
    - Bug fix: mirplatformgraphics does not have boost program options in its
      symbol table (LP: #1301040)
    - Bug fix: unity8 crashed with SIGSEGV in glDeleteTextures() from
      mir::scene::GLPixelBuffer::~GLPixelBuffer() from
      mir::scene::ThreadedSnapshotStrategy::~ThreadedSnapshotStrategy()
      (LP: #1256360)

  [ Ubuntu daily release ]
  * New rebuild forced

 -- Ubuntu daily release <ps-jenkins@lists.canonical.com>  Fri, 11 Apr 2014 21:03:54 +0000

mir (0.1.7+14.04.20140318-0ubuntu1) trusty; urgency=low

  [ Alberto Aguirre ]
  * Fix not compositing the client's last posted buffer (LP: #1294048,
    LP: #1294051, LP: #1294053, LP: #1290306) In single-display cases
    the number of ready buffers decreases after a buffer is acquired by
    the rendering operator. Determine if there will be uncomposited
    buffers before acquiring a buffer so it works for single and multi
    display use cases. (LP: #1294048, #1290306, #1294051, #1294053)

 -- Ubuntu daily release <ps-jenkins@lists.canonical.com>  Tue, 18 Mar 2014 18:38:01 +0000

mir (0.1.7+14.04.20140317.1-0ubuntu1) trusty; urgency=medium

  [ Daniel van Vugt ]
  * New upstream release 0.1.7 (https://launchpad.net/mir/+milestone/0.1.7)
    - mirserver ABI bumped to 17
    - mirclient ABI unchanged, still at 7. Clients do not need rebuilding.
    - Server API changes (AKA why doesn't my code build any more?):
      . Class "CompositingCriteria" has been removed. It's replaced by the more
        flexible "Renderable" interface. This also resulted in parameter
        changes for the Renderer and scene filtering classes.
      . The function "DisplayConfiguration::configure_output()" has been
        removed. Instead, please use the new mutable version of
        "DisplayConfiguration::for_each_output()" with which you can modify
        the output structure passed in on each iteration.
      . Exposed formerly private class "GLRenderer" and demonstrated how
        to override its behaviour in demo-shell. This area is under
        construction and may experience further major changes.
    - Added initial support for hardware (HWC) overlays to accelerate
      rendering and reduce power consumption. Not complete yet.
    - Screen rotation: Added mouse cursor rotation support, so you can now
      still control things on a rotated screen. Still missing rotation of
      the cursor bitmap itself.
    - Lots of fixes to support nested Mir servers (see below).
    - Major simplification to how surface size/position/transformation
      interact, making transformations much easier to manage and work with.
    - Bugs fixed:
      . ./cross-compile-chroot.sh: line 83: popd: build-android-arm: invalid
        argument popd: usage: popd [-n] [+N | -N] (LP: #1287600)
      . Key events sent to the wrong client (and delayed) (LP: #1213804)
      . Nested servers never receive input events (in their filters)
        (LP: #1260612)
      . Software clients crash immediately on nested servers - what(): Failed
        to mmap buffer (LP: #1261286)
      . MirMotionEvent lacks local coordinates. Reports only screen
        coordinates. (LP: #1268819)
      . Nested Mir crashes with - what():
        MesaNativePlatform::create_internal_client is not implemented yet!
        (LP: #1279092)
      . clients fail to find some libraries if mir installed via "make install"
        (LP: #1285566)
      . Nested server hangs with multimonitor and internal clients.
        (LP: #1287282)
      . [regression] Multi-monitor frame sync no longer works (not
        synchronized), and frames skip/jump/stutter (LP: #1288570)
      . Mir FTBFS: /usr/bin/ld: cannot find -lmirtestdraw (when cmake ..
        -DMIR_ENABLE_TESTS=OFF) (LP: #1283951)
      . nested Mir library calls next_buffer() during startup (LP: #1284739)
      . Building Mir produces lots of warnings from GLM headers about
        deprecated degrees values vs radians (LP: #1286010)
      . [enhancement] screencast of a single window (LP: #1288478)
      . Nexus4 + mir_demo_client_eglplasma starts to stutter after a while
        (LP: #1189753)
      . --host-socket documented default argument isn't used as default
        (LP: #1262091)

  [ Ubuntu daily release ]
  * New rebuild forced

 -- Ubuntu daily release <ps-jenkins@lists.canonical.com>  Mon, 17 Mar 2014 15:12:00 +0000

mir (0.1.6+14.04.20140310-0ubuntu1) trusty; urgency=medium

  [ Kevin Gunn ]
  * Cherry-picked from future release 0.1.7:
    - Enhancement: options: Make it easier to customize DefaultConfiguration
    - Bug fix: Don't pass a parameter to bash's popd command. It doesn't expect
      one and will return an error from cross-compile-chroot.sh. (LP: #1287600)
  * New upstream release 0.1.6 (https://launchpad.net/mir/+milestone/0.1.6)
    - mirserver ABI bumped to 16.
    - Server API changes:
      . Report classes have moved to new namespaces/components. Please
        consult the server headers.
      . General clean-ups and virtual function changes affecting the ABI
        (a rebuild is required for all shells).
    - mirclient ABI unchanged, still at 7. Clients do not need rebuilding.
    - Add new feature: Screen recording ("screencasting") as demonstrated by
      the new mir-util "mirscreencast".
    - debian: Provide platform packages managed with dpkg alternatives.
    - Add new valgrind suppressions (mostly for armhf right now)
    - tools: Add new libmirclientplatform.so to install_on_android.sh.
    - Add "mir_demo_standalone_render_overlays", which is a free-standing
      example of overlay support.
    - Proper DisplayConfiguration for the AndroidDisplay to be better 
      prepared for multi-monitor Android.
    - Commenced/continued simplifying the surface class hierarchy: BasicSurface
      has now absorbed SurfaceData.
    - Dynamically load the client platform library.
    - Bugs fixed:
      . Exceptions thrown from within compositing threads were untraceable,
        resulting in a bunch of undebuggable crash reports (LP: #1237332)
      . Ensure we close drm device file descriptors on exec. (LP: #1284081)
      . nested render_surfaces fails on N4 [std::exception::what: Failed to
        compile vertex shader:] (LP: #1284597)
      . examples: correct "fullscreen-surfaces" option. (LP: #1284554)
      . Fix mutex data race reported by helgrind in integration test:
        SwapperSwappingStress (LP: #1282886)
      . scene: Return null snapshots for sessions without surfaces 
        (LP: #1281728)
      . tests: Address some raciness in
        MesaDisplayTest.drm_device_change_event_triggers_handler. 
        (LP: #1283085)
      . tests: Suppress spurious memory errors occuring when running the
        unit tests on armhf with valgrind. (LP: #1279438)
      . Mir shows an old frame on client startup (for Mesa GL clients)
        (LP: #1281938)
      . tests: Add expectation to validate second SessionAuthorizer method
        is called wit correct parameter. (LP: #1218436)
      . Set field "current_format" when sending a display config to the
        server. (LP: #1277343)
      . Fix crash in android devices by working around a subtle threading
        bug, use a dummy thead_local array to push the gl/egl context TLS 
        into a region where the future wait code does not overwrite it. 
        (LP: #1280086)
      . compositor: calling SwitchingBundle::force_requests_to_complete()
        can be a no-op when there are no requests. (LP: #1281145)
      . tests: Don't emit an "add" uevent manually when adding a device
        (LP: #1281146)
      . config: reduce size of default RPC thread pool. (LP: #1233001)
      . Clients freeze on startup if 10 or more are already running
        (LP: #1267323)
      . Fix Nexus 10 leaking FDs in the hwc prepare/set loop. (LP: #1278658)
      . Parallelize page flipping with rendering of the next frame, fixing
        stuttering observed in multi-monitor clone mode (LP: #1213801)
      . Ubuntu trusty update "glm 0.9.5.1-1" broke Mir builds. Work around the
        change. (LP: #1285955)
      . Screencast feature by compositing to offscreen buffer (LP: #1207312)

  [ Ubuntu daily release ]
  * New rebuild forced

 -- Ubuntu daily release <ps-jenkins@lists.canonical.com>  Mon, 10 Mar 2014 19:28:46 +0000

mir (0.1.5+14.04.20140212-0ubuntu1) trusty; urgency=medium

  [ Kevin Gunn ]
  * Cherry-picked from future release 0.1.6:
    - frontend, shell: provide the client process ID in the shell::Session
      interface (LP: #1276704)
  * New upstream release 0.1.5 (https://launchpad.net/mir/+milestone/0.1.5)
    - mirclient ABI bumped to 7
    - mirserver ABI bumped to 15
    - Refactoring to support client-controled RPC.
    - Add an translucent server example (use sparingly, this will kill
      performance!)
    - Add workaround for Qualcomm Snapdragon 8960 driver bug.
    - android-input: Improve debug output
    - Screen rotation support half done (rotation of the screen works but input
      rotation not implemented yet).
    - Add groundwork for overlay support to take better advantage of mobile
      hardware features and optimize composition in future.
    - Add support for HWC 1.2 (Android 4.4)
    - Add groundwork for screencasting (screen recording).
    - Optimized surface resizing, significantly reducing event flooding for
      some input configurations like touch.
    - Bugs fixed:
      . Surfaces no longer visible at all on Nexus 10 (LP: #1271853)
      . mir nested server failure: what(): error binding buffer to texture
        (LP: #1272041)
      . Unity does not process events from evdev device created before unity is
        restarted (autopilot tests) (LP: #1238417)
      . mir_unit_tests can't run on touch images any more (missing
        libumockdev.so.0) (LP: #1271434)
      . chmod 777 /tmp/mir_socket is no longer sufficient for non-root clients
        to connect to a root server (LP: #1272143)
      . Nexus7(2013) flo framerate maxes out at 30fps (LP: #1274189)
      . libmirserver user is unable to #include
         <mir/frontend/template_protobuf_message_processor.h> (LP: #1276162)
      . libmirclient user cannot "#include <mir/client/private.h>"
        (LP: #1276565)
      . AndroidInternalClient.internal_client_creation_and_use hangs on Nexus
        10 (LP: #1270685)
      . Tests that use the InProcessServer bind the default socket file
        (LP: #1271604)
      . BasicConnector threads exit immediately (LP: #1271655)
      . Integration tests TestClientIPCRender.test_accelerated_render fails on
        Galaxy Nexus and Nexus4 (LP: #1272597)
      . Android backend unit-tests FTBS on amd64 (LP: #1276621)
      . Erroneous use of last_consumed in SwitchingBundle::compositor_acquire
        (LP: #1270964)

 -- Ubuntu daily release <ps-jenkins@lists.canonical.com>  Wed, 12 Feb 2014 18:29:29 +0000

mir (0.1.4+14.04.20140204-0ubuntu1) trusty; urgency=medium

  [ Daniel van Vugt ]
  * New upstream release 0.1.4 (https://launchpad.net/mir/+milestone/0.1.4)
    - Fixed snapshotting and flicker problems for Unity8 on various Nexus
      devices.
    - Enhanced reporting of performance information:
      . Report input latency in InputReport/InputReceiverReport.
      . Added a CompositorReport for logging compositor performance and state.
    - Added a new package "mir-utils" containing new tools:
      . mirping: Displays round-trip times between client and server
      . mirout: Displays the monitor layout/configuration details
    - Added GL texture caching to improve performance when multiple surfaces
      are visible.
    - Added opacity controls to mir_demo_server_shell
    - Mir server ABI bumped to 13. Client ABI bumped to 5.
    - Removed lots of Android headers, replaced by build-dep: android-headers
    - Added support for translucent nested servers.
    - tests: Fix unitialized values and incorrect fd closing loops
    - Fix unitialized values and incorrect fd closing loops.
    - client: Add basic MirScreencast C API.
    - config: start moving default values for config options from all the
      call sites to the setup
    - tests: Provide a helper for running clients with a stub ClientPlatform.
    - android: split out HWC layers into their own file and add a
      mga::CompositionLayer type that depends on the interface mg::Renderable.
    - client: Add basic MirOutputCapture class.
    - client: Don't create mesa ClientBuffer objects from invalid
      MirBufferPackages.
    - Optimize surface resizing to avoid doing anything if the dimensions
      are unchanged.
    - SwitchingBundle - add operator<< for debugging.
    - support hwcomposer 1.2 for android 4.4 on nexus 4 (which needs hwc1.2
      support). This patch adds hwc1.2 device construction, as well as progs
      the 'skip' layer in HWC to the buffer properties of the framebuffer.
    - demo-shell: Add simple keyboard controls to rotate outputs; Ctrl +
      Alt + <arrow-key>. Fixes: https://bugs.launchpad.net/bugs/1203215.
    - frontend: exposing internals of the RPC mechanism to enable custom
      function calls to be added.
    - Make udev wrapper into a top-level citizen
    - compositor: ignore double requests to start or stop the
      MultiThreadedCompositor.
    - Add DisplayBuffer::orientation(), to tell the Renderer if we need it
      to do screen rotation in GL (for platforms which don't implement 
      rotation natively) Fixes: https://bugs.launchpad.net/bugs/1203215.
    - graphics: add an post_update function that takes a list of renderables
      to the display buffer. This will let the display buffer take advantage
      of full-surface overlays on android.
    - android-input: Improve debug output
    - the stock qcom 8960 hwcomposer chokes on getDisplayAttributes if the
      submitted arrays are not at least size 6. patched the qcom android 4.2
      hwcomposer driver on the ubuntu touch images to work properly, but
      causes us problems with in-the wild drivers, and the new 4.4 drivers.
      Make sure we always submit a larger-than-needed array to this function.
    - frontend: refactoring to make it easier to expose the underlying RPC
      transport on the server side.
    - Don't assume pressure value is zero if not yet known
    - build: Expose options to allow building but not running tests by default.
    - Translucent Server which prefers a transparent pixel format
    - frontend: refactor ProtobufMessageProcessor to separate out generic
      response sending logic from specific message handling.
    - client: expose the part of the client RPC infrastructure needed for
      downstream to prototype their own message sending.
    - Bugs fixed:
      . unity8 display flickers and stops responding on Nexus 7 (grouper)
        (LP: #1238695)
      . Mir gets textures/buffers confused when running both scroll and flicker
        demos (LP: #1263592)
      . Some snapshots on Nexus10 upside-down (LP: #1263741)
      . mir_unit_tests is crashing with SIGSEGV in libhybris gl functions
        (LP: #1264968)
      . Some snapshots on Nexus10 have swapped red/blue channels (LP: #1265787)
      . Bypass causes some non-bypassed surfaces (on top) to be invisible
        (LP: #1266385)
      . helgrind: Possible data race - MirConnection::mutex not used
        consistently (LP: #1243575)
      . helgrind: Lock order violated (potential deadlock) in
        ConnectionSurfaceMap (LP: #1243576)
      . helgrind: Possible data race - inconsistent locking in PendingCallCache
        (LP: #1243578)
      . helgrind: Lock order violated in
        mir::client::ConnectionSurfaceMap::erase(int) (LP: #1243584)
      . [enhancement] Allow a Mir nested server to have a transparent
        background (LP: #1256702)
      . Compiling without tests fails (-DMIR_ENABLE_TESTS=NO) (LP: #1263724)
      . examples, doc: Make it clear and consistent how to use
        a non-root client with a root compositor endpoint. 
        (LP: #1272143)
      . Avoid linking to umockdev on platforms (android) which don't yet
        use it. This allows mir_unit_tests to run on touch images again
        (LP: #1271434)
      . Workaround for N4 nested server issue. This change removes
        mir_pixel_format_bgr_888 - HAL_PIXEL_FORMAT_RGB_888 from the
        list of supported pixel formats on android. (LP: #1272041)
      . Don't ask glUniformMatrix4fv to transpose your matrix. That option
        was officially deprecated between OpenGL and OpenGL|ES. And some
        drivers like the Nexus 10 don't implement it, resulting in incorrect
        transformations and even nothing on screen! (LP: #1271853)
      . Fixes: bug 1272143 (LP: #1272143)
      . fix integration test failure on the galaxy nexus that was due to
        creating two surfaces and registering the same buffer twice. Fixes:
        (LP: #1272597)
      . Implement screen rotation in GLRenderer, for platforms
        which can't do it natively in DisplayBuffer.
        (LP: #1203215)
      . Add an "orientation" field to output structures in preparation for
        screen rotation. It's not yet functionally wired to anything.
        (LP: #1203215)
      . Only use SwitchingBundle::last_consumed after it has been
        set. Otherwise SwitchingBundle::compositor_acquire could follow a bogus
        code path. (LP:#1270964)
      . tests: Override configuration to avoid creating an (unused)
        filesystem endpoint for connections when using InProcessServer. 
        (LP: #1271604)
      . frontend: ensure that BasicConnector threads don't exit
        immediately. (LP: #1271655)

  [ Ubuntu daily release ]
  * New rebuild forced

 -- Ubuntu daily release <ps-jenkins@lists.canonical.com>  Tue, 04 Feb 2014 14:49:07 +0000

mir (0.1.3+14.04.20140108-0ubuntu3) trusty; urgency=medium

  * No-change rebuild against libprotobuf8 (this time from a clean tree)

 -- Steve Langasek <steve.langasek@ubuntu.com>  Mon, 03 Feb 2014 13:46:05 -0800

mir (0.1.3+14.04.20140108-0ubuntu2) trusty; urgency=medium

  * No-change rebuild against libprotobuf8

 -- Steve Langasek <steve.langasek@ubuntu.com>  Sat, 01 Feb 2014 00:08:28 +0000

mir (0.1.3+14.04.20140108-0ubuntu1) trusty; urgency=low

  [ Daniel van Vugt ]
  * Preparing for release 0.1.3

  [ Ubuntu daily release ]
  * Automatic snapshot from revision 1170

 -- Ubuntu daily release <ps-jenkins@lists.canonical.com>  Wed, 08 Jan 2014 02:04:38 +0000

mir (0.1.2+14.04.20131128.1-0ubuntu2) trusty; urgency=low

  * No-change rebuild for ust.

 -- Mathieu Trudel-Lapierre <mathieu-tl@ubuntu.com>  Fri, 06 Dec 2013 15:03:27 -0500

mir (0.1.2+14.04.20131128.1-0ubuntu1) trusty; urgency=low

  [ Kevin Gunn ]
  * New upstream release 0.1.2
    - graphics: android: improve interface for mga::DisplayDevice so its
      just concerned with rendering and posting.
    - surfaces: rename "surfaces" component to "scene".
    - surfaces, shell: Migrate Session data model from shell to surfaces.
    - graphics: change fill_ipc_package() to use real pointers.
    - mir_client_library.h: Fix typo "do and locking" should be "do any
      locking".
    - API enumerations cleanup: Remove slightly misleading *_enum_max_
      values, and replace them with more accurate plural forms.
    - test_android_communication_package: Do not expect opened fd to be >0,
      we may have closed stdin making this a valid value (LP: #1247718).
    - Update docs about running Mir on the desktop to mention new package
      ubuntu-desktop-mir.
    - offscreen: Add a display that renders its output to offscreen buffers
    - graphics: android: fix regression for hwc1.0 devices introduced in r1228
      (LP: #1252433).
    - OffscreenPlatform provides the services that the offscreen display
      needs from the Platform.
    - graphics: android: consolidate the GLContexts classes in use.
    - Fix uninitialized variable causing random drm_auth_magic test
      failures. (LP: #1252144).
    - Add a fullyish functional Udev wrapper. This currently sits in
      graphics/gbm, but will be moved to the top-level when input device
      detection migrates.
    - Add resizing support to example code; demo-shell and clients.
    - eglapp: Clarify messages about pixel formats (LP: #1168304).
    - Adds support to the MirMotionEvent under pointer_coordinates called
      tool_type. This will allow clients to tell what type of tool is
      being used, from mouse/finger/etc. (LP: #1252498)
    - client,frontend: Report the real available surface pixel formats to
      clients. (LP: #1240833)
    - graphics: android: 1) change hwc1.1 to make use of sync fences during
      the compositor's gl renderloop. Note that we no longer wait for the
      render to complete, we pass this responsibility to the driver and the
      kernel. 2) support nexus 10. (LP: #1252173) (LP: #1203268)
    - shell: don't publish SurfacesContainer - it can be private to shell.
    - gbm: Don't mess up the VT mode on setup failure Only restore the
      previous VT mode during shutdown if it was VT_AUTO.
    - Fix a crash due to a failed eglMakeCurrent() call when in nested mode.
    - shell: unity-mir uses shell::FocusSetter - make the header public again
    - Add resize support to client surfaces (mir::client::MirSurface).
    - graphics: android: support 'old aka 2012' nexus 7 hwc (nvidia tegra3
      SoC) better. (LP: #1231917)
    - Add resize support to *ClientBuffer classes. Now always get dimensions
      from the latest buffer package.
    - android: support driver hooks for the Mali T604 (present in nexus 10)
    - Add width and height to the protocol Buffer messages, in preparation
      for resizable surfaces.
    - surfaces, shell, logging, tests: don't publish headers
      that can be private to surfaces. surfaces/basic_surface.h,
      surfaces/surface_controller.h and shell/surface_builder.h
    - examples: Restore GL framebuffer binding when destroying the render
      target
    - examples, surfaces, shell: remove render_surfaces dependency on
      BasicSurface
    - geometry: remove implementation of streaming operators from headers
      (LP: #1247820)
    - Eliminate the registration order focus sequence, folding it's
      functionality in to the session container.
    - Ensure the session mediator releases acquired buffer resources before
      attempting to acquire a new buffer on behalf of the client. This fixes
      performance regression (LP: #1249210).
    - Some cleanups to test_client_input.cpp.
    - Factor out a bunch of "ClientConfigCommon".
    - Small cleanup to session container test to increase encapsulation.
    - shell, surfaces: Another step in "fixing" the surfaces hierarchies -
      only publish interfaces and putting the data model into surfaces.
    - graphics: android: HWC1.1 use EGL to get further information about
      the framebuffer pixel format.
    - Fix FTBS using use_debflags=ON (building for android-armhf).
      (LP: #1248014)
    - Add a client input receiver report.
    - doc: doxygen 1.8.4 complains about an obsolete config so ran "doxygen
      u Doxyfile.in".
    - Implement resize() for the server-side Surface classes.
    - android: clean up mga::DisplayBuffer and mga::DisplayBufferFactory
    - Add resize() support to BufferStream, in preparation for resizable
      surfaces.
    - Merge metadata changes from the newly reconstructed lp:mir
    - tests: Deduplicate mg::GraphicBufferAllocator stubs.
    - examples: Remove spurious use of mir/shell/surface.h.
    - frontend: remove ClientTrackingSurface from the Surface class
      hierarchy
    - Bumping ABI on server to libmirserver11.
    - Don't mention "Renderable". That interface hasn't existed for quite
      some time now.
    - android-input: Assign more unique touch ids

  [ Ubuntu daily release ]
  * Automatic snapshot from revision 1167

 -- Ubuntu daily release <ps-jenkins@lists.canonical.com>  Thu, 28 Nov 2013 10:05:20 +0000

mir (0.1.1+14.04.20131120-0ubuntu1) trusty; urgency=low

  [ Daniel van Vugt ]
  * New upstream release 0.1.1
    - Add unit tests for V/H scroll events.
    - surfaces: avoid publishing some internal headers, tidy up default
      configuration, integrate surfaces report.
    - client: Add mir_connection_drm_set_gbm_device()
    - graphics: avoid publishing some internal headers.
    - Fixed: unity-system-compositor FTBFS on trusty against new Mir
      (libmirserver9) (LP: #1244192)
    - compositor: avoid publishing some internal headers.
    - shell: Add set_lifecycle_state() to the Session interface.
    - frontend: avoid publishing some internal headers
    - logging: avoid publishing some internal headers.
    - Allow specifying the nested server name by passing --name= or setting
      MIR_SERVER_NAME=.
    - graphics,gbm: Inform the EGL platform about the used gbm device when
      using the native GBM platform
    - examples: Restore GL state after initializing buffers, fixing crashes 
      observed in render_surfaces (LP: #1234563)
    - Continue refactoring the mir android display classes.
    - shell: Hoist focus control functions needed by unity-mir into
      FocusController interface
    - client: Remove the timeout for detecting server crashes
    - Avoid a race condition that could lead to spurious failures of server
      shutdown tests (LP: #1245336)
    - test_client_input.cpp: Bump reception time-out in client test fixture.
      (LP: #1227683)
    - Ensure StubBufferAllocator returns buffers with the properties requested,
      and not the same old hardcoded constants.
    - Update docs and scripting for trusty.
    - compositor: Make DefaultDisplayBufferCompositorFactory private to the
      compositor component.
    - Ignore warnings clang treats as errors, about unused functions being
      generated from macros in <lttng/tracepoint.h> (LP: #1246590)
    - Add resize() support to BufferBundle. This is the first step and lowest
      level of surface resize support.
    - Clean up constants relating to SwitchingBundle.
    - Fix the armhf chroot setup script to point to the right library, so
      cross compiling can work again (LP: #1246975)
    - shell: avoid publishing some internal headers.
    - input: avoid publishing some internal headers.
  * Bump timeouts used in socket testing. It seems 100ms isn't always
    enough, which leads to spurious test failures (LP: #1252144) (LP:
    #1252144)
  * Fix uninitialized variable causing random drm_auth_magic test
    failures. (LP: #1252144). (LP: #1252144)

  [ Ubuntu daily release ]
  * Automatic snapshot from revision 1165

 -- Ubuntu daily release <ps-jenkins@lists.canonical.com>  Wed, 20 Nov 2013 07:36:15 +0000

mir (0.1.0+14.04.20131030-0ubuntu1) trusty; urgency=low

  [ Ubuntu daily release ]
  * New rebuild forced

  [ Alan Griffiths ]
  * client: Remove the timeout for detecting server crashes There are
    valid cases when the server blocks for an indeterminate amount of
    time during a client request, like when a next_buffer request blocks
    because a surface is not visible or the server is paused. In such
    cases, the timeout mechanism we used to detect server crashes caused
    the clients to fail. Furthermore, the clients seem able to detect
    server crashes without the timeout, rendering it needless anyway.
    (LP: #1245958)

  [ Ubuntu daily release ]
  * Automatic snapshot from revision 1161

 -- Ubuntu daily release <ps-jenkins@lists.canonical.com>  Wed, 30 Oct 2013 18:37:21 +0000

mir (0.1.0+14.04.20131028-0ubuntu1) trusty; urgency=low

  [ Daniel van Vugt ]
  * Bump version 0.1.0
  * Add method for testing if Rectangle::contains(Rectangle), which is
    the basis of any occlusion detection. (LP: #1227739)
  * Add support for traversing the Scene from front surface to back.
    This is required for occlusion detection at least (coming soon). .
    (LP: #1227739)
  * Optimization: Turn off blending for surfaces that are not blendable.
    On some systems this can have a noticeable performance benefit.
  * Avoid rendering surfaces that are fully hidden by other surfaces.
    This is particularly important for mobile device performance. (LP:
    #1227739) . (LP: #1227739)
  * Remove orphaned tags, which appear to have come from the Compiz
    project (!?) Add tags for the most recent releases up to 0.0.16. No
    files changed, only tags.
  * Fix significant performance issues LP: #1241369 / LP: #1241371, and
    probably more(!) Added regression test to catch such regressions and
    revert the offending commit r1049. (LP: #1241369, #1241371)

  [ Brandon Schaefer ]
  * When Scroll events come in we don't keep around the android vscroll
    hscroll data. Store it now. (LP: #1233089)

  [ Albert Astals ]
  * Fix mismatched free() / delete / delete [] reported by valgrind

  [ Alexandros Frantzis ]
  * server: Extend server status (formerly pause/resume) listener to
    report "started" events This change is needed by users of
    libmirserver, so they can properly synchronize external interactions
    with the server. (LP: #1239876)
  * graphics,examples: Don't enable more outputs than supported when
    changing the display configuration. (LP: #1217877)
  * client: Allow clients to call API functions after a connection break
    has been detected When a client tries to call an API function after
    a connection break has been detected in a previous API call, the
    client blocks in the new call. This happens because in
    MirSocketRpcChannel::notify_disconnected() the pending RPC calls are
    not forced to complete, since the channel has already been marked as
    'disconnected' by the failure in the previous call. Note that if the
    break is first detected while calling an API function, then that
    call doesn't block, since this is the first time we call
    MirSocketRpcChannel::notify_disconnected() and the pending RPC calls
    are forced to complete. This commit solves this problem by always
    forcing requests to complete when a communication failure occurs,
    even if a disconnection has already been handled. This is preferred
    over the alternative of manually calling the completion callback in
    a try-catch block when calling an RPC method because of: 1.
    Correctness: In case the communication problem first occurs in that
    call, the callback will be called twice, once by
    notify_disconnected() and once manually. 2. Consistency: The
    callback is called from one place regardless of whether the
    communication problem is first detected during that call or not.
    (LP: #1201436)
  * graphics: Improve signature of native platform initialization method
    Use an interface to provide the functionality needed by native
    platforms.

  [ Eleni Maria Stea ]
  * Test GBMBufferAllocatorTest.bypass_disables_via_environment
    overrides the MIR_BYPASS env variable, causing other tests that use
    the MIR_BYPASS to fail when we run the unit-tests with --
    gtest_repeat=N, N>1. Set back the MIR_BYPASS env. var. (LP:
    #1238000)

  [ Kevin DuBois ]
  * fix: lp 1239577 TestClientIPCRender (an android-only gfx driver
    test) was hanging due to changes in signal handling. refactor the
    test, changing the cross-process sync mechanism so it doesn't use
    sigcont. (LP: #1239577)
  * graphics: android: eliminate one of the two DisplayBuffers. both
    hwc/gpu displays use the same displaybuffer now. .

  [ Daniel d'Andrada ]
  * Add InputReader performance test.

  [ Alan Griffiths ]
  * logging: correct component tag in connector report.
  * client: fix hang(s) in client API when server dies. (LP: #1227743)
  * Fix failing acceptance-test:
    ServerShutdown/OnSignal.removes_endpoint_on_signal (LP: #1237710)
    Avoid fatal_signal_cleanup getting caught in a loop restoring itself
    and then re-entering itself. This could happen in some permutations
    of acceptance-tests where run_mir is entered with
    fatal_signal_cleanup already set up from previous tests' server
    instances. (LP: #1237710)
  * CMake: remove creation of link to non-existent file.
  * shared: some utility functions to provide some consistent ways to
    use RAII and application of these functions to some code that has
    had RAII related discussions recently.
  * config: separate out the configuration options from the
    configuration builder.
  * config: ensure USC can access
    DefaultConfigurationOptions::parse_options (LP: #1244192) (LP:
    #1244192)

  [ Ubuntu daily release ]
  * Automatic snapshot from revision 1161

 -- Ubuntu daily release <ps-jenkins@lists.canonical.com>  Mon, 28 Oct 2013 02:04:31 +0000

mir (0.0.15+13.10.20131014-0ubuntu2) trusty; urgency=low

  * No change rebuild for Boost 1.54 transition.

 -- Dmitrijs Ledkovs <xnox@ubuntu.com>  Mon, 21 Oct 2013 15:06:19 +0100

mir (0.0.15+13.10.20131014-0ubuntu1) saucy; urgency=low

  [ Kevin Gunn ]
  * bump version 0.0.15

  [ Ubuntu daily release ]
  * Automatic snapshot from revision 1133

 -- Ubuntu daily release <ps-jenkins@lists.canonical.com>  Mon, 14 Oct 2013 23:55:33 +0000

mir (0.0.14+13.10.20131011-0ubuntu1) saucy; urgency=low

  [ thomas-voss ]
  * Clean up duplicate instances of the valid connections set. Remove
    the static instances from the header file. (LP: #1238312) Requested
    to be merged directly to lp:mir by didrocks, tvoss. (LP: #1238312)

  [ Ubuntu daily release ]
  * Automatic snapshot from revision 1097

 -- Ubuntu daily release <ps-jenkins@lists.canonical.com>  Fri, 11 Oct 2013 06:59:30 +0000

mir (0.0.14+13.10.20131010-0ubuntu1) saucy; urgency=low

  [ Colin Watson ]
  * Don't build-depend on valgrind on arm64 for now, as it is not yet
    ported there.

  [ Ubuntu daily release ]
  * Automatic snapshot from revision 1095

 -- Ubuntu daily release <ps-jenkins@lists.canonical.com>  Thu, 10 Oct 2013 01:17:01 +0000

mir (0.0.14+13.10.20131009.4-0ubuntu1) saucy; urgency=low

  [Kevin Gunn]
  * bump version to 0.0.14

  [ Robert Carr ]
  * Hold ms::Surface alive from msh::Surface, and remove the explicit
    throw calls. This way holding a shared_ptr to msh::Surface becomes
    safe (as long as you drop it eventually!). (LP: #1234609). (LP:
    #1234609)

  [ Alan Griffiths ]
  * client: use lock_guard as it is simpler than unique_lock. (fix for
    mallit) frontend: Remove the endpoint first when shutting down.
    Fixes bug lp#1235159. (LP: #1235159)

  [ Ubuntu daily release ]
  * Automatic snapshot from revision 1093

 -- Ubuntu daily release <ps-jenkins@lists.canonical.com>  Wed, 09 Oct 2013 21:57:59 +0000

mir (0.0.13+13.10.20131003-0ubuntu1) saucy; urgency=low

  [ Kevin Gunn ]
  * bump version to 0.0.13

  [ Daniel d'Andrada ]
  * Fix for LP#1233944 Fixes the Mir-side of bug
    https://bugs.launchpad.net/mir/+bug/1233944 Event files are first
    created with root:root permissions and only later udev rules are
    applied to it, changing its permissions to root:android-input and
    therefore making it readable by unity8-mir in short: Retry opening a
    file when its permissions change as it might be readable now. (LP:
    #1233944)

  [ Robert Carr ]
  * Fix for LP#1233944 Fixes the Mir-side of bug
    https://bugs.launchpad.net/mir/+bug/1233944 Event files are first
    created with root:root permissions and only later udev rules are
    applied to it, changing its permissions to root:android-input and
    therefore making it readable by unity8-mir in short: Retry opening a
    file when its permissions change as it might be readable now. (LP:
    #1233944)

  [ Ubuntu daily release ]
  * Automatic snapshot from revision 1089

 -- Ubuntu daily release <ps-jenkins@lists.canonical.com>  Thu, 03 Oct 2013 06:34:41 +0000

mir (0.0.12+13.10.20131001.1-0ubuntu1) saucy; urgency=low

  [ Michael Terry ]
  * merge latest dev branch.

  [ Kevin DuBois ]
  * merge latest dev branch.

  [ Daniel d'Andrada ]
  * merge latest dev branch.

  [ Ubuntu daily release ]
  * Automatic snapshot from revision 1086

 -- Ubuntu daily release <ps-jenkins@lists.canonical.com>  Tue, 01 Oct 2013 10:04:25 +0000

mir (0.0.12+13.10.20130926.1-0ubuntu1) saucy; urgency=low

  [ Robert Ancell ]
  * Bump version to 0.0.12

  [ Alexandros Frantzis ]
  * tests: Fix compiler warning about maybe-uninitialized struct member

  [ Ubuntu daily release ]
  * Automatic snapshot from revision 1084

 -- Ubuntu daily release <ps-jenkins@lists.canonical.com>  Thu, 26 Sep 2013 08:39:29 +0000

mir (0.0.11+13.10.20130924.1-0ubuntu1) saucy; urgency=low

  [ kg ]
  * bump version for ABI break (LP: #1229212)

  [ Robert Ancell ]
  * Allow an application to override the options being populated.
  * Pass the program options to parse_options().
  * Add missing include for std::cerr.
  * Report when paused and resumed via configuration. (LP: #1192843)
  * Add missing directory separator when searching for a config file to
    parse.

  [ Kevin Gunn ]
  * change test timeouts and fix fence.

  [ Alexandros Frantzis ]
  * examples: Only check key information for key events This fixes a
    memory error reported by valgrind for examples that use eglapp.
  * shell: Apply the base configuration on a hardware change only if no
    per-session configuration is active.
  * graphics: consolidated fixed for nested code and examples on android
    stack.

  [ Eleni Maria Stea ]
  * graphics: Pull in Eleni's changes to get the DRM fd to init GBM from
    the host Mir instance.

  [ Didier Roche ]
  * remove (unused in the ppa as we have libmirserver3) hack to force
    depending and building against the exact same version.

  [ Robert Carr ]
  * Add DPMS configuration API. (LP: #1193222)
  * Deduplicate mtd::NullDisplayConfig and
    mtd::NullDisplayConfiguration.
  * Fix multiple internal client surfaces on android. (LP: #1228144)
  * change test timeouts and fix fence.
  * Add DPMS API and GBM/android impls.

  [ Kevin DuBois ]
  * platform, graphics: support nested (mir-on-mir) rendering on the
    Android platform.

  [ Michael Terry ]
  * Change how Mir chooses socket locations to make it simpler for a
    nested-Mir world, by using MIR_SOCKET as the host socket if no other
    host socket is provided and passing MIR_SOCKET on to any children.
    Also, change --nested-mode to --host-socket for clarity and add --
    standalone to force standalone mode.

  [ Daniel d'Andrada ]
  * android-input housekeeping - Updated README - Removed some dead
    code.

  [ Daniel van Vugt ]
  * Add DPMS configuration API. (LP: #1193222)
  * Add a "flags" field to MirBufferPackage so that clients can find out
    if the buffer they've been given is scanout-capable. This is
    normally something a client should never need to know. However there
    are two specialized cases where it's required to fix bugs in the
    intel and radeon X drivers:   LP: #1218735, LP: #1218815 The intel
    fix (already landed) contains a hack which will be updated after
    this branch lands. (LP: #1218815, #1218735)
  * GBM: Ensure that we don't create scanout buffers if bypass is
    explicitly disabled from the environment. (LP: #1227133) . (LP:
    #1227133)

  [ Alan Griffiths ]
  * graphics: Pull in Eleni's changes to get the DRM fd to init GBM from
    the host Mir instance.
  * input: Separate the code for dispatching input from that reading it.
  * graphics: Hook up nested surfaces events to input.
  * input: Connect nested input relay to input dispatch.
  * graphics: Simplify NativeAndroidPlatform out of existence.
  * tests: Fixes to get the tests "passing" on android/arm stack. (LP:
    #1226284)
  * graphics: consolidated fixed for nested code and examples on android
    stack.
  * examples: add command-line options to examples so the Mir server
    connection can be selected.
  * change test timeouts and fix fence.
  * client: Add client side support for connecting via an existing FD.

  [ Łukasz 'sil2100' Zemczak ]
  * Revert revision 1054 ABI-change (the libmirclient3 one), which seems
    to cause a lot of problems.

  [ Ubuntu daily release ]
  * Automatic snapshot from revision 1081

 -- Ubuntu daily release <ps-jenkins@lists.canonical.com>  Tue, 24 Sep 2013 06:04:59 +0000

mir (0.0.10+13.10.20130904-0ubuntu1) saucy; urgency=low

  [ Kevin DuBois ]
  * fix lp:1220441 (a test for android display ID was not updated). (LP:
    #1220441)

  [ Ubuntu daily release ]
  * Automatic snapshot from revision 1051

 -- Ubuntu daily release <ps-jenkins@lists.canonical.com>  Wed, 04 Sep 2013 06:04:46 +0000

mir (0.0.10+13.10.20130903-0ubuntu1) saucy; urgency=low

  [ Daniel van Vugt ]
  * SwitchingBundle: Simplify and clarify guarantees that
    compositor_acquire always has a buffer to return without blocking or
    throwing an exception. The trade-off is that to enforce the
    guarantee we need to permanently reserve one buffer for compositing.
    This reduces the flexibility of SwitchingBundle a little, such that
    minimum nbuffers is now 2. This was originally requested by
    Alexandros, as the potential throw concerned him. Although, it was
    logically guaranteed to never happen for other reasons. The second
    reason for doing this is to eliminate recycling logic, which while
    safe and correct, was quite confusing. So this change further proves
    that that logic (now removed) is not to blame for frame ordering
    bugs. .

  [ Christopher James Halse Rogers ]
  * Synthesise an unfocused event on destruction of a focused window We
    probably need to rethink focus entirely, but this is an incremental
    improvement that I need.

  [ Ubuntu daily release ]
  * Automatic snapshot from revision 1049

 -- Ubuntu daily release <ps-jenkins@lists.canonical.com>  Tue, 03 Sep 2013 14:04:56 +0000

mir (0.0.10+13.10.20130902-0ubuntu1) saucy; urgency=low

  [ Alan Griffiths ]
  * graphics: tidy up the roles and responsibilities of nested classes.

  [ Ubuntu daily release ]
  * Automatic snapshot from revision 1046

 -- Ubuntu daily release <ps-jenkins@lists.canonical.com>  Mon, 02 Sep 2013 18:05:02 +0000

mir (0.0.10+13.10.20130830.1-0ubuntu1) saucy; urgency=low

  [ Alan Griffiths ]
  * config, input: make nested::HostConnection available in
    input::NestedInput.

  [ Ubuntu daily release ]
  * Automatic snapshot from revision 1044

 -- Ubuntu daily release <ps-jenkins@lists.canonical.com>  Fri, 30 Aug 2013 18:04:58 +0000

mir (0.0.10+13.10.20130830-0ubuntu1) saucy; urgency=low

  [ Daniel van Vugt ]
  * Dramatically improved multi-monitor frame synchronization, using a
    global frame count equivalent to the highest refresh rate of all
    monitors. This is much more reliable than the old logic which was
    based on timers. This fixes LP: #1210478. (LP: #1210478)
  * Remove dead code: surfaces::Surface::compositor_buffer() It's
    unused. Though I suspect in future we might or should go back to
    using it instead of accessing the buffer stream directly (r856). .

  [ Alan Griffiths ]
  * graphcs, config: make the nested HostConnection available in
    configuration.

  [ Ubuntu daily release ]
  * Automatic snapshot from revision 1042

 -- Ubuntu daily release <ps-jenkins@lists.canonical.com>  Fri, 30 Aug 2013 10:04:58 +0000

mir (0.0.10+13.10.20130829.2-0ubuntu1) saucy; urgency=low

  [ Daniel van Vugt ]
  * eglapp: Add a new option -oN to force the surface placement onto
    output N. Unfortunately we haven't yet written any tool to tell you
    what your output IDs are.

  [ Ubuntu daily release ]
  * Automatic snapshot from revision 1038

 -- Ubuntu daily release <ps-jenkins@lists.canonical.com>  Thu, 29 Aug 2013 18:05:29 +0000

mir (0.0.10+13.10.20130829.1-0ubuntu1) saucy; urgency=low

  [ Alan Griffiths ]
  * config, input: default_android_input_configuration.cpp should only
    use public headers.
  * config, input: Stubbed version of input for nested mir.

  [ Ubuntu daily release ]
  * Automatic snapshot from revision 1036

 -- Ubuntu daily release <ps-jenkins@lists.canonical.com>  Thu, 29 Aug 2013 14:05:26 +0000

mir (0.0.10+13.10.20130829-0ubuntu1) saucy; urgency=low

  [ Daniel van Vugt ]
  * Add "composition bypass" support, whereby fullscreen surfaces are
    allowed to go straight to the display hardware without being
    composited at all, hence avoiding the overhead of any OpenGL or
    texturing where possible. Hardware support: intel: Excellent radeon:
    Good, but REQUIRES kernel 3.11.0 nouveau: Good, but REQUIRES kernel
    3.11.0 android: No bypass implemented yet. (LP: #1109963)

  [ Ubuntu daily release ]
  * Automatic snapshot from revision 1033

 -- Ubuntu daily release <ps-jenkins@lists.canonical.com>  Thu, 29 Aug 2013 10:04:53 +0000

mir (0.0.10+13.10.20130828.1-0ubuntu1) saucy; urgency=low

  [ Daniel van Vugt ]
  * I've noticed some confusion in the community around the purposes of
    the mir_demo_* binaries. For example: - Users expected
    mir_demo_client to do something. - Users expected mir_demo_server to
    be useful, when they would get more use from mir_demo_server_shell.
    - Users thought mir_demo_client_{un}accelerated were the only
    examples of {un}accelerated clients. This proposal renames
    mir_demo_client_* to more accurately describe what they are and what
    they do. .

  [ Alan Griffiths ]
  * graphics: make nested code compatable with "bypass" branch.

  [ Ubuntu daily release ]
  * Automatic snapshot from revision 1031

 -- Ubuntu daily release <ps-jenkins@lists.canonical.com>  Wed, 28 Aug 2013 22:05:08 +0000

mir (0.0.10+13.10.20130828-0ubuntu1) saucy; urgency=low

  [ Alan Griffiths ]
  * graphics.nested: sketch out NestedOutput implementation.

  [ Eleni Maria Stea ]
  * removed the struct NativeGBMPlatform from gbm_platform.cpp and added
    a NativeGBMPlatform class instead.

  [ Ubuntu daily release ]
  * Automatic snapshot from revision 1028

 -- Ubuntu daily release <ps-jenkins@lists.canonical.com>  Wed, 28 Aug 2013 10:04:57 +0000

mir (0.0.10+13.10.20130827.1-0ubuntu1) saucy; urgency=low

  [ Alan Griffiths ]
  * ipc: add a protocol version to the wire protocol so that we can bump
    it in future.
  * graphics::nested: Handling of output configuration changes.
  * graphics.nested: Hookup NestedDisplay to display change
    notifications.

  [ Daniel van Vugt ]
  * Introducing mir_demo_client_progressbar. It's pretty boring;
    designed to simulate key repeat scrolling in a terminal, as an aid
    for tracking down bug 1216472. . (LP: #1216472)

  [ Eleni Maria Stea ]
  * changed the GBMBufferAllocator constructor and class to use the
    gbm_device instead of the GBMPlatform to remove the dependency from
    the mg::Platform interface - this way we can use the
    GBMBufferAllocator with the NativeGBMPlatform (nested mir).

  [ Ubuntu daily release ]
  * Automatic snapshot from revision 1025

 -- Ubuntu daily release <ps-jenkins@lists.canonical.com>  Tue, 27 Aug 2013 18:04:47 +0000

mir (0.0.10+13.10.20130827-0ubuntu1) saucy; urgency=low

  [ Robert Ancell ]
  * Allow the Mir server socket to be set with the MIR_SOCKET enviroment
    variable.

  [ Ubuntu daily release ]
  * Automatic snapshot from revision 1019

 -- Ubuntu daily release <ps-jenkins@lists.canonical.com>  Tue, 27 Aug 2013 06:04:57 +0000

mir (0.0.10+13.10.20130826.1-0ubuntu1) saucy; urgency=low

  [ Christopher James Halse Rogers ]
  * Fix server-side tracking of client buffers When the server knows the
    client has a given buffer cached it only needs to send the BufferID
    rather than the full IPC package. While this is an optimisation,
    it's also required for correctness - the client will not clean up
    fds for buffers it has cached, so if the server sends a full IPC
    package for a buffer the client knows about any buffer fds leak. The
    buffer cache is per-surface on the client side, but was per-session
    on the server side. This meant that the server did not accurately
    track the client's buffers, resulting in it sending unexpected fds
    that the client then leaked. Fix this by making the buffer tracker
    per-surface server-side.

  [ Ubuntu daily release ]
  * Automatic snapshot from revision 1017

 -- Ubuntu daily release <ps-jenkins@lists.canonical.com>  Mon, 26 Aug 2013 14:04:34 +0000

mir (0.0.10+13.10.20130826-0ubuntu1) saucy; urgency=low

  [ Daniel van Vugt ]
  * Fix uninitialized fields causing strange exceptions in some clients
    such as fingerpaint and multiwin since r991. (LP: #1215754) The
    uninitialized field output_id was only introduced in r991. Of
    course, giving it an invalid value should not cause such wacky
    exceptions. I'll log a bug to improve the error checking separately.
    (LP: #1215754)

  [ Ubuntu daily release ]
  * Automatic snapshot from revision 1015

 -- Ubuntu daily release <ps-jenkins@lists.canonical.com>  Mon, 26 Aug 2013 04:52:13 +0000

mir (0.0.10-0ubuntu1) saucy; urgency=low

  * New release

 -- Robert Ancell <robert.ancell@canonical.com>  Mon, 26 Aug 2013 11:36:02 +1200

mir (0.0.9+13.10.20130825.1-0ubuntu1) saucy; urgency=low

  [ Daniel van Vugt ]
  * Disambiguate an exception message which could come from three
    places: Output has no associated crtc with more rich and meaningful
    information: Output <NAME> has no associated CRTC to <ACTION> on.

  [ Robert Carr ]
  * SessionMediator must hold only a weak reference to the session. (LP:
    #1195089)

  [ Ubuntu daily release ]
  * Automatic snapshot from revision 1012

 -- Ubuntu daily release <ps-jenkins@lists.canonical.com>  Sun, 25 Aug 2013 14:04:38 +0000

mir (0.0.9+13.10.20130825-0ubuntu1) saucy; urgency=low

  [ Ricardo Mendoza ]
  * Add whitespace to prevent errors in non -fpermissive compilations.

  [ Ubuntu daily release ]
  * Automatic snapshot from revision 1009

 -- Ubuntu daily release <ps-jenkins@lists.canonical.com>  Sun, 25 Aug 2013 10:05:08 +0000

mir (0.0.9+13.10.20130823.3-0ubuntu1) saucy; urgency=low

  [ Alan Griffiths ]
  * mir: std::hash support for mir::IntWrapper<> .

  [ Ubuntu daily release ]
  * Automatic snapshot from revision 1007

 -- Ubuntu daily release <ps-jenkins@lists.canonical.com>  Fri, 23 Aug 2013 22:04:51 +0000

mir (0.0.9+13.10.20130823.2-0ubuntu1) saucy; urgency=low

  [ Ricardo Mendoza ]
  * * Implement lifecycle events interface.

  [ Ubuntu daily release ]
  * Automatic snapshot from revision 1005

 -- Ubuntu daily release <ps-jenkins@lists.canonical.com>  Fri, 23 Aug 2013 18:04:51 +0000

mir (0.0.9+13.10.20130823.1-0ubuntu1) saucy; urgency=low

  [ Kevin DuBois ]
  * Send focus notifications to client. (LP: #1196744, #1192843,
    #1102757, #1201435)

  [ Robert Carr ]
  * Send focus notifications to client. (LP: #1196744, #1192843,
    #1102757, #1201435)

  [ Alan Griffiths ]
  * graphics: spike of NestedDisplayConfiguration.

  [ Ubuntu daily release ]
  * Automatic snapshot from revision 1003

 -- Ubuntu daily release <ps-jenkins@lists.canonical.com>  Fri, 23 Aug 2013 14:05:22 +0000

mir (0.0.9+13.10.20130823-0ubuntu1) saucy; urgency=low

  [ Daniel van Vugt ]
  * event_sender.cpp: I've never seen this before. So it should not have
    my name on it.

  [ Ubuntu daily release ]
  * Automatic snapshot from revision 1000

 -- Ubuntu daily release <ps-jenkins@lists.canonical.com>  Fri, 23 Aug 2013 06:05:00 +0000

mir (0.0.9+13.10.20130822.1-0ubuntu1) saucy; urgency=low

  [ Daniel van Vugt ]
  * Revert the grey background. It's too visually intrusive while we
    don't yet have the ability to give a shell any control over
    compositing (and override GLRenderer::clear) like it should
    eventually have. (LP: #1215322). (LP: #1215322)

  [ Alan Griffiths ]
  * graphics: Fills in some more bits of NestedDisplay.

  [ Ubuntu daily release ]
  * Automatic snapshot from revision 998

 -- Ubuntu daily release <ps-jenkins@lists.canonical.com>  Thu, 22 Aug 2013 14:04:56 +0000

mir (0.0.9+13.10.20130822-0ubuntu1) saucy; urgency=low

  [ Daniel van Vugt ]
  * eglplasma: Don't include the alpha component in gradient
    calculations. We want the whole surface to be opaque. (LP:
    #1215285). (LP: #1215285)

  [ Ubuntu daily release ]
  * Automatic snapshot from revision 995

 -- Ubuntu daily release <ps-jenkins@lists.canonical.com>  Thu, 22 Aug 2013 10:05:21 +0000

mir (0.0.9+13.10.20130821.1-0ubuntu1) saucy; urgency=low

  [ Daniel van Vugt ]
  * Make compositor::Scene lockable. This allows us to do multiple
    operations on a scene atomically using a nice simple:
    std::lock_guard<Scene> lock(scene); In the short term, this is
    required by the bypass branch. In the longer term it will also be
    useful if/when Scene gets an iterator.
  * Check a connection is valid (not NULL) before trying to dereference
    it. Such a NULL dereference led to worrying valgrind errors seen in
    LP: #1212516. (LP: #1212516)

  [ Alan Griffiths ]
  * graphics: hard-wire nested Mir to create an output for every host
    output.

  [ Alexandros Frantzis ]
  * Allow clients to specify the output they want to place a surface in.
    Only fullscreen placements are supported for now, but the policy is
    easy to change. This MP breaks the client API/ABI, so I bumped the
    client ABI version. I took this opportunity to rename some fields in
    MirDisplayConfiguration to improve consistency. .

  [ Ubuntu daily release ]
  * Automatic snapshot from revision 993

 -- Ubuntu daily release <ps-jenkins@lists.canonical.com>  Wed, 21 Aug 2013 14:05:07 +0000

mir (0.0.9+13.10.20130821-0ubuntu1) saucy; urgency=low

  [ Brandon Schaefer ]
  * Release the mir surfaces when done in multiwin demo.
  * Clean up config->cards when were are deleting the display config.

  [ Alexandros Frantzis ]
  * server: Handle both user initiated and hardware display changes with
    MediatingDisplayChanger Enhance MediatingDisplayChanger to handle
    both user initiated display changes and hardware changes, by making
    it implement two interfaces for the two responsibilities
    (mg::DisplayChanger, mf::DisplayChanger).
  * shell: Notify sessions when the display configuration changes This
    patchset implements client notifications for display configuration
    changes. It also adds a mir_demo_client_display_config example which
    can be used to test and demo client initiated display configuration
    changes. Use of the example uncovered some issues that are also
    fixed by this patchset (see individual commits for more info).
  * shell: Add infrastructure for emitting and handling session related
    events.
  * shell: Support per-session display configurations This MP adds
    support for per-session display configurations, i.e., configurations
    that are active only when the client that submitted them has the
    focus. mir_connection_apply_display_config() now changes the session
    display configuration instead of the base/global one.

  [ Alan Griffiths ]
  * graphics::nested: sketch out some more of the nested mir
    implementation.
  * tests: Workaround for test timeout under valgrind. (LP: #1212518)
  * config: use the DisplayServer to hold ownership of system
    components, not the DefaultServerConfiguration.
  * graphics: Start on the NativePlatform interface.
  * graphics: Split the output state out of the NestedDisplay class.

  [ Daniel van Vugt ]
  * setup-android-dependencies.sh: Update for saucy flipped phablet
    images.
  * Give Mir a grey background by default, so you can see which monitors
    it is using.

  [ Eleni Maria Stea ]
  * graphics::nested: sketch out some more of the nested mir
    implementation.
  * nested_platform.cpp functions.

  [ Robert Carr ]
  * Pass session through placement strategy.

  [ Christopher James Halse Rogers ]
  * Add a little extra debugging API.
  * Add missing mutex around display config call.

  [ Ubuntu daily release ]
  * Automatic snapshot from revision 988

 -- Ubuntu daily release <ps-jenkins@lists.canonical.com>  Wed, 21 Aug 2013 06:04:49 +0000

mir (0.0.9+13.10.20130813-0ubuntu1) saucy; urgency=low

  [ Daniel d'Andrada ]
  * Add mir_surface_type_inputmethod enum value.

  [ Ubuntu daily release ]
  * Automatic snapshot from revision 970

 -- Ubuntu daily release <ps-jenkins@lists.canonical.com>  Tue, 13 Aug 2013 02:04:54 +0000

mir (0.0.9+13.10.20130812.4-0ubuntu1) saucy; urgency=low

  [ Alexandros Frantzis ]
  * server,client: Add type, preferred mode and max. simultaneous
    outputs information to the display configuration.

  [ Ubuntu daily release ]
  * Automatic snapshot from revision 968

 -- Ubuntu daily release <ps-jenkins@lists.canonical.com>  Mon, 12 Aug 2013 18:05:30 +0000

mir (0.0.9+13.10.20130812.3-0ubuntu1) saucy; urgency=low

  [ Daniel van Vugt ]
  * eglapp: Add sizing parameters: -f (fullscreen) and -s WxH (specific
    size).

  [ Alan Griffiths ]
  * frontend, examples, tests: provide a utility to adapt
    frontend::Surface to the graphics::InternalSurface interface.

  [ Ubuntu daily release ]
  * Automatic snapshot from revision 966

 -- Ubuntu daily release <ps-jenkins@lists.canonical.com>  Mon, 12 Aug 2013 14:04:37 +0000

mir (0.0.9+13.10.20130812.2-0ubuntu1) saucy; urgency=low

  [ Robert Ancell ]
  * Remove apport hook - we're not installing it and libraries don't
    have hooks anyway. Apps that use libmirserver will have hooks
    (unity-system-compositor, unity-mir). (LP: #1204284)

  [ Alexandros Frantzis ]
  * protobuf: Pass a DisplayConfiguration submessage with the
    Connection.

  [ Ubuntu daily release ]
  * Automatic snapshot from revision 963

 -- Ubuntu daily release <ps-jenkins@lists.canonical.com>  Mon, 12 Aug 2013 11:04:00 +0000

mir (0.0.9+13.10.20130812.1-0ubuntu1) saucy; urgency=low

  [ Robert Ancell ]
  * Fix libmirserver dependent packages requiring the exact version - it
    hadn't been updated for the soname change in revision 948. (LP:
    #1210811)

  [ Alan Griffiths ]
  * platform: workaround link errors on i386/g++ 4.8.1. (LP: #1208774)

  [ Ubuntu daily release ]
  * Automatic snapshot from revision 960

 -- Ubuntu daily release <ps-jenkins@lists.canonical.com>  Mon, 12 Aug 2013 06:04:36 +0000

mir (0.0.9-0ubuntu1) saucy; urgency=low

  * New release

 -- Robert Ancell <robert.ancell@canonical.com>  Mon, 12 Aug 2013 09:19:43 +1200

mir (0.0.8+13.10.20130810-0ubuntu1) saucy; urgency=low

  [ Robert Ancell ]
  * Remove documentation on the system-compositor-testing PPA now
    everything is in main/universe in saucy.

  [ Kevin DuBois ]
  * Add an object for sending display config change messages to all
    connected clients (globally).

  [ Daniel van Vugt ]
  * Fix the compositor side of lag observed between input events and the
    screen. This is half the fix for LP: #1199450. The other half of the
    fix is to resolve client buffers arriving out of order, which has
    not been fully diagnosed but is known to be resolved by the "switch"
    branch. . (LP: #1199450)

  [ Ubuntu daily release ]
  * Automatic snapshot from revision 956

 -- Ubuntu daily release <ps-jenkins@lists.canonical.com>  Sat, 10 Aug 2013 02:04:55 +0000

mir (0.0.8+13.10.20130809.4-0ubuntu1) saucy; urgency=low

  [ Michael Terry ]
  * Pass on the owning Session when creating Surfaces. (LP: #1200035)

  [ Ubuntu daily release ]
  * Automatic snapshot from revision 952

 -- Ubuntu daily release <ps-jenkins@lists.canonical.com>  Fri, 09 Aug 2013 18:05:05 +0000

mir (0.0.8+13.10.20130809.3-0ubuntu1) saucy; urgency=low

  [ Daniel van Vugt ]
  * Simplify and generalize buffer swapping to support arbitrary numbers
    of: - buffers - compositors - clients This is a unified N-buffers
    algorithm which supports any positive number of buffers, as well as
    dynamically switching between synchronous and asynchronous
    behaviour. So it does everything the existing code does and more.
    The key requirement is to support an arbitrary number of (different)
    simultaneous compositor acquisitions, as is needed for bypass
    support (coming soon). This then leads to the requirement that a
    compositor and a snapshot buffer should be acquired differently.
    Because a snapshot should never consume frames, only observe them.
    On the other hand, a compositior acquire must consume a frame (if
    available) so as to guarantee correct ordering when more than one
    are acquired simultaneously in bypass mode. Also fixes LP: #1199717
    and is half the fix for LP: #1199450. (LP: #1199450, #1199717)

  [ Alan Griffiths ]
  * doc, tools: update instructions for "flipped" image.

  [ Christopher James Halse Rogers ]
  * Split out unversioned Mir platform package to fix upgrades across
    libmirserver SONAME bumps.

  [ Ubuntu daily release ]
  * Automatic snapshot from revision 950

 -- Ubuntu daily release <ps-jenkins@lists.canonical.com>  Fri, 09 Aug 2013 11:14:41 +0000

mir (0.0.8+13.10.20130808.2-0ubuntu1) saucy; urgency=low

  [ Alexandros Frantzis ]
  * gbm: Don't try to allocate buffers with unsupported formats. (LP:
    #1124948)

  [ Ubuntu daily release ]
  * Automatic snapshot from revision 946

 -- Ubuntu daily release <ps-jenkins@lists.canonical.com>  Thu, 08 Aug 2013 15:18:56 +0000

mir (0.0.8+13.10.20130808.1-0ubuntu1) saucy; urgency=low

  [ Robert Ancell ]
  * VT switch on alt+ctrl+Fn.
  * Add missing iostream import. This was accidentally removed in
    revision 939. Local builds and CI builds both seem to have treated
    this as a warning; debian package builds as an error. Fixes
    packaging builds.

  [ Robert Carr ]
  * Add an interface by which the shell may be notified of and interfere
    with surface configuration requests.

  [ Alexandros Frantzis ]
  * Bring back revision 931 with a fix for the crash it caused (LP:
    #1209053). (LP: #1209053)
  * examples: Quit the example servers and standalone programs when
    Ctrl+Alt+Backspace is pressed.

  [ Maarten Lankhorst ]
  * Re-introduce console support, and ignore control characters. (LP:
    #1102756, #1195509)

  [ Ubuntu daily release ]
  * Automatic snapshot from revision 944

 -- Ubuntu daily release <ps-jenkins@lists.canonical.com>  Thu, 08 Aug 2013 05:03:26 +0000

mir (0.0.8+13.10.20130807.3-0ubuntu1) saucy; urgency=low

  [ Robert Ancell ]
  * platform: Install and use mirplatform headers. (LP: #1209104)

  [ Daniel van Vugt ]
  * Revert r931. It is causing instant and widespread crashes (LP:
    #1209053). (LP: #1209053)

  [ Alan Griffiths ]
  * platform: remove spurious ${MIR_COMMON_PLATFORM_LIBRARIES}.
  * platform: Install and use mirplatform headers. (LP: #1209104)

  [ Christopher James Halse Rogers ]
  * Fix multihead API usage in EGL example clients.

  [ Ubuntu daily release ]
  * Automatic snapshot from revision 937

 -- Ubuntu daily release <ps-jenkins@lists.canonical.com>  Wed, 07 Aug 2013 16:24:16 +0000

mir (0.0.8+13.10.20130807.1-0ubuntu1) saucy; urgency=low

  [ Kevin DuBois ]
  * Add support for sending display change events to the client to the
    api/protocol.

  [ Ricardo Salveti de Araujo ]
  * Just use libhardware instead of libhybris when building mir (avoid
    conflicts with egl/gles) .

  [ Alan Griffiths ]
  * graphics: Split off platform abstraction as a shared library.
  * graphics: Split off platform abstraction as an LGPL shared library.

  [ Alexandros Frantzis ]
  * display_server: Don't configure the display while the display server
    is paused Don't configure the display while the display server is
    paused. Postpone the configuration until the display server resumes.
  * server: Make EventFilter customization easier.

  [ Ubuntu daily release ]
  * Automatic snapshot from revision 932

 -- Ubuntu daily release <ps-jenkins@lists.canonical.com>  Wed, 07 Aug 2013 06:10:58 +0000

mir (0.0.8+13.10.20130806-0ubuntu1) saucy; urgency=low

  [ Kevin DuBois ]
  * Add protobuf message and api for requesting display configuration
    change. Requests to change the display are authorized by the shell
    authorizer .

  [ Alan Griffiths ]
  * 1. establish a MirConnection during the NestedPlatform
    initialization 2. check that the socket filename that is used by the
    nested mir to accept connections is not the same with the host mir's
    socket filename 3. release the connection when the NestedPlatform is
    deleted.

  [ Eleni Maria Stea ]
  * 1. establish a MirConnection during the NestedPlatform
    initialization 2. check that the socket filename that is used by the
    nested mir to accept connections is not the same with the host mir's
    socket filename 3. release the connection when the NestedPlatform is
    deleted.

  [ Colin Watson ]
  * The upcoming arm64 architecture is called arm64, not armel64.

  [ Alexandros Frantzis ]
  * gbm,compositor: Misc multimonitor related fixes. (LP: #1208354)

  [ Ubuntu daily release ]
  * Automatic snapshot from revision 925

 -- Ubuntu daily release <ps-jenkins@lists.canonical.com>  Tue, 06 Aug 2013 00:02:45 +0000

mir (0.0.8+13.10.20130803-0ubuntu1) saucy; urgency=low

  [ Daniel van Vugt ]
  * fingerpaint: Paint on single clicks, and not just drags. This helps
    in testing input/buffer lag issues ;).

  [ Robert Carr ]
  * Replace SingleVisibilityFocusMechanism with a simpler and more
    flexible mechanism based around raising the surface.
  * Do not target hidden surfaces for pointer events.

  [ Alan Griffiths ]
  * graphics: Break the dependency of graphics platforms on MainLoop.

  [ Christopher James Halse Rogers ]
  * Fix mir_connection_get_display_info There's no guarantee that
    config->displays[0] will be valid, and indeed it's always invalid in
    all my tests. This causes a segfault when trying to dereference the
    current mode of an inactive display.

  [ Ubuntu daily release ]
  * Automatic snapshot from revision 920

 -- Ubuntu daily release <ps-jenkins@lists.canonical.com>  Sat, 03 Aug 2013 00:02:40 +0000

mir (0.0.8+13.10.20130802-0ubuntu1) saucy; urgency=low

  [ Daniel van Vugt ]
  * Fix crashing demo clients, since the introduction of multimonitor.
    (LP: #1207145). (LP: #1207145)
  * tools/install_on_android.sh: Don't upload to/test in Android
    directories. We don't need to now that the phablet images are
    flipped. /tmp is much safer. Also don't hardcode a particular ABI
    (which was wrong). .

  [ Alan Griffiths ]
  * graphics, compositor: Move compositor/buffer_properties.h and
    compositor/graphic_buffer_allocator.h to graphics.
  * graphics, compositor: Move buffer_ipc_packer.h to graphics.
  * graphics/gbm: negate negative error codes returned by drm so they
    can be interpreted by boost.

  [ Alexandros Frantzis ]
  * examples: Add option to specify the display configuration policy to
    use We offer three display configuration policies to all the
    examples that use configurations based on
    mir::example::ServerConfiguration: 1. clone (default) 2. sidebyside
    (outputs are placed side-by-side in the virtual space, in increasing
    connector id order) 3. single (only the first, in connector id
    order, is used).

  [ Ubuntu daily release ]
  * Automatic snapshot from revision 914

 -- Ubuntu daily release <ps-jenkins@lists.canonical.com>  Fri, 02 Aug 2013 00:02:52 +0000

mir (0.0.8+13.10.20130801-0ubuntu1) saucy; urgency=low

  [ Kevin DuBois ]
  * connect multi-display info from the display, to the client by
    improving SessionMediator.
  * prepare for global event sending (like display resizing) by
    separating the ability to send messages into distinct classes that
    is used in the client request service loops clean up constructors
    that aren't used, functions that aren't needed as well.

  [ Robert Carr ]
  * Support monitor input channels for the shell.

  [ Eleni Maria Stea ]
  * stub Platform functions to NestedPlatform replaced
    create_nested_platform with a call to the NestedPlatform constructor
    in the default_server_configuration.cpp.

  [ Alexandros Frantzis ]
  * gbm: Handle the cursor properly with multiple monitors.

  [ Ubuntu daily release ]
  * Automatic snapshot from revision 907

 -- Ubuntu daily release <ps-jenkins@lists.canonical.com>  Thu, 01 Aug 2013 00:02:49 +0000

mir (0.0.8+13.10.20130731.2-0ubuntu1) saucy; urgency=low

  [ Dmitrijs Ledkovs ]
  * Use explicit boost-dev packages.

  [ Alexandros Frantzis ]
  * gbm: Support non-cloned display configurations.

  [ Thomas Voß ]
  * Adjust documentation to account for lightdm/packaging changes.
  * Don't make Mir become a process group leader, to avoid CTRL-C
    killing the X server.

  [ Alan Griffiths ]
  * test_framework: Provide boost exception diagnostics.
  * graphics: Remove use of frontend::Surface from graphics interface &
    implementation.

  [ Daniel van Vugt ]
  * Don't run Android commands which are no longer valid in flipped
    phablet images. They will only kill your connection to the device.
    (LP: #1206369). (LP: #1206369)
  * Fix documentation to suit the new "flipped" phablet images. Also
    remove extraneous comment which could cause copy/paste mistakes.

  [ Eleni Maria Stea ]
  * mir option --nested-mode <host-socket>.
  * added a native platform interface in
    include/server/mir/graphics/native_platform.h added a new static
    library for the nested platform added some stub
    create_native_platform and create_nested_platform functions to be
    called when mir runs in nested mode.

  [ Ubuntu daily release ]
  * Automatic snapshot from revision 901

 -- Ubuntu daily release <ps-jenkins@lists.canonical.com>  Wed, 31 Jul 2013 12:55:57 +0000

mir (0.0.8+13.10.20130730-0ubuntu1) saucy; urgency=low

  [ Robert Ancell ]
  * Use the soname in the filename of all the public libraries.
    Explicityly set soname for libmirserver and libmirprotobuf.

  [ Daniel van Vugt ]
  * Separate MockBufferAllocator for reuse in other test cases.
  * Silence noisy integration tests (Uninteresting mock function calls)
    (LP: #1192618). (LP: #1192618)
  * Distinguish between a buffer locked for composition vs snapshotting.
    The difference will become very important with the introduction of
    bypass. Stay tuned.

  [ Alexandros Frantzis ]
  * graphics, shell: move GLPixelBuffer to shell.
  * compositor: Introduce and use a different DisplayBufferCompositor
    object per non-cloned output.
  * geometry: Use an closed-open representation for Rectangle end
    points.

  [ Thomas Voß ]
  * Adjust the Process class to correctly trace child processes. This
    should help a lot in avoiding/diagnosing races on armhf.

  [ Kevin DuBois ]
  * expand client api so that multiple MirDisplayInfo can be returned
    for multimonitor situations.
  * add a function to the client api to query the possible formats to
    create a surface with.
  * client: decouple MirConnection from MirEvent a bit. stop two-step
    initialization of the client rpc channel.

  [ Robert Carr ]
  * Add surface lifecycle notification to the session listener.
  * Build test_android_input_registrar.cpp.

  [ Alan Griffiths ]
  * graphics, shell: move GLPixelBuffer to shell.

  [ Maarten Lankhorst ]
  * Fixes LP: #1195509. (LP: #1195509)

  [ Ubuntu daily release ]
  * Automatic snapshot from revision 890

 -- Ubuntu daily release <ps-jenkins@lists.canonical.com>  Tue, 30 Jul 2013 00:03:17 +0000

mir (0.0.8-0ubuntu1) saucy; urgency=low

  * New release

 -- Robert Ancell <robert.ancell@canonical.com>  Mon, 22 Jul 2013 10:07:38 +1200

mir (0.0.7+13.10.20130721ubuntu.unity.next-0ubuntu1) saucy; urgency=low

  [ Robert Ancell ]
  * Update debian/copyright for 3rd_party files. (LP: #1194073)
  * update to xmir instructions.
  * Put demos back into bin, not libexec. It's confusing, conflicts with
    the documentation and makes it harder to run them.
  * Add some XMir diagnostic and recovery documentation.
  * Update docs to refer to saucy, not raring.
  * Display command line options error when failed.
  * Remove dead tag code in SessionManager.
  * Remove dead code in ProtobufSocketCommunicator.
  * Releasing 0.0.6
  * Close the platform file descriptors on destruction of MirConnection.
    (LP: #1198022)
  * Remove libancilliary and implement required functionality directly.
  * add xmir guide to debug.
  * Only use a DRM device if it has connections. (LP: #1197708)
  * Add instructions on how to compile Mesa and X.Org with Mir support.
    (LP: #1193261)

  [ Jussi Pakkanen ]
  * Explicitly create output directory before running custom command.

  [ Alexandros Frantzis ]
  * graphics: Implement GLBufferPixels to extract buffer pixels using
    GL.
  * lttng: Install tracepoint provider libraries in private lib
    subdirectory.
  * surfaces: Fix Surface::flag_for_render() Fixes lp:1195105. (LP:
    #1195105)
  * compositor: Manage the rendering target properly in the compositing
    threads.
  * shell: Implement Session::take_snapshot() method.
  * graphics: Add Display::configure() method.
  * server: Support handlers for file descriptors in MainLoop.
  * graphics: Reconfigure the Display when the display configuration
    changes.
  * tests: Fix race condition in MockDRM leading to memory errors
    Previously, because we allocated and returned memory in two step,
    using a unique storage point to hold the allocated memory, there was
    the potential for memory errors (e.g. double frees) in multithreaded
    tests (like
    drm_close_not_called_concurrently_on_ipc_package_destruction). (LP:
    #1197408)
  * server: Make symbols of loaded SharedLibraries available globally.
  * gbm: Provide different functions for validating server and client
    Mesa EGL native displays. (LP: #1177902)
  * gbm: Update mesa egl native display validation function names Update
    mesa egl native display validation function names to match the ones
    used by Mesa.
  * graphics: Introduce a DisplayConfigurationPolicy to set up
    DisplayConfigurations.
  * geometry: Add Rectangles class to hold a collection of rectangles.
  * android: Separate Display and DisplayBuffer implementations.
  * graphics: Fall back to reading RGBA pixel data in GLPixelBuffer if
    BGRA is not supported.
  * Replace ViewableArea with more fitting interfaces.

  [ Eleni Maria Stea ]
  * minor fix of typo in the example: mir_client_accelerated.
  * fixed invalid C++ code, which was using a non-standard gcc language
    extension, for named initialization of structure elements.

  [ Stephen M. Webb ]
  * disable running the integration test suite on arm architecture
    during the packaging builds (lp: #1195265). (LP: #1195265, #1195260)

  [ Didier Roche ]
  * lttng: Install tracepoint provider libraries in private lib
    subdirectory.
  * build-dep on valgrind as it's used in integration tests. (LP:
    #1195265)
  * only build on archs we support.
  * Don't build on powerpc.
  * Disable unity armhf tests, they are failing the armhf build on
    buildds.

  [ Kevin DuBois ]
  * unify advance_client_buffer and client_buffer() interfaces on
    ms::Surface. change the ms::Surface class so that it does not hold
    the client resource on behalf of the clients, the frontend or native
    windows do.
  * android drivers have an interface for the drivers to obtain a strong
    reference to the native window type. Allow the drivers to acquire
    this strong reference to the buffer backing their texture/fbo.
  * Activate sending a "swapinterval" signal over IPC. Add client api
    for software clients to request different swapintervals.
    (eglSwapInterval is not glued together just yet) Currently only
    swapinterval of 0 or 1 is supported. (LP: #1130553)
  * link eglSwapInterval hook in gbm driver to the ipc message to enable
    swapinterval0. This makes eglSwapInterval (1) or (0) work for gbm
    ipc clients only.
  * fix: lp:1196647 (test bug results in crash in android unit tests)
    bug was just in test code on android. (LP: #1196647)
  * fix: lp1192742 by cleaning up FD's when an android client
    unregisters its native_handle_t. (LP: #1192742)
  * saucy's default boost version is 1.53, yet the cross compile script
    was still on 1.49. switch script to 1.53.
  * begin cleanup of ms::Surface by breaking "ms::Surface : public
    mi::SurfaceTarget" inheritance the input system was using the
    surface object (specifically the std::weak_ptr<mi::SurfaceTarget> to
    the ms::Surface) as its 'key' for coordinating the surfaces. This
    bound the input system tightly to the surface stack, which prevented
    any proxying of ms::Surface and made the lifetime of ms::Surface
    tangled. This change breaks this dependency by making ms::Surface
    own an InputChannel, instead of it being a SurfaceTarget.
  * remove google mock from the internal source tree. Rather, use the
    google-mock package and build the source externally. (LP: #1185265,
    #1194017)
  * disable running the integration test suite on arm architecture
    during the packaging builds (lp: #1195265). (LP: #1195265, #1195260)
  * break ms::Surface : public mg::Renderable dependency, paving the way
    for a more sensible interface surrounding our ms::Surface object.
    Also ensure that graphics data is maintained synchronously. Remove
    most state from ms::Surface.
  * fixes: lp:1200782 by freeing fd's associated with buffer package.
    (LP: #1200782)

  [ Kevin Gunn ]
  * this is to change the doc's fpr preinstalled binaries to reference
    using the system-compositor-testing ppa.
  * update to xmir instructions.
  * add xmir guide to debug.

  [ Alan Griffiths ]
  * graphics, config: Dynamically load the graphics platform.
  * config: allow graphics platform library to be selected by command-
    line/config. (LP: #1118909)
  * docs: A move towards house style for the webpages.
  * Make gmock and umockdev dependencies of the tests, clean up, and
    make not building tests an option. (LP: #1196987)
  * client: remove some unnecessary memory allocation, copying and
    threading.
  * frontend: Guard SessionMediator::session against race conditions.
  * frontend: remove redundant and misleading comment.
  * frontend: cut down memory allocations by pre-allocating and reusing
    buffers.
  * geometry: more tractable construction of objects. (LP: #1199756)
  * tests: rework test to prevent test input events being missed before
    handler is registered. (LP: #1200236)
  * geometry: make geometry compound types easier to construct. (LP:
    #1199756)
  * doc: use house font and colors for coding guidelines.
  * mir: Simpler IntWrapper that doesn't need type tags upfront.
  * graphics, conpositor: Move dependencies of graphics platform into
    graphics.
  * graphics: Delete unused file -
    include/server/mir/graphics/framebuffer_backend.h.
  * graphics, compositor: Move the rendering interfaces and code to
    compositor.
  * graphics, compositor: move BufferBasic to graphics.
  * graphics::gbm: delete unused headers.

  [ Christopher James Halse Rogers ]
  * Improve GBM platform's device probing, by actually making it probe
    devices.
  * Fix clearly-broken code, for which clang produced deliberately
    broken output.
  * Fix two issues caught by Clang's static analyser.
  * I like clang's error messages. Let's keep Mir building on clang.
  * Make libmirclient not aggressively signal-unsafe by blocking signals
    on our IO thread. Fixes infinite loop in XMir (LP: #1199319). (LP:
    #1199319)
  * Document XMir drivers too.

  [ Sebastien Bacher ]
  * Small copyright fixes (lp: #1195647). (LP: #1195647)

  [ Daniel van Vugt ]
  * Cache the transformation matrix; only recalculate it when some part
    of the transformation changes. (LP: #1193020) . (LP: #1193020)
  * Don't pass a clang-only option to gcc. It will not understand and
    cause build failure (LP: #1194385). (LP: #1194385)
  * Fix build failure due to differing exception specifiers. noexcept
    destructors should be enforced in derived classes if the base uses
    them. (LP: #1194703). (LP: #1194703)
  * Document thread safety pitfalls about client-side callbacks. .
  * Fix mismatched destructor exception specifiers causing build failure
    in gcc 4.7. Also fix struct/class mismatches that some compilers
    will treat as an error. (LP: #1196415). (LP: #1196415)
  * mir_demo_client_unaccelerated: Add an FPS count, and a "-n" option
    to disable vsync (set swap interval to 0).
  * mir_demo_client_egl*: Add a "-n" option to disable syncing to vblank
    (hence to use swap interval == 0).
  * Initial attempts at making the Mir client API thread safe.
    Ordinarily you would not build locking into an API, however the fact
    that Mir clients implicitly get multiple threads created for them
    makes it important for the API itself to be automatically thread
    safe. I've tried to avoid API changes, but adding a new function:
    mir_wait_for_one was necessary. This is because mir_wait_for doesn't
    work if multiple threads are waiting on the same thing
    simultaneously. And the fact that waiting at all is optional means
    we can't change the behaviour of mir_wait_for -- it must always wait
    for all outstanding results (which is only safe in clients where the
    waiting happens in a single thread). .
  * Work around GCC issue 50043 which is causing build failures on
    raring. (LP: #1199210) The gcc bug is only fixed in 4.8/saucy. (LP:
    #1199210)
  * MockDisplayConfigurationPolicy: Work around gcc-4.7 bugs causing
    build failure on raring. (LP: #1200064). (LP: #1200064)
  * Another workaround for gcc-4.7 bugs causing build failure. (LP:
    #1200107). (LP: #1200107)
  * buffer_swapper_spin.h: Remove dead code: initialize_queues.
  * Remove unused interface surfaces::GraphicRegion It became unused
    when Kevin's work landed in r856 yesterday. .
  * Rename compositor::Renderables --> compositor::Scene What is a
    "Renderables"? It's the interface by which we know the scene graph,
    or the model of how all the surfaces relate to each other. Right,
    then call it a scene graph... but the word "graph" might imply a
    particular structure. And we don't want to imply such things in an
    interface. So just call it "scene". That makes slightly more sense
    than imagining what a "Renderables" (singular) is.
  * Fix comments which mention incorrect namespaces for Buffer following
    yesterday's landings.

  [ Ricardo Mendoza ]
  * Fix broken tests/unit-
    tests/client/android/test_client_android_registrar.cpp due to unused
    return value.

  [ Thomas Voß ]
  * Wait for vt to become active if we need to activate it.
  * Remove disabling asio's epoll reactor implementation from the
    package build flags.
  * Introduce cmake options to be able to selectively switch acceptance,
    integration and unit tests on/off. (LP: #1195265)

  [ Thomi Richards ]
  * Remove workaround for bug #1198022. (LP: #1198022)

  [ Robert Carr ]
  * Add raise method to surface stack.
  * Remove cucumber and all references. (LP: #1194075)
  * Add support for shaped input regions.
  * Store MirMotionAction as integer due to usage of extra bits by
    android input stack. (LP: #1197108)
  * Fix obscurance of touch events according to stacking.
  * Extract DefaultServerConfiguration::the_cursor_listener from
    DefaultServerConfiguration::the_input_configuration. (LP: #1192916)
  * Implement a connection authorization mechanism.
  * Correct test_surface_stack.cpp ordering tests.
  * Move the DepthId in surface creation to
    msh::SurfaceCreationParameters.

  [ Ubuntu daily release ]
  * Automatic snapshot from revision 874 (ubuntu-unity/next)

 -- Ubuntu daily release <ps-jenkins@lists.canonical.com>  Sun, 21 Jul 2013 00:03:59 +0000

mir (0.0.7-0ubuntu1) saucy; urgency=low

  * New release

 -- Robert Ancell <robert.ancell@canonical.com>  Mon, 15 Jul 2013 09:29:56 +1200

mir (0.0.6-0ubuntu1) saucy; urgency=low

  * New release

 -- Robert Ancell <robert.ancell@canonical.com>  Thu, 27 Jun 2013 15:47:06 +1200

mir (0.0.5-0ubuntu1) saucy; urgency=low

  * Misc a numerous package fixes.
  * Automatic snapshot from revision 766 (bootstrap)

 -- Didier Roche <didrocks@ubuntu.com>  Mon, 24 Jun 2013 19:02:49 +0200

mir (0.0.4-0ubuntu1) raring; urgency=low

  * change mesa header to clean up the file and add swapinterval 0 hook

 -- Kevin DuBois <kevin.dubois@canonical.com>  Mon, 17 Jun 2013 18:02:32 -0700

mir (0.0.3-0ubuntu1) raring; urgency=low

  [ Bryce Harrington ]
  * Add apport hook, source_mir.py

 -- Robert Ancell <robert.ancell@canonical.com>  Wed, 15 May 2013 11:47:32 +1200

mir (0.0.2-0ubuntu2) raring; urgency=low

  * Put mir in split mode

 -- Didier Roche <didrocks@ubuntu.com>  Wed, 20 Feb 2013 14:51:48 +0000

mir (0.0.2-0ubuntu1) raring; urgency=low

  * New upstream release
  * debian/control:
    - libmirclient-demos breaks older version of mir

 -- Robert Ancell <robert.ancell@canonical.com>  Tue, 12 Feb 2013 14:22:17 +1300

mir (0.0.1-0ubuntu1) quantal; urgency=low

  * Initial release

 -- Thomas Voß <thomas.voss@canonical.com>  Thu, 10 Jan 2013 08:53:02 +0100<|MERGE_RESOLUTION|>--- conflicted
+++ resolved
@@ -1,10 +1,9 @@
-<<<<<<< HEAD
 mir (0.19.0-0ubuntu1) UNRELEASED; urgency=medium
 
   * placeholder for 0.19 release
 
  -- Kevin DuBois <kevin.dubois@canonical.com>  Tue, 22 Dec 2015 14:05:47 -0500
-=======
+
 mir (0.18.1+16.04.20160115-0ubuntu1) xenial; urgency=medium
 
   [ Andreas Pokorny ]
@@ -18,7 +17,6 @@
   * No-change rebuild.
 
  -- kevin gunn <kevin.gunn@canonical.com>  Fri, 15 Jan 2016 11:45:05 +0000
->>>>>>> 8bdb0ce5
 
 mir (0.18.0+16.04.20151216.1-0ubuntu1) xenial; urgency=medium
 
